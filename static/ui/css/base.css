--- conflicted
+++ resolved
@@ -58,7 +58,6 @@
     margin: 0;
 }
 
-<<<<<<< HEAD
 #large_page_title {
 	color: black;
 	font-size: 1300%;
@@ -71,10 +70,10 @@
 	font-size: 950%;
 	font-weight: 300;
 	margin: 0;
-=======
+}
+
 #page_title small {
 	font-weight: 200;
->>>>>>> 219bd59c
 }
 
 #small_page_title {
