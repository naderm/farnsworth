--- conflicted
+++ resolved
@@ -34,7 +34,6 @@
 	if request.user.username == ANONYMOUS_USERNAME:
 		event_form.fields['rsvp'].widget = forms.HiddenInput()
 	now = datetime.datetime.utcnow().replace(tzinfo=utc)
-<<<<<<< HEAD
 	if 'post_event' in request.POST:
 		if event_form.is_valid():
 			title = event_form.cleaned_data['title']
@@ -47,35 +46,10 @@
 			if start_time > end_time:
 				messages.add_message(request, messages.ERROR, "Something went wrong.  Please try again.")
 				event_form.errors['__all__'] = event_form.error_class(["Start time is later than end time.  Unless this event involves time travel, please change the start or end time."])
-=======
-	if request.method == 'POST':
-		if 'post_event' in request.POST:
-			event_form = EventForm(manager_positions, post=request.POST)
-			if event_form.is_valid():
-				title = event_form.cleaned_data['title']
-				description = event_form.cleaned_data['description']
-				location = event_form.cleaned_data['location']
-				rsvp = event_form.cleaned_data['rsvp']
-				start_time = event_form.cleaned_data['start_time']
-				end_time = event_form.cleaned_data['end_time']
-				as_manager = event_form.cleaned_data['as_manager']
-				if start_time > end_time:
-					messages.add_message(request, messages.ERROR, "Something went wrong.  Please try again.")
-					event_form.errors['__all__'] = event_form.error_class(["Start time is later than end time.  Unless this event involves time travel, please change the start or end time."])
-				else:
-					new_event = Event(owner=userProfile, title=title, description=description, location=location, start_time=start_time, end_time=end_time)
-					new_event.save()
-					if rsvp and request.user.username != ANONYMOUS_USERNAME:
-						new_event.rsvps.add(userProfile)
-					if as_manager:
-						new_event.as_manager = as_manager
-					new_event.save()
-					return HttpResponseRedirect(reverse('events'))
->>>>>>> 2e87212a
 			else:
 				new_event = Event(owner=profile, title=title, description=description, location=location, start_time=start_time, end_time=end_time)
 				new_event.save()
-				if rsvp:
+				if rsvp and request.user.username != ANONYMOUS_USERNAME:
 					new_event.rsvps.add(profile)
 				if as_manager:
 					new_event.as_manager = as_manager
@@ -146,13 +120,8 @@
 				else:
 					new_event = Event(owner=profile, title=title, description=description, location=location, start_time=start_time, end_time=end_time)
 					new_event.save()
-<<<<<<< HEAD
-					if rsvp:
+					if rsvp and request.user.username != ANONYMOUS_USERNAME:
 						new_event.rsvps.add(profile)
-=======
-					if rsvp and request.user.username != ANONYMOUS_USERNAME:
-						new_event.rsvps.add(userProfile)
->>>>>>> 2e87212a
 					if as_manager:
 						new_event.as_manager = as_manager
 					new_event.save()
@@ -257,8 +226,9 @@
 			})
 	if not manager_positions:
 		event_form.fields['as_manager'].widget = forms.HiddenInput()
-<<<<<<< HEAD
 	event_form = EventForm(manager_positions, post=request.POST or None)
+	if request.user.username == ANONYMOUS_USERNAME:
+		event_form.fields['rsvp'].widget = forms.HiddenInput()
 	if event_form.is_valid():
 		title = event_form.cleaned_data['title']
 		description = event_form.cleaned_data['description']
@@ -275,7 +245,7 @@
 		event.start_time = start_time
 		event.end_time = end_time
 		event.save()
-		if rsvp:
+		if rsvp and request.user.username != ANONYMOUS_USERNAME:
 			event.rsvps.add(profile)
 		if as_manager:
 			event.as_manager = as_manager
@@ -285,36 +255,6 @@
 		return HttpResponseRedirect(
 			reverse('view_event', kwargs={"event_pk": event_pk}),
 			)
-=======
-	if request.user.username == ANONYMOUS_USERNAME:
-		event_form.fields['rsvp'].widget = forms.HiddenInput()
-	if request.method == 'POST':
-		event_form = EventForm(manager_positions, post=request.POST)
-		if event_form.is_valid():
-			title = event_form.cleaned_data['title']
-			description = event_form.cleaned_data['description']
-			location = event_form.cleaned_data['location']
-			rsvp = event_form.cleaned_data['rsvp']
-			cancelled = event_form.cleaned_data['cancelled']
-			start_time = event_form.cleaned_data['start_time']
-			end_time = event_form.cleaned_data['end_time']
-			as_manager = event_form.cleaned_data['as_manager']
-			event.title = title
-			event.description = description
-			event.location = location
-			event.cancelled = cancelled
-			event.start_time = start_time
-			event.end_time = end_time
-			event.save()
-			if rsvp and request.user.username != ANONYMOUS_USERNAME:
-				event.rsvps.add(userProfile)
-			if as_manager:
-				event.as_manager = as_manager
-			event.save()
-			message = MESSAGES['EVENT_UPDATED'].format(event=title)
-			messages.add_message(request, messages.SUCCESS, message)
-			return HttpResponseRedirect(reverse('events'))
->>>>>>> 2e87212a
 	return render_to_response('edit_event.html', {
 			'page_name': page_name,
 			'event_form': event_form,
