{% extends "base.html" %}

{% load static from staticfiles %}
{% load bootstrap %}
{% load thread_tags %}
{% block headers %}
<script>
  function show_new_event_form() {
  document.getElementById("new_event_form").style.display="inline";
  }
  function hide_new_event_form() {
  document.getElementById("new_event_form").style.display="none";
  }
</script>
{% endblock %}

{% block content %}
<<<<<<< HEAD
{% if can_edit %}
<form action="{% url 'events:edit' event_pk=event.pk %}" class="pull-right">
  <button class="btn btn btn-primary"><span class="glyphicon glyphicon-edit"></span><span class="hidden-xs"> Edit</span></button>
</form>
{% endif %}
<h1 class="w_title">{{ page_name }}</h1>
<hr class="w_line" />
  <div class="bordered_div hover_row{% if event.cancelled %} bg-danger" title="Cancelled{% elif ongoing %} bg-success" title="Happening Now{% elif event.as_manager %} bg-info" title="Official House Event{% endif %}">
=======
<div class="table_container">
  <div class="header">{% if can_edit %}
	<form action="{% url 'events:edit' event_pk=event.pk %}" class="header_form">
	  <button class="btn btn btn-primary"><span class="glyphicon glyphicon-edit"></span><span class="hidden-xs"> Edit</span></button>
	</form>
	{% endif %}
    <h3 class="table_title medium_title">View Event</h3>
  </div> <!-- .header -->
  <div class="main_body hover_row{% if event.cancelled %} bg-danger" title="Cancelled{% elif ongoing %} bg-success" title="Happening Now{% elif event.as_manager %} bg-info" title="Official House Event{% endif %}">
>>>>>>> 2ea0c8f0
  <div class="event_owner" style="padding-left: 5px;">
	{% if event.as_manager %}
	<a class="page_link" title="View Details" href="{% url 'view_manager' managerTitle=event.as_manager.url_title %}">{{ event.as_manager }}</a>
	(<a class="page_link" title="View Profile" href="{% url 'member_profile' targetUsername=event.owner.user.username %}">
	  {{ event.owner|display_user:user }}</a>), {{ event.post_date }} (updated {{ event.change_date }}):
	{% else %}
	<a class="page_link" title="View Profile" href="{% url 'member_profile' targetUsername=event.owner.user.username %}">{{ event.owner|display_user:user }}</a>, {{ event.post_date }} (updated {{ event.change_date }}):
	{% endif %}
  </div> <!-- .event_owner -->
  <div class="event_body" style="padding-left: 5px;">
	<div class="text-center">
	  <h3 class="event_header">{{ event.title }}{% if event.cancelled %}
	  	<small class="text-danger">CANCELLED</small>{% endif %}
	  <br />
	  <small>{{ event.location }}</small>
	  <br />
	  <small>{{ event.start_time }} to {{ event.end_time }}</small></h3>
	  {% if event.owner.user == user or user.is_superuser %}
	  {% endif %}
	  <hr style="width: 75%;">
	</div>
	{{ event.description|safe }}
	  <hr style="width: 75%;" />
	  {% if event.rsvps.all %}
	  RSVPs: {% for member in event.rsvps.all %}{% if forloop.counter > 1 %},
	  {% endif %}<a class="page_link" title="View Profile" href="{% url 'member_profile' targetUsername=member.user.username %}">{{ member|display_user:user }}</a>{% endfor %}
	  {% else %}
	  No RSVPs.
	  {% endif %}
	<div class="pull-right">
	{% if user.username != ANONYMOUS_USERNAME %}
	<form class="pull-right" method="post" action="">
	  {% csrf_token %}
	  {{ rsvp_form }}
	  {% if not already_passed %}
		{% if rsvpd %}
			<button type="submit" class="main_link warning_link" name="rsvp" title="Remove yourself from the RSVPs for this event">Un-RSVP</button>
		{% else %}
			<button type="submit" class="main_link success_link" name="rsvp" title="RSVP to this event">RSVP</button>
		{% endif %}
	  {% endif %}
	</form>
	{% endif %}
	{% if event.owner.user == user or user.is_superuser %}
	<form class="pull-right" action="{% url 'events:edit' event_pk=event.pk %}">
		<button type="submit" class="main_link primary_link" title="Edit this event">Edit</button>
	</form>
	{% endif %}
	</div> <!-- .pull-right -->
  </div> <!-- .event_body -->
  </div> <!-- .bordered_div -->
{% endblock %}<|MERGE_RESOLUTION|>--- conflicted
+++ resolved
@@ -15,7 +15,6 @@
 {% endblock %}
 
 {% block content %}
-<<<<<<< HEAD
 {% if can_edit %}
 <form action="{% url 'events:edit' event_pk=event.pk %}" class="pull-right">
   <button class="btn btn btn-primary"><span class="glyphicon glyphicon-edit"></span><span class="hidden-xs"> Edit</span></button>
@@ -23,18 +22,7 @@
 {% endif %}
 <h1 class="w_title">{{ page_name }}</h1>
 <hr class="w_line" />
-  <div class="bordered_div hover_row{% if event.cancelled %} bg-danger" title="Cancelled{% elif ongoing %} bg-success" title="Happening Now{% elif event.as_manager %} bg-info" title="Official House Event{% endif %}">
-=======
-<div class="table_container">
-  <div class="header">{% if can_edit %}
-	<form action="{% url 'events:edit' event_pk=event.pk %}" class="header_form">
-	  <button class="btn btn btn-primary"><span class="glyphicon glyphicon-edit"></span><span class="hidden-xs"> Edit</span></button>
-	</form>
-	{% endif %}
-    <h3 class="table_title medium_title">View Event</h3>
-  </div> <!-- .header -->
-  <div class="main_body hover_row{% if event.cancelled %} bg-danger" title="Cancelled{% elif ongoing %} bg-success" title="Happening Now{% elif event.as_manager %} bg-info" title="Official House Event{% endif %}">
->>>>>>> 2ea0c8f0
+<div class="bordered_div hover_row{% if event.cancelled %} bg-danger" title="Cancelled{% elif ongoing %} bg-success" title="Happening Now{% elif event.as_manager %} bg-info" title="Official House Event{% endif %}">
   <div class="event_owner" style="padding-left: 5px;">
 	{% if event.as_manager %}
 	<a class="page_link" title="View Details" href="{% url 'view_manager' managerTitle=event.as_manager.url_title %}">{{ event.as_manager }}</a>
