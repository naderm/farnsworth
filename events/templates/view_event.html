--- conflicted
+++ resolved
@@ -24,23 +24,13 @@
 <hr class="w_line" />
 <div class="bordered_div hover_row{% if event.cancelled %} bg-danger" title="Cancelled{% elif ongoing %} bg-success" title="Happening Now{% elif event.as_manager %} bg-info" title="Official House Event{% endif %}">
   <div class="event_owner" style="padding-left: 5px;">
-<<<<<<< HEAD
     {% if event.as_manager %}
-    <a class="page_link" title="View Details" href="{% url 'view_manager' managerTitle=event.as_manager.url_title %}">{{ event.as_manager }}</a>
+    <a class="page_link" title="View Details" href="{% url 'managers:view_manager' managerTitle=event.as_manager.url_title %}">{{ event.as_manager }}</a>
     (<a class="page_link" title="View Profile" href="{% url 'member_profile' targetUsername=event.owner.user.username %}">
       {{ event.owner|display_user:user }}</a>), {{ event.post_date }} (updated {{ event.change_date }}):
     {% else %}
     <a class="page_link" title="View Profile" href="{% url 'member_profile' targetUsername=event.owner.user.username %}">{{ event.owner|display_user:user }}</a>, {{ event.post_date }} (updated {{ event.change_date }}):
     {% endif %}
-=======
-	{% if event.as_manager %}
-	<a class="page_link" title="View Details" href="{% url 'managers:view_manager' managerTitle=event.as_manager.url_title %}">{{ event.as_manager }}</a>
-	(<a class="page_link" title="View Profile" href="{% url 'member_profile' targetUsername=event.owner.user.username %}">
-	  {{ event.owner|display_user:user }}</a>), {{ event.post_date }} (updated {{ event.change_date }}):
-	{% else %}
-	<a class="page_link" title="View Profile" href="{% url 'member_profile' targetUsername=event.owner.user.username %}">{{ event.owner|display_user:user }}</a>, {{ event.post_date }} (updated {{ event.change_date }}):
-	{% endif %}
->>>>>>> 143c4b38
   </div> <!-- .event_owner -->
   <div class="event_body" style="padding-left: 5px;">
     <div class="text-center">
