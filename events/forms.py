--- conflicted
+++ resolved
@@ -27,44 +27,6 @@
                                         label="As manager (if manager event)")
     cancelled = forms.BooleanField(required=False, label="Mark Cancelled")
 
-<<<<<<< HEAD
-    def __init__(self, *args, **kwargs):
-        self.profile = kwargs.pop("profile")
-        self.manager_positions = Manager.objects.filter(incumbent=self.profile)
-        if 'instance' in kwargs:
-            self.instance = kwargs.pop('instance')
-            if 'initial' not in kwargs:
-                rsvpd = (self.profile in self.instance.rsvps.all())
-                kwargs['initial'] = {
-                    'title': self.instance.title,
-                    'description': self.instance.description,
-                    'location': self.instance.location,
-                    'rsvp': rsvpd,
-                    'start_time': self.instance.start_time,
-                    'end_time': self.instance.end_time,
-                    'as_manager': self.instance.as_manager,
-                    'cancelled': self.instance.cancelled
-                    }
-        else:
-            self.instance = None
-        if 'initial' not in kwargs:
-            kwargs['initial'] = {
-                "rsvp": True,
-                "location": settings.HOUSE,
-                }
-        super(EventForm, self).__init__(*args, **kwargs)
-        if self.manager_positions:
-            self.fields['as_manager'].queryset = self.manager_positions
-            self.fields["as_manager"].empty_label = None
-            self.fields["as_manager"].initial = self.manager_positions[0].pk
-        else:
-            self.fields["as_manager"].widget = forms.HiddenInput()
-            self.fields["as_manager"].queryset = Manager.objects.none()
-        if self.profile.user.username == ANONYMOUS_USERNAME:
-            self.fields["rsvp"].widget = forms.HiddenInput()
-        if not self.instance:
-            self.fields["cancelled"].widget = forms.HiddenInput()
-=======
 	def __init__(self, *args, **kwargs):
 		self.profile = kwargs.pop("profile")
 		self.manager_positions = Manager.objects.filter(incumbent=self.profile)
@@ -101,7 +63,6 @@
 			self.fields["rsvp"].widget = forms.HiddenInput()
 		if not self.instance:
 			self.fields["cancelled"].widget = forms.HiddenInput()
->>>>>>> eb411729
 
     def is_valid(self):
         if not super(EventForm, self).is_valid():
@@ -113,35 +74,6 @@
             return False
         return True
 
-<<<<<<< HEAD
-    def save(self):
-        if not self.instance:
-            event = Event(
-                owner=self.profile,
-                title=self.cleaned_data['title'],
-                description=self.cleaned_data['description'],
-                location=self.cleaned_data['location'],
-                start_time=self.cleaned_data['start_time'].replace(tzinfo=utc),
-                end_time=self.cleaned_data['end_time'].replace(tzinfo=utc),
-                )
-        else:
-            self.instance.title = self.cleaned_data['title']
-            self.instance.description = self.cleaned_data['description']
-            self.instance.location = self.cleaned_data['location']
-            self.instance.start_time = self.cleaned_data['start_time'].replace(tzinfo=utc)
-            self.instance.end_time = self.cleaned_data['end_time'].replace(tzinfo=utc)
-            self.instance.cancelled = self.cleaned_data['cancelled']
-            event = self.instance
-        event.save()
-        if self.cleaned_data['rsvp'] and \
-          self.profile.user.username != ANONYMOUS_USERNAME:
-            event.rsvps.add(self.profile)
-        as_manager = self.cleaned_data['as_manager']
-        if as_manager:
-            event.as_manager = as_manager
-            event.save()
-        return event
-=======
 	def save(self):
 		if not self.instance:
 			event = Event(
@@ -171,7 +103,6 @@
 			event.as_manager = None
 		event.save()
 		return event
->>>>>>> eb411729
 
 class RsvpForm(forms.Form):
     ''' Form to RSVP or un-RSVP from an event. '''
