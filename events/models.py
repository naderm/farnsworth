'''
Project: Farnsworth

Author: Karandeep Singh Nagra
'''

from django.db import models
from base.models import UserProfile
from managers.models import Manager

class Event(models.Model):
<<<<<<< HEAD
    '''
    The Event model.  Contains an owner, a description, and an event date-time, along
    with a post_date and a title.
    '''
    owner = models.ForeignKey(UserProfile, help_text="The user who posted this event.", related_name="poster")
    title = models.CharField(blank=False, null=False, max_length=255, help_text="The title of this event.")
    description = models.TextField(blank=False, help_text="Description of this event.")
    location = models.CharField(blank=True, null=True, max_length=255, help_text="Location of event.")
    start_time = models.DateTimeField(blank=False, null=False, help_text="When this event starts.")
    end_time = models.DateTimeField(blank=False, null=False, help_text="When this event ends.")
    post_date = models.DateTimeField(auto_now_add=True, help_text="The date this event was posted.")
    change_date = models.DateTimeField(auto_now=True, help_text="The date this event was last modified.")
    cancelled = models.BooleanField(default=False, help_text="Optional cancellation field.")
    as_manager = models.ForeignKey(Manager, blank=True, null=True, on_delete=models.SET_NULL, help_text="The manager position this event is posted, if this is a manager event.")
    rsvps = models.ManyToManyField(UserProfile, blank=True, null=True, help_text="The users who plan to attend this event.", related_name="rsvps")

    def __unicode__(self):
        return self.title

    class Meta:
        ordering = ['-start_time']    # could also do -start_time, -end_time, post_date but opting for the slight performance increase

    def is_event(self):
        return True
=======
	'''
	The Event model.  Contains an owner, a description, and an event date-time, along
	with a post_date and a title.
	'''
	owner = models.ForeignKey(UserProfile, help_text="The user who posted this event.", related_name="poster")
	title = models.CharField(blank=False, null=False, max_length=255, help_text="The title of this event.")
	description = models.TextField(blank=False, help_text="Description of this event.")
	location = models.CharField(blank=True, null=True, max_length=255, help_text="Location of event.")
	start_time = models.DateTimeField(blank=False, null=False, help_text="When this event starts.")
	end_time = models.DateTimeField(blank=False, null=False, help_text="When this event ends.")
	post_date = models.DateTimeField(auto_now_add=True, help_text="The date this event was posted.")
	change_date = models.DateTimeField(auto_now=True, help_text="The date this event was last modified.")
	cancelled = models.BooleanField(default=False, help_text="Optional cancellation field.")
	as_manager = models.ForeignKey(Manager, blank=True, null=True, on_delete=models.SET_NULL, help_text="The manager position this event is posted, if this is a manager event.")
	rsvps = models.ManyToManyField(UserProfile, blank=True, null=True, help_text="The users who plan to attend this event.", related_name="rsvps")
	public = models.BooleanField(default=False, help_text="Whether this event can be seen by non-members.")

	def __unicode__(self):
		return self.title

	class Meta:
		ordering = ['-start_time']	# could also do -start_time, -end_time, post_date but opting for the slight performance increase

	def is_event(self):
		return True
>>>>>>> 44902c81
<|MERGE_RESOLUTION|>--- conflicted
+++ resolved
@@ -9,7 +9,6 @@
 from managers.models import Manager
 
 class Event(models.Model):
-<<<<<<< HEAD
     '''
     The Event model.  Contains an owner, a description, and an event date-time, along
     with a post_date and a title.
@@ -25,6 +24,7 @@
     cancelled = models.BooleanField(default=False, help_text="Optional cancellation field.")
     as_manager = models.ForeignKey(Manager, blank=True, null=True, on_delete=models.SET_NULL, help_text="The manager position this event is posted, if this is a manager event.")
     rsvps = models.ManyToManyField(UserProfile, blank=True, null=True, help_text="The users who plan to attend this event.", related_name="rsvps")
+    public = models.BooleanField(default=False, help_text="Whether this event can be seen by non-members.")
 
     def __unicode__(self):
         return self.title
@@ -33,31 +33,4 @@
         ordering = ['-start_time']    # could also do -start_time, -end_time, post_date but opting for the slight performance increase
 
     def is_event(self):
-        return True
-=======
-	'''
-	The Event model.  Contains an owner, a description, and an event date-time, along
-	with a post_date and a title.
-	'''
-	owner = models.ForeignKey(UserProfile, help_text="The user who posted this event.", related_name="poster")
-	title = models.CharField(blank=False, null=False, max_length=255, help_text="The title of this event.")
-	description = models.TextField(blank=False, help_text="Description of this event.")
-	location = models.CharField(blank=True, null=True, max_length=255, help_text="Location of event.")
-	start_time = models.DateTimeField(blank=False, null=False, help_text="When this event starts.")
-	end_time = models.DateTimeField(blank=False, null=False, help_text="When this event ends.")
-	post_date = models.DateTimeField(auto_now_add=True, help_text="The date this event was posted.")
-	change_date = models.DateTimeField(auto_now=True, help_text="The date this event was last modified.")
-	cancelled = models.BooleanField(default=False, help_text="Optional cancellation field.")
-	as_manager = models.ForeignKey(Manager, blank=True, null=True, on_delete=models.SET_NULL, help_text="The manager position this event is posted, if this is a manager event.")
-	rsvps = models.ManyToManyField(UserProfile, blank=True, null=True, help_text="The users who plan to attend this event.", related_name="rsvps")
-	public = models.BooleanField(default=False, help_text="Whether this event can be seen by non-members.")
-
-	def __unicode__(self):
-		return self.title
-
-	class Meta:
-		ordering = ['-start_time']	# could also do -start_time, -end_time, post_date but opting for the slight performance increase
-
-	def is_event(self):
-		return True
->>>>>>> 44902c81
+        return True