--- conflicted
+++ resolved
@@ -17,7 +17,6 @@
 from managers.models import Manager
 
 class TestEvent(TestCase):
-<<<<<<< HEAD
     def setUp(self):
         self.u = User.objects.create_user(username="u", password="pwd")
         self.ou = User.objects.create_user(username="ou", password="pwd")
@@ -27,19 +26,19 @@
         self.su.save()
 
         self.profile = UserProfile.objects.get(user=self.u)
-        now = datetime.combine(date.today(), time(12, 0)).replace(tzinfo=utc)
+        start = datetime.combine(date.today(), time(12, 0, 0, 0, utc))
         one_day = timedelta(days=1)
 
-        self.ev = Event(
+        self.ev = Event.objects.create(
             owner=self.profile,
             title="Event Title Test",
             location="Development Land",
             description="Event Description Test",
-            start_time=now, end_time=now + one_day,
-            )
-        self.ev.save()
-
-        self.m = Manager(
+            start_time=start,
+            end_time=start + one_day,
+            )
+
+        self.m = Manager.objects.create(
             title="Event Manager",
             incumbent=self.profile,
             )
@@ -106,8 +105,14 @@
         self.assertEqual(event.title, "New Title Test")
         self.assertEqual(event.description, self.ev.description)
         self.assertEqual(event.location, self.ev.location)
-        self.assertEqual(event.start_time, self.ev.start_time)
-        self.assertEqual(event.end_time, self.ev.end_time)
+        self.assertEqual(
+            self.ev.start_time,
+            event.start_time,
+            )
+        self.assertEqual(
+            self.ev.end_time,
+            event.end_time,
+            )
         self.assertEqual(event.cancelled, True)
         self.assertEqual(event.as_manager, self.m)
 
@@ -131,8 +136,14 @@
             self.assertEqual(event.title, "New Event Title")
             self.assertEqual(event.description, "New Description")
             self.assertEqual(event.location, "New Location Hall")
-            self.assertEqual(event.start_time, self.ev.start_time)
-            self.assertEqual(event.end_time, self.ev.end_time)
+            self.assertEqual(
+                self.ev.start_time,
+                event.start_time,
+                )
+            self.assertEqual(
+                self.ev.end_time,
+                event.end_time,
+                )
             self.assertEqual(event.as_manager, self.m)
 
     def test_bad_time(self):
@@ -147,252 +158,58 @@
                 "description": "New Description",
                 "location": "New Location Hall",
                 "start_time": self.ev.start_time.strftime(time_formats[0]),
-                "end_time": (self.ev.start_time - timedelta(minutes=1)).strftime(time_formats[0]),
+                "end_time": (self.ev.start_time - timedelta(minutes=1))
+                .strftime(time_formats[0]),
                 "as_manager": self.m.pk,
                 })
             self.assertEqual(response.status_code, 200)
-            self.assertContains(response,
-                                "Start time is later than end time. Unless this event involves time travel, please change the start or end time.")
-            self.assertContains(response, MESSAGES['EVENT_ERROR'])
-            self.assertEqual(Event.objects.count(), 1)
-
-    def test_rsvp_no_exist(self):
-        urls = [
-            "/events/",
-            "/events/all/",
-            ]
-        for url in urls:
-            response = self.client.post(url, {
-                "rsvp": "",
-                "event_pk": self.ev.pk + 1,
-                })
-            self.assertEqual(response.status_code, 200)
-            self.assertContains(response, "Event does not exist.")
-
-    def test_rsvp_already_past(self):
-        urls = [
-            "/events/",
-            "/events/all/",
-            "/events/{0}/".format(self.ev.pk),
-            ]
-        self.ev.end_time = (datetime.now() - timedelta(days=1)).replace(tzinfo=utc)
-        self.ev.save()
-        for url in urls:
-            response = self.client.post(url, {
-                "rsvp": "",
-                "event_pk": self.ev.pk,
-                })
-            self.assertEqual(response.status_code, 200)
-            self.assertContains(response, MESSAGES['ALREADY_PAST'])
-            self.assertEqual(self.ev.rsvps.count(), 0)
-
-    def test_no_edit(self):
-        self.client.logout()
-        self.client.login(username="ou", password="pwd")
-
-        response = self.client.get("/events/{0}/edit/".format(self.ev.pk))
-        self.assertRedirects(response, "/events/{0}/".format(self.ev.pk))
-
-        self.client.logout()
-        self.client.login(username="su", password="pwd")
-
-        response = self.client.get("/events/{0}/edit/".format(self.ev.pk))
-        self.assertEqual(response.status_code, 200)
-=======
-	def setUp(self):
-		self.u = User.objects.create_user(username="u", password="pwd")
-		self.ou = User.objects.create_user(username="ou", password="pwd")
-		self.su = User.objects.create_user(username="su", password="pwd")
-
-		self.su.is_staff, self.su.is_superuser = True, True
-		self.su.save()
-
-		self.profile = UserProfile.objects.get(user=self.u)
-		start = datetime.combine(date.today(), time(12, 0, 0, 0, utc))
-		one_day = timedelta(days=1)
-
-		self.ev = Event.objects.create(
-			owner=self.profile,
-			title="Event Title Test",
-			location="Development Land",
-			description="Event Description Test",
-			start_time=start,
-			end_time=start + one_day,
-			)
-
-		self.m = Manager.objects.create(
-			title="Event Manager",
-			incumbent=self.profile,
-			)
-		self.m.url_title = convert_to_url(self.m.title)
-		self.m.save()
-
-		self.client.login(username="u", password="pwd")
-
-	def test_event_views(self):
-		urls = [
-			"/events/",
-			"/events/{0}/".format(self.ev.pk),
-			"/events/all/",
-			]
-		for url in urls:
-			response = self.client.get(url)
-			self.assertEqual(response.status_code, 200)
-			self.assertContains(response, self.ev.title)
-			self.assertContains(response, self.ev.description)
-
-	def test_rsvp(self):
-		urls = [
-			"/events/",
-			"/events/{0}/".format(self.ev.pk),
-			"/events/all/",
-			]
-		for url in urls:
-			response = self.client.post(url, {
-					"rsvp": "",
-					"event_pk": "{0}".format(self.ev.pk),
-					}, follow=True)
-			self.assertRedirects(response, url)
-			self.assertContains(response, 'Un-RSVP')
-			self.assertContains(response,
-								MESSAGES['RSVP_ADD'].format(event=self.ev.title))
-
-			self.assertEqual(1, self.ev.rsvps.count())
-			self.assertEqual(self.profile, self.ev.rsvps.all()[0])
-
-			response = self.client.post(url, {
-					"rsvp": "",
-					"event_pk": "{0}".format(self.ev.pk),
-					}, follow=True)
-			self.assertRedirects(response, url)
-			self.assertContains(response, 'RSVP')
-			self.assertContains(response,
-								MESSAGES['RSVP_REMOVE'].format(event=self.ev.title))
-
-			self.assertEqual(0, self.ev.rsvps.count())
-
-	def test_edit(self):
-		response = self.client.post("/events/{0}/edit/".format(self.ev.pk), {
-				"title": "New Title Test",
-				"description": self.ev.description,
-				"location": self.ev.location,
-				"start_time": (self.ev.start_time).strftime(time_formats[0]),
-				"end_time": self.ev.end_time.strftime(time_formats[0]),
-				"as_manager": self.m.pk,
-                "cancelled": "on",
-				}, follow=True)
-		self.assertContains(response, "New Title Test")
-		self.assertRedirects(response, "/events/{0}/".format(self.ev.pk))
-		event = Event.objects.get(pk=self.ev.pk)
-		self.assertEqual(event.title, "New Title Test")
-		self.assertEqual(event.description, self.ev.description)
-		self.assertEqual(event.location, self.ev.location)
-		self.assertEqual(
-            self.ev.start_time,
-            event.start_time,
-            )
-		self.assertEqual(
-            self.ev.end_time,
-            event.end_time,
-            )
-		self.assertEqual(event.cancelled, True)
-		self.assertEqual(event.as_manager, self.m)
-
-	def test_add_event(self):
-		urls = [
-			"/events/",
-			"/events/all/",
-			]
-		for url in urls:
-			response = self.client.post(url, {
-				"post_event": "",
-				"title": "New Event Title",
-				"description": "New Description",
-				"location": "New Location Hall",
-				"start_time": self.ev.start_time.strftime(time_formats[0]),
-				"end_time": self.ev.end_time.strftime(time_formats[0]),
-				"as_manager": self.m.pk,
-				}, follow=True)
-			self.assertRedirects(response, url)
-			event = Event.objects.get(pk=self.ev.pk + 1)
-			self.assertEqual(event.title, "New Event Title")
-			self.assertEqual(event.description, "New Description")
-			self.assertEqual(event.location, "New Location Hall")
-			self.assertEqual(
-                self.ev.start_time,
-                event.start_time,
-                )
-			self.assertEqual(
-                self.ev.end_time,
-                event.end_time,
-                )
-			self.assertEqual(event.as_manager, self.m)
-
-	def test_bad_time(self):
-		urls = [
-			"/events/",
-			"/events/all/",
-			]
-		for url in urls:
-			response = self.client.post(url, {
-				"post_event": "",
-				"title": "New Event Title",
-				"description": "New Description",
-				"location": "New Location Hall",
-				"start_time": self.ev.start_time.strftime(time_formats[0]),
-				"end_time": (self.ev.start_time - timedelta(minutes=1))
-                .strftime(time_formats[0]),
-				"as_manager": self.m.pk,
-				})
-			self.assertEqual(response.status_code, 200)
-			self.assertContains(
+            self.assertContains(
                 response,
                 "Start time is later than end time. Unless this event "
                 "involves time travel, please change the start or end time.",
                 )
-			self.assertContains(response, MESSAGES['EVENT_ERROR'])
-			self.assertEqual(Event.objects.count(), 1)
-
-	def test_rsvp_no_exist(self):
-		urls = [
-			"/events/",
-			"/events/all/",
-			]
-		for url in urls:
-			response = self.client.post(url, {
-				"rsvp": "",
-				"event_pk": self.ev.pk + 1,
-				})
-			self.assertEqual(response.status_code, 200)
-			self.assertContains(response, "Event does not exist.")
-
-	def test_rsvp_already_past(self):
-		urls = [
-			"/events/",
-			"/events/all/",
-			"/events/{0}/".format(self.ev.pk),
-			]
-		self.ev.end_time = now() - timedelta(days=1)
-		self.ev.save()
-		for url in urls:
-			response = self.client.post(url, {
-				"rsvp": "",
-				"event_pk": self.ev.pk,
-				})
-			self.assertEqual(response.status_code, 200)
-			self.assertContains(response, MESSAGES['ALREADY_PAST'])
-			self.assertEqual(self.ev.rsvps.count(), 0)
-
-	def test_no_edit(self):
-		self.client.logout()
-		self.client.login(username="ou", password="pwd")
-
-		response = self.client.get("/events/{0}/edit/".format(self.ev.pk))
-		self.assertRedirects(response, "/events/{0}/".format(self.ev.pk))
-
-		self.client.logout()
-		self.client.login(username="su", password="pwd")
-
-		response = self.client.get("/events/{0}/edit/".format(self.ev.pk))
-		self.assertEqual(response.status_code, 200)
->>>>>>> a6950182
+            self.assertContains(response, MESSAGES['EVENT_ERROR'])
+            self.assertEqual(Event.objects.count(), 1)
+
+    def test_rsvp_no_exist(self):
+        urls = [
+            "/events/",
+            "/events/all/",
+            ]
+        for url in urls:
+            response = self.client.post(url, {
+                "rsvp": "",
+                "event_pk": self.ev.pk + 1,
+                })
+            self.assertEqual(response.status_code, 200)
+            self.assertContains(response, "Event does not exist.")
+
+    def test_rsvp_already_past(self):
+        urls = [
+            "/events/",
+            "/events/all/",
+            "/events/{0}/".format(self.ev.pk),
+            ]
+        self.ev.end_time = now() - timedelta(days=1)
+        self.ev.save()
+        for url in urls:
+            response = self.client.post(url, {
+                "rsvp": "",
+                "event_pk": self.ev.pk,
+                })
+            self.assertEqual(response.status_code, 200)
+            self.assertContains(response, MESSAGES['ALREADY_PAST'])
+            self.assertEqual(self.ev.rsvps.count(), 0)
+
+    def test_no_edit(self):
+        self.client.logout()
+        self.client.login(username="ou", password="pwd")
+
+        response = self.client.get("/events/{0}/edit/".format(self.ev.pk))
+        self.assertRedirects(response, "/events/{0}/".format(self.ev.pk))
+
+        self.client.logout()
+        self.client.login(username="su", password="pwd")
+
+        response = self.client.get("/events/{0}/edit/".format(self.ev.pk))
+        self.assertEqual(response.status_code, 200)