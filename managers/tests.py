"""
This file demonstrates writing tests using the unittest module. These will pass
when you run "manage.py test".

Replace this with more appropriate tests for your application.
"""

from django.contrib.auth.models import User
from django.test import TestCase
from django.test.utils import override_settings
from django.core.urlresolvers import reverse

from datetime import datetime

from utils.variables import ANONYMOUS_USERNAME, MESSAGES
from utils.funcs import convert_to_url
from base.models import UserProfile, ProfileRequest
from managers.models import Manager, RequestType, Request, Response, Announcement

class TestPermissions(TestCase):
    def setUp(self):
        self.u = User.objects.create_user(username="u", password="pwd")
        self.st = User.objects.create_user(username="st", password="pwd")
        self.pu = User.objects.create_user(username="pu", password="pwd")
        self.su = User.objects.create_user(username="su", password="pwd")
        self.np = User.objects.create_user(username="np", password="pwd")

        self.st.is_staff = True
        self.su.is_staff, self.su.is_superuser = True, True

        self.u.save()
        self.st.save()
        self.pu.save()
        self.su.save()
        self.np.save()

        self.m = Manager(title="House President", url_title="president",
                         president=True)
        self.m.incumbent = UserProfile.objects.get(user=self.pu)
        self.m.save()

        self.rt = RequestType(name="Food", url_name="food", enabled=True)
        self.rt.save()
        self.rt.managers = [self.m]
        self.rt.save()

        self.a = Announcement(
            manager=self.m,
            incumbent=self.m.incumbent,
            body="Test Announcement Body",
            post_date=datetime.now(),
            )
        self.a.save()

        self.request = Request(owner=UserProfile.objects.get(user=self.u),
                               body="request body", request_type=self.rt)
        self.request.save()

        UserProfile.objects.get(user=self.np).delete()
        self.pr = ProfileRequest(username="pr", email="pr@email.com",
                     affiliation=UserProfile.STATUS_CHOICES[0][0])
        self.pr.save()

    def _admin_required(self, url, success_target=None):
        response = self.client.get(url)
        self.assertRedirects(response, "/login/?next=" + url)

        self.client.login(username="np", password="pwd")
        response = self.client.get(url, follow=True)
        self.assertRedirects(response, "/landing/")
        self.assertContains(response, MESSAGES["NO_PROFILE"])
        self.client.logout()

        self.client.login(username="u", password="pwd")
        response = self.client.get(url, follow=True)
        self.assertRedirects(response, "/")
        self.assertContains(response, MESSAGES["ADMINS_ONLY"])
        self.client.logout()

        self.client.login(username="st", password="pwd")
        response = self.client.get(url, follow=True)
        self.assertRedirects(response, "/")
        self.assertContains(response, MESSAGES["ADMINS_ONLY"])
        self.client.logout()

        self.client.login(username="su", password="pwd")
        response = self.client.get(url)
        if success_target is None:
            self.assertEqual(response.status_code, 200)
        else:
            self.assertRedirects(response, success_target)
        self.client.logout()

    def _president_admin_required(self, url, success_target=None):
        response = self.client.get(url)
        self.assertRedirects(response, "/login/?next=" + url)

        self.client.login(username="np", password="pwd")
        response = self.client.get(url, follow=True)
        self.assertRedirects(response, "/landing/")
        self.assertContains(response, MESSAGES["NO_PROFILE"])
        self.client.logout()

        self.client.login(username="u", password="pwd")
        response = self.client.get(url, follow=True)
        self.assertRedirects(response, "/")
        self.assertContains(response, MESSAGES["PRESIDENTS_ONLY"])
        self.client.logout()

        self.client.login(username="st", password="pwd")
        response = self.client.get(url, follow=True)
        self.assertRedirects(response, "/")
        self.assertContains(response, MESSAGES["PRESIDENTS_ONLY"])
        self.client.logout()

        self.client.login(username="su", password="pwd")
        response = self.client.get(url)
        if success_target is None:
            self.assertEqual(response.status_code, 200)
        else:
            self.assertRedirects(response, success_target)
        self.client.logout()

        self.client.login(username="pu", password="pwd")
        response = self.client.get(url)
        if success_target is None:
            self.assertEqual(response.status_code, 200)
        else:
            self.assertRedirects(response, success_target)
        self.client.logout()

    def _profile_required(self, url, success_target=None):
        response = self.client.get(url)
        self.assertRedirects(response, "/login/?next=" + url)

        self.client.login(username="np", password="pwd")
        response = self.client.get(url, follow=True)
        self.assertRedirects(response, "/landing/")
        self.assertContains(response, MESSAGES["NO_PROFILE"])
        self.client.logout()

        self.client.login(username="u", password="pwd")
        response = self.client.get(url, follow=True)
        if success_target is None:
            self.assertEqual(response.status_code, 200)
        else:
            self.assertRedirects(response, success_target)
        self.client.logout()

        self.client.login(username="st", password="pwd")
        response = self.client.get(url, follow=True)
        if success_target is None:
            self.assertEqual(response.status_code, 200)
        else:
            self.assertRedirects(response, success_target)
        self.client.logout()

        self.client.login(username="su", password="pwd")
        response = self.client.get(url, follow=True)
        if success_target is None:
            self.assertEqual(response.status_code, 200)
        else:
            self.assertRedirects(response, success_target)
        self.client.logout()

    def test_admin_required(self):
        pages = [
            "profile_requests",
            "profile_requests/{0}".format(self.pr.pk),
            "manage_users",
<<<<<<< HEAD
            "modify_user/{0}".format(self.u.username),
=======
            "manage_users/{0}".format(self.u.username),
>>>>>>> 143c4b38
            "add_user",
            "utilities",
            ]
        for page in pages:
            self._admin_required("/custom_admin/" + page + "/")
        self._admin_required("/custom_admin/recount/",
                             success_target="/custom_admin/utilities/")
        self._admin_required("/custom_admin/anonymous_login/",
                             success_target="/")
        self._admin_required("/custom_admin/end_anonymous_session/",
                             success_target="/custom_admin/utilities/")

    def test_president_admin_required(self):
        pages = [
            "managers",
            "managers/president",
            "add_manager",
            "request_types",
            "request_types/{0}".format(self.rt.url_name),
            "add_request_type",
            ]
        for page in pages:
            self._president_admin_required("/custom_admin/" + page + "/")

    def test_profile_required(self):
        pages = [
            "manager_directory",
            "manager_directory/president",
            "profile/{0}/requests".format(self.u.username),
            "requests/{0}".format(self.rt.url_name),
            "archives/all_requests",
            "requests/{0}/all".format(self.rt.url_name),
            "my_requests",
            "request/{0}".format(self.request.pk),
            "announcements",
            "announcements/{0}".format(self.a.pk),
            "announcements/{0}/edit".format(self.a.pk),
            "announcements/all",
            ]
        for page in pages:
            self._profile_required("/" + page + "/")

class TestAnonymousUser(TestCase):
    def setUp(self):
        self.u = User.objects.create_user(username="u", password="pwd")
        self.su = User.objects.create_user(username="su", password="pwd")

        self.su.is_staff, self.su.is_superuser = True, True
        self.su.save()

        self.client.login(username="su", password="pwd")

    def test_anonymous_start(self):
        response = self.client.get("/")
        self.assertNotContains(
            response,
            "Logged in as anonymous user Anonymous Coward",
            )

<<<<<<< HEAD
        response = self.client.get("/custom_admin/anonymous_login/", follow=True)
=======
        url = reverse("managers:anonymous_login")
        response = self.client.get(url, follow=True)
>>>>>>> 143c4b38
        self.assertRedirects(response, "/")
        self.assertContains(
            response,
            "Logged in as anonymous user Anonymous Coward",
            )

    def test_anonymous_end(self):
<<<<<<< HEAD
        self.client.get("/custom_admin/anonymous_login/")
        self.client.login(username="su", password="pwd")

        response = self.client.get("/custom_admin/end_anonymous_session/",
                       follow=True)
        self.assertRedirects(response, "/custom_admin/utilities/")
=======
        url = reverse("managers:anonymous_login")
        self.client.get(url)
        self.client.login(username="su", password="pwd")

        url = reverse("managers:end_anonymous_session")
        response = self.client.get(url, follow=True)
        self.assertRedirects(response, reverse("utilities"))
>>>>>>> 143c4b38
        self.assertContains(response, MESSAGES["ANONYMOUS_SESSION_ENDED"])
        self.assertNotContains(
            response,
            "Logged in as anonymous user Anonymous Coward",
            )

    def test_anonymous_profile(self):
        # Failing before anonymous user is first logged in
<<<<<<< HEAD
        response = self.client.get("/profile/{0}/".format(ANONYMOUS_USERNAME))
        self.assertEqual(response.status_code, 404)

        self.client.get("/custom_admin/anonymous_login/")

        response = self.client.get("/profile/{0}/".format(ANONYMOUS_USERNAME))
        self.assertEqual(response.status_code, 200)
        self.assertContains(response, "Anonymous Coward")

        response = self.client.get("/profile/", follow=True)
=======
        url = reverse("member_profile", kwargs={"targetUsername": ANONYMOUS_USERNAME})
        response = self.client.get(url)
        self.assertEqual(response.status_code, 404)

        url = reverse("managers:anonymous_login")
        self.client.get(url)

        url = reverse("member_profile", kwargs={"targetUsername": ANONYMOUS_USERNAME})
        response = self.client.get(url)
        self.assertEqual(response.status_code, 200)
        self.assertContains(response, "Anonymous Coward")

        url = reverse("my_profile")
        response = self.client.get(url, follow=True)
>>>>>>> 143c4b38
        self.assertRedirects(response, "/")
        self.assertContains(response, MESSAGES['SPINELESS'])

    def test_anonymous_edit_profile(self):
        # Failing before anonymous user is first logged in
<<<<<<< HEAD
        response = self.client.get("/custom_admin/modify_user/{0}/"
                       .format(ANONYMOUS_USERNAME))
        self.assertEqual(response.status_code, 404)

        self.client.get("/custom_admin/anonymous_login/")
        self.client.get("/logout/", follow=True)

        self.client.login(username="su", password="pwd")

        response = self.client.get("/custom_admin/modify_user/{0}/"
                       .format(ANONYMOUS_USERNAME))
=======
        url = reverse("custom_modify_user", kwargs={"targetUsername": ANONYMOUS_USERNAME})
        response = self.client.get(url)
        self.assertEqual(response.status_code, 404)

        url = reverse("managers:anonymous_login")
        self.client.get(url)

        url = reverse("logout")
        self.client.get(url, follow=True)

        self.client.login(username="su", password="pwd")

        url = reverse("custom_modify_user", kwargs={"targetUsername": ANONYMOUS_USERNAME})
        response = self.client.get(url)
>>>>>>> 143c4b38
        self.assertEqual(response.status_code, 200)
        self.assertContains(response, "Anonymous")
        self.assertContains(response, "Coward")
        self.assertContains(response, MESSAGES['ANONYMOUS_EDIT'])

    def test_anonymous_logout(self):
<<<<<<< HEAD
        self.client.get("/custom_admin/anonymous_login/")

        response = self.client.get("/logout/", follow=True)
=======
        url = reverse("managers:anonymous_login")
        self.client.get(url)

        url = reverse("logout")
        response = self.client.get(url, follow=True)
>>>>>>> 143c4b38
        self.assertRedirects(response, "/")
        self.assertContains(response, MESSAGES['ANONYMOUS_DENIED'])

    def test_anonymous_user_login_logout(self):
<<<<<<< HEAD
        self.client.get("/custom_admin/anonymous_login/")

        # Need to be careful here, client.login and client.logout clear the
        # session cookies, causing this test to break
        response = self.client.post("/login/", {
=======
        url = reverse("managers:anonymous_login")
        self.client.get(url)

        # Need to be careful here, client.login and client.logout clear the
        # session cookies, causing this test to break
        url = reverse("login")
        response = self.client.post(url, {
>>>>>>> 143c4b38
                "username_or_email": "u",
                "password": "pwd",
                }, follow=True)

        self.assertRedirects(response, "/")
        self.assertNotContains(
            response,
            "Logged in as anonymous user Anonymous Coward",
            )

<<<<<<< HEAD
        response = self.client.get("/logout/", follow=True)
=======
        url = reverse("logout")
        response = self.client.get(url, follow=True)
>>>>>>> 143c4b38
        self.assertRedirects(response, "/")

        response = self.client.get("/")
        self.assertEqual(response.status_code, 200)
        self.assertContains(
            response,
            "Logged in as anonymous user Anonymous Coward",
            )

class TestRequestPages(TestCase):
    def setUp(self):
        self.u = User.objects.create_user(username="u", password="pwd")
        self.pu = User.objects.create_user(username="pu", password="pwd")

        self.u.save()
        self.pu.save()

        self.m = Manager(title="House President", url_title="president",
                         president=True)
        self.m.incumbent = UserProfile.objects.get(user=self.pu)
        self.m.save()

        self.rt = RequestType(name="Food", url_name="food", enabled=True)
        self.rt.save()
        self.rt.managers = [self.m]
        self.rt.save()

        self.request = Request(owner=UserProfile.objects.get(user=self.u),
                               body="Request Body", request_type=self.rt)
        self.request.save()

        self.response = Response(owner=UserProfile.objects.get(user=self.pu),
                     body="Response Body", request=self.request,
                     manager=True)
        self.response.save()

    def test_request_form(self):
        urls = [
            "/request/{0}/".format(self.request.pk),
            "/requests/{0}/".format(self.rt.url_name),
            ]

        self.client.login(username="u", password="pwd")
        for url in urls + ["/my_requests/"]:
            response = self.client.get(url)
            self.assertContains(response, "Request Body")
            self.assertContains(response, "Response Body")
            self.assertNotContains(response, "mark_filled")
        self.client.logout()

        self.client.login(username="pu", password="pwd")
        for url in urls:
            response = self.client.get(url)
            self.assertContains(response, "Request Body")
            self.assertContains(response, "Response Body")
            self.assertContains(response, "mark_filled")

        response = self.client.get("/my_requests/")
        self.assertNotContains(response, "Request Body")
        self.assertNotContains(response, "Response Body")
        self.assertNotContains(response, "mark_filled")

class TestManager(TestCase):
    def setUp(self):
        self.su = User.objects.create_user(username="su", password="pwd")
        self.su.is_staff, self.su.is_superuser = True, True
        self.su.save()

        self.m1 = Manager(
            title="setUp Manager",
            incumbent=UserProfile.objects.get(user=self.su),
            )
        self.m1.url_title = convert_to_url(self.m1.title)
        self.m1.save()

        self.m2 = Manager(
            title="Testing Manager",
            incumbent=UserProfile.objects.get(user=self.su),
            )
        self.m2.url_title = convert_to_url(self.m2.title)
        self.m2.save()

        self.client.login(username="su", password="pwd")

    def test_add_manager(self):
<<<<<<< HEAD
        response = self.client.post("/custom_admin/add_manager/", {
=======
        url = reverse("managers:add_manager")
        response = self.client.post(url, {
>>>>>>> 143c4b38
                "title": "Test Manager",
                "incumbent": "1",
                "compensation": "Test % Compensation",
                "duties": "Testing Add Managers Page",
                "email": "tester@email.com",
<<<<<<< HEAD
                "president": False,
                "workshift_manager": False,
                "active": True,
                "semester_hours": 5,
                "summer_hours": 5,
=======
                "president": "off",
                "workshift_manager": "off",
                "active": "on",
>>>>>>> 143c4b38
                "update_manager": "",
                }, follow=True)
        self.assertRedirects(response, "/custom_admin/add_manager/")
        self.assertContains(
            response,
            MESSAGES['MANAGER_ADDED'].format(managerTitle="Test Manager"),
            )
        self.assertEqual(1, Manager.objects.filter(title="Test Manager").count())
        self.assertEqual(1, Manager.objects.filter(url_title=convert_to_url("Test Manager")).count())

    def test_duplicate_title(self):
<<<<<<< HEAD
        response = self.client.post("/custom_admin/add_manager/", {
=======
        url = reverse("managers:add_manager")
        response = self.client.post(url, {
>>>>>>> 143c4b38
                "title": self.m1.title,
                "incumbent": "1",
                "compensation": "Test % Compensation",
                "duties": "Testing Add Managers Page",
                "email": "tester@email.com",
<<<<<<< HEAD
                "president": False,
                "workshift_manager": False,
                "active": True,
=======
                "president": "off",
                "workshift_manager": "off",
                "active": "on",
>>>>>>> 143c4b38
                "update_manager": "",
                })
        self.assertEqual(response.status_code, 200)
        self.assertContains(response, "A manager with this title already exists.")

    def test_duplicate_url_title(self):
<<<<<<< HEAD
        response = self.client.post("/custom_admin/add_manager/", {
=======
        url = reverse("managers:add_manager")
        response = self.client.post(url, {
>>>>>>> 143c4b38
                "title": "SETUP MANAGER",
                "incumbent": "1",
                "compensation": "Test % Compensation",
                "duties": "Testing Add Managers Page",
                "email": "tester@email.com",
<<<<<<< HEAD
                "president": False,
                "workshift_manager": False,
                "active": True,
=======
                "president": "off",
                "workshift_manager": "off",
                "active": "on",
>>>>>>> 143c4b38
                "update_manager": "",
                })
        self.assertEqual(response.status_code, 200)
        self.assertContains(response, 'This manager title maps to a url that is already taken.  Please note, "Site Admin" and "sITe_adMIN" map to the same URL.'.replace('"', "&quot;"))

    def test_edit_manager(self):
        new_title = "New setUp Manager"
<<<<<<< HEAD
        response = self.client.post("/custom_admin/managers/{0}/"
                                    .format(self.m1.url_title), {
=======
        url = reverse("managers:edit_manager", kwargs={"managerTitle": self.m1.url_title})
        response = self.client.post(url, {
>>>>>>> 143c4b38
                "title": new_title,
                "incumbent": self.m1.incumbent.pk,
                "compensation": "Test % Compensation",
                "duties": "Testing Add Managers Page",
                "email": "tester@email.com",
<<<<<<< HEAD
                "president": False,
                "workshift_manager": False,
                "active": True,
                "semester_hours": 5,
                "summer_hours": 5,
=======
                "president": "off",
                "workshift_manager": "off",
                "active": "on",
>>>>>>> 143c4b38
                "update_manager": "",
                }, follow=True)
        self.assertRedirects(response, "/custom_admin/managers/")
        self.assertContains(
            response,
            MESSAGES['MANAGER_SAVED'].format(managerTitle=new_title),
            )
        self.assertEqual(1, Manager.objects.filter(title=new_title).count())
        self.assertEqual(1, Manager.objects.filter(url_title=convert_to_url(new_title)).count())

    def test_edit_title(self):
<<<<<<< HEAD
        response = self.client.post("/custom_admin/managers/{0}/"
                                    .format(self.m1.url_title), {
=======
        url = reverse("managers:edit_manager", kwargs={"managerTitle": self.m1.url_title})
        response = self.client.post(url, {
>>>>>>> 143c4b38
                "title": self.m2.title,
                "incumbent": self.m2.incumbent.pk,
                "compensation": "Test % Compensation",
                "duties": "Testing Add Managers Page",
                "email": "tester@email.com",
<<<<<<< HEAD
                "president": False,
                "workshift_manager": False,
                "active": True,
=======
                "president": "off",
                "workshift_manager": "off",
                "active": "on",
>>>>>>> 143c4b38
                "update_manager": "",
                }, follow=True)
        self.assertEqual(response.status_code, 200)
        self.assertContains(response, "A manager with this title already exists.")

    def test_edit_url_title(self):
<<<<<<< HEAD
        response = self.client.post("/custom_admin/managers/{0}/"
                                    .format(self.m1.url_title), {
=======
        url = reverse("managers:edit_manager", kwargs={"managerTitle": self.m1.url_title})
        response = self.client.post(url, {
>>>>>>> 143c4b38
                "title": self.m2.url_title.upper(),
                "incumbent": self.m2.incumbent.pk,
                "compensation": "Test % Compensation",
                "duties": "Testing Add Managers Page",
                "email": "tester@email.com",
<<<<<<< HEAD
                "president": False,
                "workshift_manager": False,
                "active": True,
=======
                "president": "off",
                "workshift_manager": "off",
                "active": "on",
>>>>>>> 143c4b38
                "update_manager": "",
                }, follow=True)
        self.assertEqual(response.status_code, 200)
        self.assertContains(response, 'This manager title maps to a url that is already taken.  Please note, "Site Admin" and "sITe_adMIN" map to the same URL.'.replace('"', "&quot;"))

class TestRequestTypes(TestCase):
    def setUp(self):
        self.su = User.objects.create_user(username="su", password="pwd")
        self.su.is_staff, self.su.is_superuser = True, True
        self.su.save()

        self.m1 = Manager(
            title="setUp Manager",
            incumbent=UserProfile.objects.get(user=self.su),
            )
        self.m1.url_title = convert_to_url(self.m1.title)
        self.m1.save()

        self.m2 = Manager(
            title="Testing Manager",
            incumbent=UserProfile.objects.get(user=self.su),
            )
        self.m2.url_title = convert_to_url(self.m2.title)
        self.m2.save()

        self.rt = RequestType(
            name="Super", url_name="super",
            )
        self.rt.save()
        self.rt.managers = [self.m1, self.m2]
        self.rt.save()

        self.rt2 = RequestType(
            name="Duper", url_name="duper",
            )
        self.rt2.save()

        self.client.login(username="su", password="pwd")

    def test_manage_view(self):
        response = self.client.get("/custom_admin/request_types/")
        self.assertContains(response, self.rt.name)
        self.assertContains(response, self.rt.url_name)
        self.assertContains(response, self.m1.title)
        self.assertContains(response, self.m1.url_title)
        self.assertContains(response, self.m2.title)
        self.assertContains(response, self.m2.url_title)

    def test_add_request(self):
        name = "Cleanliness"
        response = self.client.post("/custom_admin/add_request_type/", {
            "name": name,
            "managers": [self.m1.pk, self.m2.pk],
            }, follow=True)
        self.assertRedirects(response, "/custom_admin/request_types/")
        self.assertContains(response,
                            MESSAGES['REQUEST_TYPE_ADDED'].format(typeName=name))
        rt = RequestType.objects.get(name=name)
        self.assertIn(self.m1, rt.managers.all())
        self.assertIn(self.m2, rt.managers.all())

    def test_edit_request(self):
        response = self.client.post(
            "/custom_admin/request_types/{0}/".format(self.rt.url_name), {
                "name": "New Name",
                "managers": [self.m2.pk],
                "enabled": False,
                })
        self.assertRedirects(response, "/custom_admin/request_types/")
        rt = RequestType.objects.get(pk=self.rt.pk)
        self.assertNotIn(self.m1, rt.managers.all())
        self.assertIn(self.m2, rt.managers.all())
        self.assertEqual(rt.enabled, False)
        self.assertEqual(rt.name, "New Name")
        self.assertEqual(rt.url_name, "new_name")

    def test_add_duplicate_name(self):
        response = self.client.post("/custom_admin/add_request_type/", {
            "name": self.rt.name,
            })
        self.assertEqual(response.status_code, 200)
        self.assertContains(response, "A request type with this name already exists.")

    def test_edit_duplicate_name(self):
        response = self.client.post(
            "/custom_admin/request_types/{0}/".format(self.rt2.url_name), {
            "name": self.rt.name,
            })
        self.assertEqual(response.status_code, 200)
        self.assertContains(response, "A request type with this name already exists.")

    def test_add_duplicate_url_name(self):
        response = self.client.post("/custom_admin/add_request_type/", {
            "name": self.rt.name.upper(),
            })
        self.assertEqual(response.status_code, 200)
        self.assertContains(response, 'This request type name maps to a url that is already taken.  Please note, "Waste Reduction" and "wasTE_RedUCtiON" map to the same URL.'.replace('"', "&quot;"))

    def test_edit_duplicate_url_name(self):
        response = self.client.post(
            "/custom_admin/request_types/{0}/".format(self.rt2.url_name), {
            "name": self.rt.name.upper(),
            })
        self.assertEqual(response.status_code, 200)
        self.assertContains(response, 'This request type name maps to a url that is already taken.  Please note, "Waste Reduction" and "wasTE_RedUCtiON" map to the same URL.'.replace('"', "&quot;"))

class TestAnnouncements(TestCase):
    def setUp(self):
        self.u = User.objects.create_user(username="u", password="pwd")
        self.ou = User.objects.create_user(username="ou", password="pwd")
        self.su = User.objects.create_user(username="su", password="pwd")

        self.su.is_staff, self.su.is_superuser = True, True
        self.su.save()

        self.m = Manager(
            title="setUp Manager",
            incumbent=UserProfile.objects.get(user=self.u),
            )
        self.m.url_title = convert_to_url(self.m.title)
        self.m.save()

        self.a = Announcement(
            manager=self.m,
            incumbent=self.m.incumbent,
            body="Test Announcement Body",
            post_date=datetime.now(),
            )
        self.a.save()

        self.client.login(username="u", password="pwd")

    def test_announcements(self):
        response = self.client.get("/announcements/")

        self.assertEqual(response.status_code, 200)
        self.assertContains(response, self.a.body)

    def test_individual(self):
        response = self.client.get("/announcements/{0}/".format(self.a.pk))

        self.assertEqual(response.status_code, 200)
        self.assertContains(response, self.a.body)

    def test_edit_announcement(self):
        url = "/announcements/{0}/edit/".format(self.a.pk)

        response = self.client.get(url)
        self.assertEqual(response.status_code, 200)
        self.assertContains(response, self.a.body)

        new_body = "New Test Announcement Body"
        response = self.client.post("/announcements/{0}/edit/".format(self.a.pk), {
                "body": new_body,
                "manager": self.a.manager.pk,
                }, follow=True)

        self.assertRedirects(response, "/announcements/{0}/".format(self.a.pk))
        self.assertContains(response, new_body)

        self.assertEqual(new_body, Announcement.objects.get(pk=self.a.pk).body)

    @override_settings(ANNOUNCEMENT_LIFE=0)
    def test_unpin(self):
        self.a.pinned = True
        self.a.save()
        response = self.client.post("/announcements/", {
                "announcement_pk": self.a.pk,
                "unpin": "",
                }, follow=True)
        self.assertRedirects(response, "/announcements/")
        self.assertNotContains(response, self.a.body)

    def test_no_edit(self):
        self.client.logout()
        self.client.login(username="ou", password="pwd")

        response = self.client.get("/announcements/{0}/edit/".format(self.a.pk))
        self.assertRedirects(response, "/announcements/{0}/".format(self.a.pk))

        self.client.logout()
        self.client.login(username="su", password="pwd")

        response = self.client.get("/announcements/{0}/edit/".format(self.a.pk))
        self.assertEqual(response.status_code, 200)

    @override_settings(ANNOUNCEMENT_LIFE=0)
    def test_unpin_individual(self):
        self.a.pinned = True
        self.a.save()
        url = "/announcements/{0}/".format(self.a.pk)
        response = self.client.post(url, {
                "unpin": "",
                }, follow=True)
        self.assertRedirects(response, url)
        self.assertContains(response, self.a.body)

        response = self.client.get("/announcements/")
        self.assertEqual(response.status_code, 200)
        self.assertNotContains(response, self.a.body)

class TestPreFill(TestCase):
    def test_pre_fill(self):
        from farnsworth.pre_fill import main, REQUESTS, MANAGERS
        main([])
        for title in [i[0] for i in MANAGERS]:
            self.assertEqual(1, Manager.objects.filter(title=title).count())
        for name in [i[0] for i in REQUESTS]:
            self.assertEqual(1, RequestType.objects.filter(name=name).count())<|MERGE_RESOLUTION|>--- conflicted
+++ resolved
@@ -168,22 +168,18 @@
             "profile_requests",
             "profile_requests/{0}".format(self.pr.pk),
             "manage_users",
-<<<<<<< HEAD
-            "modify_user/{0}".format(self.u.username),
-=======
-            "manage_users/{0}".format(self.u.username),
->>>>>>> 143c4b38
+            "manage_user/{0}".format(self.u.username),
             "add_user",
             "utilities",
             ]
         for page in pages:
             self._admin_required("/custom_admin/" + page + "/")
-        self._admin_required("/custom_admin/recount/",
-                             success_target="/custom_admin/utilities/")
-        self._admin_required("/custom_admin/anonymous_login/",
+        utilities = reverse("utilities")
+        self._admin_required(reverse("recount"), success_target=utilities)
+        self._admin_required(reverse("managers:anonymous_login"),
                              success_target="/")
-        self._admin_required("/custom_admin/end_anonymous_session/",
-                             success_target="/custom_admin/utilities/")
+        self._admin_required(reverse("managers:end_anonymous_session"),
+                             success_target=utilities)
 
     def test_president_admin_required(self):
         pages = [
@@ -232,12 +228,8 @@
             "Logged in as anonymous user Anonymous Coward",
             )
 
-<<<<<<< HEAD
-        response = self.client.get("/custom_admin/anonymous_login/", follow=True)
-=======
         url = reverse("managers:anonymous_login")
         response = self.client.get(url, follow=True)
->>>>>>> 143c4b38
         self.assertRedirects(response, "/")
         self.assertContains(
             response,
@@ -245,14 +237,6 @@
             )
 
     def test_anonymous_end(self):
-<<<<<<< HEAD
-        self.client.get("/custom_admin/anonymous_login/")
-        self.client.login(username="su", password="pwd")
-
-        response = self.client.get("/custom_admin/end_anonymous_session/",
-                       follow=True)
-        self.assertRedirects(response, "/custom_admin/utilities/")
-=======
         url = reverse("managers:anonymous_login")
         self.client.get(url)
         self.client.login(username="su", password="pwd")
@@ -260,7 +244,6 @@
         url = reverse("managers:end_anonymous_session")
         response = self.client.get(url, follow=True)
         self.assertRedirects(response, reverse("utilities"))
->>>>>>> 143c4b38
         self.assertContains(response, MESSAGES["ANONYMOUS_SESSION_ENDED"])
         self.assertNotContains(
             response,
@@ -269,18 +252,6 @@
 
     def test_anonymous_profile(self):
         # Failing before anonymous user is first logged in
-<<<<<<< HEAD
-        response = self.client.get("/profile/{0}/".format(ANONYMOUS_USERNAME))
-        self.assertEqual(response.status_code, 404)
-
-        self.client.get("/custom_admin/anonymous_login/")
-
-        response = self.client.get("/profile/{0}/".format(ANONYMOUS_USERNAME))
-        self.assertEqual(response.status_code, 200)
-        self.assertContains(response, "Anonymous Coward")
-
-        response = self.client.get("/profile/", follow=True)
-=======
         url = reverse("member_profile", kwargs={"targetUsername": ANONYMOUS_USERNAME})
         response = self.client.get(url)
         self.assertEqual(response.status_code, 404)
@@ -295,25 +266,11 @@
 
         url = reverse("my_profile")
         response = self.client.get(url, follow=True)
->>>>>>> 143c4b38
         self.assertRedirects(response, "/")
         self.assertContains(response, MESSAGES['SPINELESS'])
 
     def test_anonymous_edit_profile(self):
         # Failing before anonymous user is first logged in
-<<<<<<< HEAD
-        response = self.client.get("/custom_admin/modify_user/{0}/"
-                       .format(ANONYMOUS_USERNAME))
-        self.assertEqual(response.status_code, 404)
-
-        self.client.get("/custom_admin/anonymous_login/")
-        self.client.get("/logout/", follow=True)
-
-        self.client.login(username="su", password="pwd")
-
-        response = self.client.get("/custom_admin/modify_user/{0}/"
-                       .format(ANONYMOUS_USERNAME))
-=======
         url = reverse("custom_modify_user", kwargs={"targetUsername": ANONYMOUS_USERNAME})
         response = self.client.get(url)
         self.assertEqual(response.status_code, 404)
@@ -328,35 +285,21 @@
 
         url = reverse("custom_modify_user", kwargs={"targetUsername": ANONYMOUS_USERNAME})
         response = self.client.get(url)
->>>>>>> 143c4b38
         self.assertEqual(response.status_code, 200)
         self.assertContains(response, "Anonymous")
         self.assertContains(response, "Coward")
         self.assertContains(response, MESSAGES['ANONYMOUS_EDIT'])
 
     def test_anonymous_logout(self):
-<<<<<<< HEAD
-        self.client.get("/custom_admin/anonymous_login/")
-
-        response = self.client.get("/logout/", follow=True)
-=======
         url = reverse("managers:anonymous_login")
         self.client.get(url)
 
         url = reverse("logout")
         response = self.client.get(url, follow=True)
->>>>>>> 143c4b38
         self.assertRedirects(response, "/")
         self.assertContains(response, MESSAGES['ANONYMOUS_DENIED'])
 
     def test_anonymous_user_login_logout(self):
-<<<<<<< HEAD
-        self.client.get("/custom_admin/anonymous_login/")
-
-        # Need to be careful here, client.login and client.logout clear the
-        # session cookies, causing this test to break
-        response = self.client.post("/login/", {
-=======
         url = reverse("managers:anonymous_login")
         self.client.get(url)
 
@@ -364,7 +307,6 @@
         # session cookies, causing this test to break
         url = reverse("login")
         response = self.client.post(url, {
->>>>>>> 143c4b38
                 "username_or_email": "u",
                 "password": "pwd",
                 }, follow=True)
@@ -375,12 +317,8 @@
             "Logged in as anonymous user Anonymous Coward",
             )
 
-<<<<<<< HEAD
-        response = self.client.get("/logout/", follow=True)
-=======
         url = reverse("logout")
         response = self.client.get(url, follow=True)
->>>>>>> 143c4b38
         self.assertRedirects(response, "/")
 
         response = self.client.get("/")
@@ -466,31 +404,21 @@
         self.client.login(username="su", password="pwd")
 
     def test_add_manager(self):
-<<<<<<< HEAD
-        response = self.client.post("/custom_admin/add_manager/", {
-=======
         url = reverse("managers:add_manager")
         response = self.client.post(url, {
->>>>>>> 143c4b38
                 "title": "Test Manager",
                 "incumbent": "1",
                 "compensation": "Test % Compensation",
                 "duties": "Testing Add Managers Page",
                 "email": "tester@email.com",
-<<<<<<< HEAD
                 "president": False,
                 "workshift_manager": False,
                 "active": True,
                 "semester_hours": 5,
                 "summer_hours": 5,
-=======
-                "president": "off",
-                "workshift_manager": "off",
-                "active": "on",
->>>>>>> 143c4b38
                 "update_manager": "",
                 }, follow=True)
-        self.assertRedirects(response, "/custom_admin/add_manager/")
+        self.assertRedirects(response, url)
         self.assertContains(
             response,
             MESSAGES['MANAGER_ADDED'].format(managerTitle="Test Manager"),
@@ -499,52 +427,32 @@
         self.assertEqual(1, Manager.objects.filter(url_title=convert_to_url("Test Manager")).count())
 
     def test_duplicate_title(self):
-<<<<<<< HEAD
-        response = self.client.post("/custom_admin/add_manager/", {
-=======
         url = reverse("managers:add_manager")
         response = self.client.post(url, {
->>>>>>> 143c4b38
                 "title": self.m1.title,
                 "incumbent": "1",
                 "compensation": "Test % Compensation",
                 "duties": "Testing Add Managers Page",
                 "email": "tester@email.com",
-<<<<<<< HEAD
                 "president": False,
                 "workshift_manager": False,
                 "active": True,
-=======
-                "president": "off",
-                "workshift_manager": "off",
-                "active": "on",
->>>>>>> 143c4b38
                 "update_manager": "",
                 })
         self.assertEqual(response.status_code, 200)
         self.assertContains(response, "A manager with this title already exists.")
 
     def test_duplicate_url_title(self):
-<<<<<<< HEAD
-        response = self.client.post("/custom_admin/add_manager/", {
-=======
         url = reverse("managers:add_manager")
         response = self.client.post(url, {
->>>>>>> 143c4b38
                 "title": "SETUP MANAGER",
                 "incumbent": "1",
                 "compensation": "Test % Compensation",
                 "duties": "Testing Add Managers Page",
                 "email": "tester@email.com",
-<<<<<<< HEAD
                 "president": False,
                 "workshift_manager": False,
                 "active": True,
-=======
-                "president": "off",
-                "workshift_manager": "off",
-                "active": "on",
->>>>>>> 143c4b38
                 "update_manager": "",
                 })
         self.assertEqual(response.status_code, 200)
@@ -552,29 +460,18 @@
 
     def test_edit_manager(self):
         new_title = "New setUp Manager"
-<<<<<<< HEAD
-        response = self.client.post("/custom_admin/managers/{0}/"
-                                    .format(self.m1.url_title), {
-=======
         url = reverse("managers:edit_manager", kwargs={"managerTitle": self.m1.url_title})
         response = self.client.post(url, {
->>>>>>> 143c4b38
                 "title": new_title,
                 "incumbent": self.m1.incumbent.pk,
                 "compensation": "Test % Compensation",
                 "duties": "Testing Add Managers Page",
                 "email": "tester@email.com",
-<<<<<<< HEAD
                 "president": False,
                 "workshift_manager": False,
                 "active": True,
                 "semester_hours": 5,
                 "summer_hours": 5,
-=======
-                "president": "off",
-                "workshift_manager": "off",
-                "active": "on",
->>>>>>> 143c4b38
                 "update_manager": "",
                 }, follow=True)
         self.assertRedirects(response, "/custom_admin/managers/")
@@ -586,54 +483,32 @@
         self.assertEqual(1, Manager.objects.filter(url_title=convert_to_url(new_title)).count())
 
     def test_edit_title(self):
-<<<<<<< HEAD
-        response = self.client.post("/custom_admin/managers/{0}/"
-                                    .format(self.m1.url_title), {
-=======
         url = reverse("managers:edit_manager", kwargs={"managerTitle": self.m1.url_title})
         response = self.client.post(url, {
->>>>>>> 143c4b38
                 "title": self.m2.title,
                 "incumbent": self.m2.incumbent.pk,
                 "compensation": "Test % Compensation",
                 "duties": "Testing Add Managers Page",
                 "email": "tester@email.com",
-<<<<<<< HEAD
                 "president": False,
                 "workshift_manager": False,
                 "active": True,
-=======
-                "president": "off",
-                "workshift_manager": "off",
-                "active": "on",
->>>>>>> 143c4b38
                 "update_manager": "",
                 }, follow=True)
         self.assertEqual(response.status_code, 200)
         self.assertContains(response, "A manager with this title already exists.")
 
     def test_edit_url_title(self):
-<<<<<<< HEAD
-        response = self.client.post("/custom_admin/managers/{0}/"
-                                    .format(self.m1.url_title), {
-=======
         url = reverse("managers:edit_manager", kwargs={"managerTitle": self.m1.url_title})
         response = self.client.post(url, {
->>>>>>> 143c4b38
                 "title": self.m2.url_title.upper(),
                 "incumbent": self.m2.incumbent.pk,
                 "compensation": "Test % Compensation",
                 "duties": "Testing Add Managers Page",
                 "email": "tester@email.com",
-<<<<<<< HEAD
                 "president": False,
                 "workshift_manager": False,
                 "active": True,
-=======
-                "president": "off",
-                "workshift_manager": "off",
-                "active": "on",
->>>>>>> 143c4b38
                 "update_manager": "",
                 }, follow=True)
         self.assertEqual(response.status_code, 200)
