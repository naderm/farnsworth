{% extends "base.html" %}

{% load static from staticfiles %}
{% load thread_tags %}

{% block content %}
<<<<<<< HEAD
<h1 class="w_title">Managers</h1>
<hr class="w_line" />
{% if not managerset %}
    <div class="field_wrapper text-danger">No managers in database.</div>
{% else %}
<table class="table table-striped table-bordered table-condensed table-hover" id="managers_table">
<thead>
    <tr><th>Title</th>
        <th>Incumbent</th>
        <th>E-mail</th>
        <th>Personal Phone</th>
    </tr>
</thead>
<tbody>
    {% for pos in managerset %}
    <tr><td><a title="See Details" href="{% url 'view_manager' managerTitle=pos.url_title %}"><span class="glyphicon glyphicon-tower"></span> {{ pos.title }}</a></td>
        <td>{% if pos.incumbent %}<a title="View Profile" href="{% url 'member_profile' targetUsername=pos.incumbent.user.username %}"><span class="glyphicon glyphicon-user"></span> {{ pos.incumbent.user.get_full_name }}</a>{% endif %}</td>
        <td>{% if pos.email %}
                <a title="Write E-mail" href="mailto:{{ pos.email }}"><span class="glyphicon glyphicon-envelope"></span> {{ pos.email }}</a>
            {% elif pos.incumbent.email_visible and pos.incumbent.user.email %}
                <a title="Write E-mail" href="mailto:{{ post.incumbent.user.email }}"><span class="glyphicon glyphicon-envelope"></span> {{ pos.incumbent.user.email }}</a>
                <span title="No e-mail address for this manager in database. This is the incumbent's personal e-mail address.">(personal)</span>
            {% endif %}
        </td>
        <td>{% if pos.incumbent.phone_visible %}{{ pos.incumbent.phone_number }}{% endif %}</td>
    </tr>
    {% endfor %}
</tbody>
</table>
<div class="field_wrapper text-info">{{ managerset.count }} manager{{ managerset|pluralize }} in total.</div>
{% endif %}
=======
<div class="table_container">
	<div class="header">
		<h3 class="table_title">Managers</h3>
	</div> <!-- .header -->
	<div class="main_table">
	{% if not managerset %}
		<div class="field_wrapper text-danger">No managers in database.</div>
	{% else %}
	<table class="table table-striped table-bordered table-condensed table-hover" id="managers_table" style="margin: 0px;">
	<thead>
		<tr><th>Title</th>
			<th>Incumbent</th>
			<th>E-mail</th>
			<th>Personal Phone</th>
		</tr>
	</thead>
	<tbody>
		{% for pos in managerset %}
		<tr><td><a title="See Details" href="{% url 'managers:view_manager' managerTitle=pos.url_title %}"><span class="glyphicon glyphicon-tower"></span> {{ pos.title }}</a></td>
			<td>{% if pos.incumbent %}<a title="View Profile" href="{% url 'member_profile' targetUsername=pos.incumbent.user.username %}"><span class="glyphicon glyphicon-user"></span> {{ pos.incumbent.user.get_full_name }}</a>{% endif %}</td>
			<td>{% if pos.email %}
					<a title="Write E-mail" href="mailto:{{ pos.email }}"><span class="glyphicon glyphicon-envelope"></span> {{ pos.email }}</a>
				{% elif pos.incumbent.email_visible and pos.incumbent.user.email %}
					<a title="Write E-mail" href="mailto:{{ post.incumbent.user.email }}"><span class="glyphicon glyphicon-envelope"></span> {{ pos.incumbent.user.email }}</a>
					<span title="No e-mail address for this manager in database. This is the incumbent's personal e-mail address.">(personal)</span>
				{% endif %}
			</td>
			<td>{% if pos.incumbent.phone_visible %}{{ pos.incumbent.phone_number }}{% endif %}</td>
		</tr>
		{% endfor %}
	</tbody>
	</table>
	{% endif %}
	</div> <!-- .main_table -->
</div> <!-- .table_container -->
>>>>>>> 143c4b38
{% endblock %}

{% block endscripts %}
<script>
    $(document).ready(function() {
        $('table').tablesorter({
            sortList: [[0,0], [1,0]],
            widgets: ["filter", "resizable"],
            widgetOptions: {
                resizable: true
            }
        });
    });
</script>
{% endblock %}<|MERGE_RESOLUTION|>--- conflicted
+++ resolved
@@ -4,7 +4,6 @@
 {% load thread_tags %}
 
 {% block content %}
-<<<<<<< HEAD
 <h1 class="w_title">Managers</h1>
 <hr class="w_line" />
 {% if not managerset %}
@@ -20,7 +19,7 @@
 </thead>
 <tbody>
     {% for pos in managerset %}
-    <tr><td><a title="See Details" href="{% url 'view_manager' managerTitle=pos.url_title %}"><span class="glyphicon glyphicon-tower"></span> {{ pos.title }}</a></td>
+    <tr><td><a title="See Details" href="{% url 'managers:view_manager' managerTitle=pos.url_title %}"><span class="glyphicon glyphicon-tower"></span> {{ pos.title }}</a></td>
         <td>{% if pos.incumbent %}<a title="View Profile" href="{% url 'member_profile' targetUsername=pos.incumbent.user.username %}"><span class="glyphicon glyphicon-user"></span> {{ pos.incumbent.user.get_full_name }}</a>{% endif %}</td>
         <td>{% if pos.email %}
                 <a title="Write E-mail" href="mailto:{{ pos.email }}"><span class="glyphicon glyphicon-envelope"></span> {{ pos.email }}</a>
@@ -36,43 +35,6 @@
 </table>
 <div class="field_wrapper text-info">{{ managerset.count }} manager{{ managerset|pluralize }} in total.</div>
 {% endif %}
-=======
-<div class="table_container">
-	<div class="header">
-		<h3 class="table_title">Managers</h3>
-	</div> <!-- .header -->
-	<div class="main_table">
-	{% if not managerset %}
-		<div class="field_wrapper text-danger">No managers in database.</div>
-	{% else %}
-	<table class="table table-striped table-bordered table-condensed table-hover" id="managers_table" style="margin: 0px;">
-	<thead>
-		<tr><th>Title</th>
-			<th>Incumbent</th>
-			<th>E-mail</th>
-			<th>Personal Phone</th>
-		</tr>
-	</thead>
-	<tbody>
-		{% for pos in managerset %}
-		<tr><td><a title="See Details" href="{% url 'managers:view_manager' managerTitle=pos.url_title %}"><span class="glyphicon glyphicon-tower"></span> {{ pos.title }}</a></td>
-			<td>{% if pos.incumbent %}<a title="View Profile" href="{% url 'member_profile' targetUsername=pos.incumbent.user.username %}"><span class="glyphicon glyphicon-user"></span> {{ pos.incumbent.user.get_full_name }}</a>{% endif %}</td>
-			<td>{% if pos.email %}
-					<a title="Write E-mail" href="mailto:{{ pos.email }}"><span class="glyphicon glyphicon-envelope"></span> {{ pos.email }}</a>
-				{% elif pos.incumbent.email_visible and pos.incumbent.user.email %}
-					<a title="Write E-mail" href="mailto:{{ post.incumbent.user.email }}"><span class="glyphicon glyphicon-envelope"></span> {{ pos.incumbent.user.email }}</a>
-					<span title="No e-mail address for this manager in database. This is the incumbent's personal e-mail address.">(personal)</span>
-				{% endif %}
-			</td>
-			<td>{% if pos.incumbent.phone_visible %}{{ pos.incumbent.phone_number }}{% endif %}</td>
-		</tr>
-		{% endfor %}
-	</tbody>
-	</table>
-	{% endif %}
-	</div> <!-- .main_table -->
-</div> <!-- .table_container -->
->>>>>>> 143c4b38
 {% endblock %}
 
 {% block endscripts %}
