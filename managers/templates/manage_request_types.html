{% extends "base.html" %}

{% load static from staticfiles %}
{% load thread_tags %}

{% block content %}
<<<<<<< HEAD
<form class="pull-right" action="{% url 'add_request_type' %}">
    <button type="submit" class="btn btn-default"><span class="glyphicon glyphicon-plus"></span><span class="hidden-xs"> Add Request Type</span></button>
</form>
<h1 class="w_title">Request Types</h1>
<hr class="w_line" />
{% if not request_types %}
    <div class="field_wrapper text-warning">No request types found in database.</div>
{% else %}
<table class="table table-striped table-bordered table-condensed table-hover" id="managers_table">
<thead>
    <tr><th>Request Type</th>
        <th>Relevant Managers</th>
        <th class="filter-false">Enabled</th>
    </tr>
</thead>
<tbody>
    {% for type in request_types %}
    <tr><td><a title="Modify Request Type" href="{% url 'edit_request_type' typeName=type.url_name %}"><span class="glyphicon glyphicon-{% if type.glyphicon %}{{ type.glyphicon }}{% else %}cog{% endif %}"></span> {{ type.name }}</a></td>
        <td>{% for pos in type.managers.all %}
            {% if forloop.counter > 1 %}, {% endif %}
            <a {% if pos.active %}title="View Details" href="{% url 'view_manager' managerTitle=pos.url_title %}"{% else %}title="This position is not active. Click to edit." class="text-muted" href="{% url 'edit_manager' managerTitle=pos.url_title %}"{% endif %}><span class="glyphicon glyphicon-tower"></span> {{ pos.title }}</a>
                {% if pos.incumbent %}
                (<a title="View Profile" href="{% url 'member_profile' targetUsername=pos.incumbent.user.username %}">{{ pos.incumbent }}</a>)
                {% else %}
                (<span title="There is currently no incumbent for this position." class="text-danger">No incumbent</span>)
                {% endif %}
            {% endfor %}
        </td>
        <td>{% if type.enabled %}<span style="display: none">1</span><img src="{% static 'admin/img/icon-yes.gif' %}" alt="Yes" />{% else %}<span style="display: none">2</span><img src="{% static 'admin/img/icon-no.gif' %}" alt="No" />{% endif %}</td>
    </tr>
    {% endfor %}
</tbody>
</table>
{% endif %}
=======
<div class="table_container">
	<div class="header">
		<form class="header_form" action="{% url 'managers:add_request_type' %}">
			<button id="add_request_type" type="submit" class="btn btn-default"><span class="glyphicon glyphicon-plus"></span><span class="hidden-xs"> Add Request Type</span></button>
		</form>
		<h3 class="table_title small_title">Request Types</h3>
	</div> <!-- .header -->
	<div class="main_table">
	{% if not request_types %}
		<div class="field_wrapper text-warning">No request types found in database.</div>
	{% else %}
	<table class="table table-striped table-bordered table-condensed table-hover" id="managers_table" style="margin: 0px;">
	<thead>
		<tr><th>Request Type</th>
			<th>Enabled</th>
			<th>Relevant Managers</th>
		</tr>
	</thead>
	<tbody>
		{% for type in request_types %}
		<tr><td><a title="Modify Request Type" href="{% url 'managers:edit_request_type' typeName=type.url_name %}"><span class="glyphicon glyphicon-{% if type.glyphicon %}{{ type.glyphicon }}{% else %}cog{% endif %}"></span> {{ type.name }}</a></td>
			<td>{% if type.enabled %}<span style="display: none">1</span><img src="{% static 'admin/img/icon-yes.gif' %}" alt="Yes" />{% else %}<span style="display: none">2</span><img src="{% static 'admin/img/icon-no.gif' %}" alt="No" />{% endif %}</td>
			<td>{% for pos in type.managers.all %}
				{% if forloop.counter > 1 %}, {% endif %}
				<a {% if pos.active %}title="View Details" href="{% url 'managers:view_manager' managerTitle=pos.url_title %}"{% else %}title="This position is not active. Click to edit." class="text-muted" href="{% url 'managers:edit_manager' managerTitle=pos.url_title %}"{% endif %}><span class="glyphicon glyphicon-tower"></span> {{ pos.title }}</a>
					{% if pos.incumbent %}
					(<a title="View Profile" href="{% url 'member_profile' targetUsername=pos.incumbent.user.username %}">{{ pos.incumbent }}</a>)
					{% else %}
					<span title="There is currently no incumbent for this position." class="text-danger">(No incumbent)</span>
					{% endif %}
				{% endfor %}
			</td>
		</tr>
		{% endfor %}
	</tbody>
	</table>
	{% endif %}
	</div> <!-- .main_table -->
</div> <!-- .table_container -->
>>>>>>> 143c4b38
<div class="alert alert-info" style="margin-top: 10px;">
Don't know how to use this page?  Check out the
<a target="_blank" href="{% url 'helppage' %}#request_types" class="alert-link"><span class="glyphicon glyphicon-new-window"></span>
Request Types section</a> of the
<a target="_blank" href="{% url 'helppage' %}" class="alert-link"><span class="glyphicon glyphicon-new-window"></span> help page</a>.
</div>
{% endblock %}

{% block endscripts %}
<script>
    $(document).ready(function() {
        $('table').tablesorter({
            sortList: [[0,0], [1,0]],
            widgets: ["filter", "resizable"],
            widgetOptions: {
                resizable: true
            }
        });
    });
</script>
{% endblock %}<|MERGE_RESOLUTION|>--- conflicted
+++ resolved
@@ -4,8 +4,7 @@
 {% load thread_tags %}
 
 {% block content %}
-<<<<<<< HEAD
-<form class="pull-right" action="{% url 'add_request_type' %}">
+<form class="pull-right" action="{% url 'managers:add_request_type' %}">
     <button type="submit" class="btn btn-default"><span class="glyphicon glyphicon-plus"></span><span class="hidden-xs"> Add Request Type</span></button>
 </form>
 <h1 class="w_title">Request Types</h1>
@@ -22,10 +21,10 @@
 </thead>
 <tbody>
     {% for type in request_types %}
-    <tr><td><a title="Modify Request Type" href="{% url 'edit_request_type' typeName=type.url_name %}"><span class="glyphicon glyphicon-{% if type.glyphicon %}{{ type.glyphicon }}{% else %}cog{% endif %}"></span> {{ type.name }}</a></td>
+    <tr><td><a title="Modify Request Type" href="{% url 'managers:edit_request_type' typeName=type.url_name %}"><span class="glyphicon glyphicon-{% if type.glyphicon %}{{ type.glyphicon }}{% else %}cog{% endif %}"></span> {{ type.name }}</a></td>
         <td>{% for pos in type.managers.all %}
             {% if forloop.counter > 1 %}, {% endif %}
-            <a {% if pos.active %}title="View Details" href="{% url 'view_manager' managerTitle=pos.url_title %}"{% else %}title="This position is not active. Click to edit." class="text-muted" href="{% url 'edit_manager' managerTitle=pos.url_title %}"{% endif %}><span class="glyphicon glyphicon-tower"></span> {{ pos.title }}</a>
+            <a {% if pos.active %}title="View Details" href="{% url 'managers:view_manager' managerTitle=pos.url_title %}"{% else %}title="This position is not active. Click to edit." class="text-muted" href="{% url 'managers:edit_manager' managerTitle=pos.url_title %}"{% endif %}><span class="glyphicon glyphicon-tower"></span> {{ pos.title }}</a>
                 {% if pos.incumbent %}
                 (<a title="View Profile" href="{% url 'member_profile' targetUsername=pos.incumbent.user.username %}">{{ pos.incumbent }}</a>)
                 {% else %}
@@ -39,47 +38,6 @@
 </tbody>
 </table>
 {% endif %}
-=======
-<div class="table_container">
-	<div class="header">
-		<form class="header_form" action="{% url 'managers:add_request_type' %}">
-			<button id="add_request_type" type="submit" class="btn btn-default"><span class="glyphicon glyphicon-plus"></span><span class="hidden-xs"> Add Request Type</span></button>
-		</form>
-		<h3 class="table_title small_title">Request Types</h3>
-	</div> <!-- .header -->
-	<div class="main_table">
-	{% if not request_types %}
-		<div class="field_wrapper text-warning">No request types found in database.</div>
-	{% else %}
-	<table class="table table-striped table-bordered table-condensed table-hover" id="managers_table" style="margin: 0px;">
-	<thead>
-		<tr><th>Request Type</th>
-			<th>Enabled</th>
-			<th>Relevant Managers</th>
-		</tr>
-	</thead>
-	<tbody>
-		{% for type in request_types %}
-		<tr><td><a title="Modify Request Type" href="{% url 'managers:edit_request_type' typeName=type.url_name %}"><span class="glyphicon glyphicon-{% if type.glyphicon %}{{ type.glyphicon }}{% else %}cog{% endif %}"></span> {{ type.name }}</a></td>
-			<td>{% if type.enabled %}<span style="display: none">1</span><img src="{% static 'admin/img/icon-yes.gif' %}" alt="Yes" />{% else %}<span style="display: none">2</span><img src="{% static 'admin/img/icon-no.gif' %}" alt="No" />{% endif %}</td>
-			<td>{% for pos in type.managers.all %}
-				{% if forloop.counter > 1 %}, {% endif %}
-				<a {% if pos.active %}title="View Details" href="{% url 'managers:view_manager' managerTitle=pos.url_title %}"{% else %}title="This position is not active. Click to edit." class="text-muted" href="{% url 'managers:edit_manager' managerTitle=pos.url_title %}"{% endif %}><span class="glyphicon glyphicon-tower"></span> {{ pos.title }}</a>
-					{% if pos.incumbent %}
-					(<a title="View Profile" href="{% url 'member_profile' targetUsername=pos.incumbent.user.username %}">{{ pos.incumbent }}</a>)
-					{% else %}
-					<span title="There is currently no incumbent for this position." class="text-danger">(No incumbent)</span>
-					{% endif %}
-				{% endfor %}
-			</td>
-		</tr>
-		{% endfor %}
-	</tbody>
-	</table>
-	{% endif %}
-	</div> <!-- .main_table -->
-</div> <!-- .table_container -->
->>>>>>> 143c4b38
 <div class="alert alert-info" style="margin-top: 10px;">
 Don't know how to use this page?  Check out the
 <a target="_blank" href="{% url 'helppage' %}#request_types" class="alert-link"><span class="glyphicon glyphicon-new-window"></span>
