{% extends "base.html" %}

{% load static from staticfiles %}
{% load thread_tags %}
{% load request_tags %}
{% block headers %}
<link type="text/css" rel="stylesheet" href="{% static 'ui/css/requests.css' %}" />
{% endblock %}

{% block content %}
<script>
  function show_new_request_form() {
  document.getElementById("new_request_form").style.display="inline";
  }
  function hide_new_request_form() {
  document.getElementById("new_request_form").style.display="none";
  }
  function show_new_response_form(response_form_id, button_id) {
  document.getElementById(response_form_id).style.display="inline";
  document.getElementById(button_id).style.display="none";
  }
  function hide_new_response_form(response_form_id, button_id) {
  document.getElementById(response_form_id).style.display="none";
  document.getElementById(button_id).style.display="inline";
  }
</script>
<div class="requests">
<button type="button" class="btn btn-primary pull-right" onclick="show_new_request_form()"><span class="glyphicon glyphicon-pencil"></span><span class="hidden-xs"> New Request</span></button>
<h1 class="w_title">Recent {{ request_type|title }} Requests</h1>
<hr class="w_line" />
  <form id="new_request_form" method="post" action="">
    {% csrf_token %}
      <div class="form-group">
        <label for="id_body">New Request</label>
        <textarea id="id_body" name="body"></textarea>
      </div>
      <div class="text-center">
      <div class="btn-group">
      <button type="submit" class="btn btn-success" name="submit_request"><span class="glyphicon glyphicon-inbox"></span> Submit Request</button>
      <button type="button" class="btn btn-default" name="cancel_request_form" onclick="hide_new_request_form()"><span class="glyphicon glyphicon-collapse-up"></span> Hide</button>
      </div> <!-- btn-group -->
      </div> <!-- .text-center -->
  </form>

  <div class="requests_table">
    {% if relevant_managers %}
    <div class="field_wrapper text-info">{{ request_type.capitalize }} requests are made to:
<<<<<<< HEAD
        {% for pos in relevant_managers %}
            {% if forloop.counter > 1 %}, {% endif %}
            <a title="View Details" href="{% url 'view_manager' managerTitle=pos.url_title %}"><span class="glyphicon glyphicon-tower"></span> {{ pos.title }}</a>
            {% if pos.incumbent %}
                (<a title="View Profile" href="{% url 'member_profile' targetUsername=pos.incumbent.user.username %}"><span class="glyphicon glyphicon-user"></span> {{ pos.incumbent|display_user:user }}</a>)
            {% else %}
                (<span title="There is currently no incumbent for this position." class="text-danger">No incumbent</span>)
            {% endif %}
        {% endfor %}
=======
		{% for pos in relevant_managers %}
			{% if forloop.counter > 1 %}, {% endif %}
			<a title="View Details" href="{% url 'managers:view_manager' managerTitle=pos.url_title %}"><span class="glyphicon glyphicon-tower"></span> {{ pos.title }}</a>
			{% if pos.incumbent %}
				(<a title="View Profile" href="{% url 'member_profile' targetUsername=pos.incumbent.user.username %}"><span class="glyphicon glyphicon-user"></span> {{ pos.incumbent|display_user:user }}</a>)
			{% else %}
				(<span title="There is currently no incumbent for this position." class="text-danger">No incumbent</span>)
			{% endif %}
		{% endfor %}
>>>>>>> 143c4b38
    </div>
    {% else %}
    <div class="field_wrapper text-danger">No active managers are currently responsible for addressing {{ request_type.lower }} requests.</div>
    {% endif %}
    {% if not requests_dict %}
    <div class="field_wrapper text-info">No {{ request_type.lower }} requests found.</div>
    {% else %}
    <div class="bordered_div">
    {% for request_tuple in requests_dict %}
    {% if forloop.counter > 1 %}
    <hr class="main_divider"/>
    {% endif %}

    <div class="requests_row">
      <div class="request_name{% if request_tuple.0.filled %} bg-success" title="Filled"{% elif request_tuple.0.closed %} bg-danger" title="Closed"{% else %} bg-warning" title="Open"{% endif %}>
    <div class="request_owner">
        {% if not request_tuple.0.owner.user = user and user.username != ANONYMOUS_USERNAME %}
        <form style="display:inline" method="POST" action="">
          {% csrf_token %}
          {{ request_tuple.4 }}
          {% if request_tuple.3 %}
            <button type="submit" class="btn btn-xs" name="upvote" title="Remove upvote">
              <span class="glyphicon glyphicon-star"></span>
            </button>
          {% else %}
            <button type="submit" class="btn btn-xs" name="upvote" title="Upvote to express approval">
              <span class="glyphicon glyphicon-star-empty"></span>
            </button>
          {% endif %}
        </form>
        {% endif %}
        {% with vote_count_request=request_tuple.0 %}
        {% include "vote_list.html" %}
        {% endwith %}
    </div> <!-- request_owner -->
    <div class="request_body">
      {{ request_tuple.0.body|safe }}
    </div>
      </div> <!-- request_name -->

      <div class="request_responses">
    <div class="response_table">
      {% for response in request_tuple.1 %}
      {% if forloop.counter > 1 %}
    <hr class="main_divider"/>
      {% endif %}
      <div class="response_row{% if response.manager %} bg-info" title="Manager Response{% endif %}">
        <div class="response_owner">
          <a class="page_link" title="View Profile" href="{% url 'member_profile' targetUsername=response.owner.user.username %}" >{{ response.owner|display_user:user }}</a> ({{ response.post_date }}):
        </div> <!-- response_owner -->
        <div class="response_body">
          {{ response.body|safe }}
        </div> <!-- response_body -->
      </div> <!-- response_row -->
      {% endfor %}

      <div class="text-center">
        {% with y=forloop.counter|stringformat:"s" %}
        {% with response_form_id="response_form_"|add:y %}
        {% with button_id="button_"|add:y %}
        <button class="btn btn-primary" type="button" id="{{ button_id }}" onclick="show_new_response_form('{{ response_form_id }}', '{{ button_id }}')"><span class="glyphicon glyphicon-paperclip"></span> Add Response</button>
      </div> <!-- text-center -->
        <form class="new_response_form add_response" id="{{ response_form_id }}" method="post" action="">
          {% csrf_token %}
          {{ request_tuple.2.request_pk }}
          <div class="form-group">
            <label for="id_body">Add Response</label>
            <textarea class="response" name="body"></textarea>
          </div> <!-- form-group -->
            {% if manager %}
            <hr class="main_divider" style="width: 75%;" />
            <div class="col-sm-6">
                <div class="checkbox">{{ request_tuple.2.mark_filled }}<label for="id_mark_filled">Filled</label></div>
            </div>
            <div class="col-sm-6">
                <div class="checkbox">{{ request_tuple.2.mark_closed }}<label for="id_mark_closed">Closed</label></div>
            </div>
            {% endif %}
            <div class="text-center">
            <div class="btn-group">
              <button type="submit" class="btn btn-success" name="add_response"><span class="glyphicon glyphicon-send"></span> Post Message</button>
              <button type="button" class="btn btn-default" name="cancel_response_form" onclick="hide_new_response_form('{{ response_form_id }}', '{{ button_id }}')"><span class="glyphicon glyphicon-collapse-up"></span> Hide</button>
            </div> <!-- .btn-group -->
            </div> <!-- .text-center -->
        </form>
        {% endwith %}
        {% endwith %}
        {% endwith %}
      </div> <!-- response_row -->
    </div> <!-- response_table -->
      </div> <!-- request_name -->
    {% endfor %}
    </div>
    {% endif %}
  </div> <!-- .requests_table -->
  </div> <!-- .main_table -->
</div>
{% endblock %}<|MERGE_RESOLUTION|>--- conflicted
+++ resolved
@@ -45,27 +45,15 @@
   <div class="requests_table">
     {% if relevant_managers %}
     <div class="field_wrapper text-info">{{ request_type.capitalize }} requests are made to:
-<<<<<<< HEAD
         {% for pos in relevant_managers %}
             {% if forloop.counter > 1 %}, {% endif %}
-            <a title="View Details" href="{% url 'view_manager' managerTitle=pos.url_title %}"><span class="glyphicon glyphicon-tower"></span> {{ pos.title }}</a>
+            <a title="View Details" href="{% url 'managers:view_manager' managerTitle=pos.url_title %}"><span class="glyphicon glyphicon-tower"></span> {{ pos.title }}</a>
             {% if pos.incumbent %}
                 (<a title="View Profile" href="{% url 'member_profile' targetUsername=pos.incumbent.user.username %}"><span class="glyphicon glyphicon-user"></span> {{ pos.incumbent|display_user:user }}</a>)
             {% else %}
                 (<span title="There is currently no incumbent for this position." class="text-danger">No incumbent</span>)
             {% endif %}
         {% endfor %}
-=======
-		{% for pos in relevant_managers %}
-			{% if forloop.counter > 1 %}, {% endif %}
-			<a title="View Details" href="{% url 'managers:view_manager' managerTitle=pos.url_title %}"><span class="glyphicon glyphicon-tower"></span> {{ pos.title }}</a>
-			{% if pos.incumbent %}
-				(<a title="View Profile" href="{% url 'member_profile' targetUsername=pos.incumbent.user.username %}"><span class="glyphicon glyphicon-user"></span> {{ pos.incumbent|display_user:user }}</a>)
-			{% else %}
-				(<span title="There is currently no incumbent for this position." class="text-danger">No incumbent</span>)
-			{% endif %}
-		{% endfor %}
->>>>>>> 143c4b38
     </div>
     {% else %}
     <div class="field_wrapper text-danger">No active managers are currently responsible for addressing {{ request_type.lower }} requests.</div>
