--- conflicted
+++ resolved
@@ -22,17 +22,11 @@
 from managers.models import Manager, RequestType, ProfileRequest, Request, Response, \
     Announcement
 from threads.models import UserProfile, Thread, Message
-<<<<<<< HEAD
 from threads.redirects import red_ext, red_home
 from threads.decorators import admin_required, profile_required
 from managers.forms import ProfileRequestForm, AddUserForm, ModifyUserForm, ChangeUserPasswordForm, \
 	ModifyProfileRequestForm, ManagerForm, RequestTypeForm, RequestForm, ResponseForm, ManagerResponseForm, \
 	VoteForm, AnnouncementForm, UnpinForm
-=======
-from threads.views import red_ext, red_home, UnpinForm, VoteForm, ManagerForm, RequestTypeForm
-from threads.decorators import admin_required, profile_required, president_admin_required
-from managers.forms import *
->>>>>>> 81563b8e
 
 def verify_username(username):
 	''' Verify a potential username.
@@ -621,19 +615,7 @@
 		message = "%s requests have been disabled." % request_type.name.title()
 		return red_home(request, message)
 	relevant_managers = request_type.managers.all()
-<<<<<<< HEAD
-	manager = False #if the user is a relevant manager
-	for position in relevant_managers:
-		if position.incumbent == userProfile:
-			manager = True
-			break
-	if manager:
-		form = ManagerResponseForm
-	else:
-		form = ResponseForm
-=======
 	manager = any(i.incumbent == userProfile for i in relevant_managers)
->>>>>>> 81563b8e
 	if request.method == 'POST':
 		if 'submit_request' in request.POST:
 			request_form = RequestForm(request.POST)
@@ -643,13 +625,10 @@
 				new_request.save()
 				return HttpResponseRedirect(reverse('requests', kwargs={'requestType': requestType}))
 		elif 'add_response' in request.POST:
-<<<<<<< HEAD
-=======
 			if manager:
 				form = ManagerResponseForm
 			else:
 				form = ResponseForm
->>>>>>> 81563b8e
 			response_form = form(request.POST)
 			if response_form.is_valid():
 				request_pk = response_form.cleaned_data['request_pk']
@@ -696,15 +675,11 @@
 	for req in Request.objects.filter(request_type=request_type):
 		request_responses = Response.objects.filter(request=req)
 		if manager:
-<<<<<<< HEAD
-			resp_form = form(initial={'request_pk': req.pk, 'mark_filled': req.filled, 'mark_closed': req.closed})
-=======
 			form = ManagerResponseForm(initial={
 					'request_pk': req.pk,
 					'mark_filled': req.filled,
 					'mark_closed': req.closed,
 					})
->>>>>>> 81563b8e
 		else:
 			resp_form = form(initial={'request_pk': req.pk})
 		upvote = userProfile in req.upvotes.all()
