'''
Project: Farnsworth

Author: Karandeep Singh Nagra
'''

from datetime import datetime, timedelta

from django.shortcuts import render_to_response, get_object_or_404
from django.http import HttpResponseRedirect
from django.core.urlresolvers import reverse
from django.contrib.auth import logout, login
from django.contrib.auth.models import User
from django.template import RequestContext
from django.contrib import messages
from django.conf import settings
from django.utils.timezone import utc

from utils.variables import ANONYMOUS_USERNAME, MESSAGES
from base.decorators import admin_required, profile_required, president_admin_required
from base.models import UserProfile
from base.redirects import red_home
from managers.models import Manager, RequestType, Request, Response, Announcement
from managers.forms import ManagerForm, RequestTypeForm, RequestForm, ResponseForm, \
<<<<<<< HEAD
    ManagerResponseForm, VoteForm, AnnouncementForm, UnpinForm
=======
     ManagerResponseForm, VoteForm, AnnouncementForm, UnpinForm
>>>>>>> 9a432a65

@admin_required
def anonymous_login_view(request):
    ''' View for an admin to log her/himself out and login the anonymous user. '''
    logout(request)
    try:
        spineless = User.objects.get(username=ANONYMOUS_USERNAME)
    except User.DoesNotExist:
        random_password = User.objects.make_random_password()
        spineless = User.objects.create_user(username=ANONYMOUS_USERNAME, first_name="Anonymous", last_name="Coward", password=random_password)
        spineless.is_active = False
        spineless.save()
        spineless_profile = UserProfile.objects.get(user=spineless)
        spineless_profile.status = UserProfile.ALUMNUS
        spineless_profile.save()
    spineless.backend = 'django.contrib.auth.backends.ModelBackend'
    login(request, spineless)
    request.session['ANONYMOUS_SESSION'] = True
    messages.add_message(request, messages.INFO, MESSAGES['ANONYMOUS_LOGIN'])
    return HttpResponseRedirect(reverse('homepage'))

@admin_required
def end_anonymous_session_view(request):
    ''' End the anonymous session if the user is a superuser. '''
    request.session['ANONYMOUS_SESSION'] = False
    messages.add_message(request, messages.INFO, MESSAGES['ANONYMOUS_SESSION_ENDED'])
    return HttpResponseRedirect(reverse('utilities'))

@profile_required
def list_managers_view(request):
    ''' Show a list of manager positions with links to view in detail. '''
    managerset = Manager.objects.filter(active=True)
    return render_to_response('list_managers.html', {
            'page_name': "Managers",
            'managerset': managerset,
            }, context_instance=RequestContext(request))

@profile_required
def manager_view(request, managerTitle):
    ''' View the details of a manager position.
    Parameters:
        request is an HTTP request
        managerTitle is the URL title of the manager.
    '''
    targetManager = get_object_or_404(Manager, url_title=managerTitle)

    if not targetManager.active:
        messages.add_message(request, messages.ERROR, MESSAGES['INACTIVE_MANAGER'].format(managerTitle=targetManager.title))
<<<<<<< HEAD
        return HttpResponseRedirect(reverse('managers:list_managers'))
=======
        return HttpResponseRedirect(reverse('list_managers'))
>>>>>>> 9a432a65
    else:
        return render_to_response('view_manager.html', {
                'page_name': "View Manager",
                'targetManager': targetManager,
                }, context_instance=RequestContext(request))

@president_admin_required
def meta_manager_view(request):
    '''
    A manager of managers.  Display a list of current managers, with links to modify them.
    Also display a link to add a new manager.  Restricted to presidents and superadmins.
    '''
    managers = Manager.objects.all()
    return render_to_response('meta_manager.html', {
            'page_name': "Admin - Meta-Manager",
            'managerset': managers,
            }, context_instance=RequestContext(request))

@president_admin_required
def add_manager_view(request):
    ''' View to add a new manager position. Restricted to superadmins and presidents. '''
    form = ManagerForm(request.POST or None)
    if form.is_valid():
        manager = form.save()
        messages.add_message(request, messages.SUCCESS,
                     MESSAGES['MANAGER_ADDED'].format(managerTitle=manager.title))
<<<<<<< HEAD
        return HttpResponseRedirect(reverse('managers:add_manager'))
    return render_to_response('edit_manager.html', {
            'page_name': "Admin - Add Manager",
            'managerset': Manager.objects.all(),
=======
        return HttpResponseRedirect(reverse('add_manager'))
    return render_to_response('edit_manager.html', {
            'page_name': "Admin - Add Manager",
>>>>>>> 9a432a65
            'form': form,
            }, context_instance=RequestContext(request))

@president_admin_required
def edit_manager_view(request, managerTitle):
    ''' View to modify an existing manager.
    Parameters:
        request is an HTTP request
        managerTitle is URL title of the manager.
    '''
    targetManager = get_object_or_404(Manager, url_title=managerTitle)
    form = ManagerForm(
        request.POST or None,
        instance=targetManager,
        )
    if form.is_valid():
        manager = form.save()
        messages.add_message(request, messages.SUCCESS,
                             MESSAGES['MANAGER_SAVED'].format(managerTitle=manager.title))
<<<<<<< HEAD
        return HttpResponseRedirect(reverse('managers:meta_manager'))
    return render_to_response('edit_manager.html', {
            'page_name': "Admin - Edit Manager",
            'managerset': Manager.objects.all(),
=======
        return HttpResponseRedirect(reverse('meta_manager'))
    return render_to_response('edit_manager.html', {
            'page_name': "Admin - Edit Manager",
>>>>>>> 9a432a65
            'form': form,
            'manager_title': targetManager.title,
            }, context_instance=RequestContext(request))

@president_admin_required
def manage_request_types_view(request):
    ''' Manage requests.  Display a list of request types with links to edit them.
    Also display a link to add a new request type.  Restricted to presidents and superadmins.
    '''
    request_types = RequestType.objects.all()
    return render_to_response('manage_request_types.html', {
            'page_name': "Admin - Manage Request Types",
            'request_types': request_types},
            context_instance=RequestContext(request))

@president_admin_required
def add_request_type_view(request):
    ''' View to add a new request type.  Restricted to presidents and superadmins. '''
    userProfile = UserProfile.objects.get(user=request.user)
    form = RequestTypeForm(request.POST or None)
    if form.is_valid():
        rtype = form.save()
        messages.add_message(request, messages.SUCCESS,
                             MESSAGES['REQUEST_TYPE_ADDED'].format(typeName=rtype.name))
<<<<<<< HEAD
        return HttpResponseRedirect(reverse('managers:manage_request_types'))
    return render_to_response('edit_request_type.html', {
            'page_name': "Admin - Add Request Type",
            'request_types': RequestType.objects.all(),
=======
        return HttpResponseRedirect(reverse('manage_request_types'))
    return render_to_response('edit_request_type.html', {
            'page_name': "Admin - Add Request Type",
>>>>>>> 9a432a65
            'form': form,
            }, context_instance=RequestContext(request))

@president_admin_required
def edit_request_type_view(request, typeName):
    ''' View to edit a new request type.  Restricted to presidents and superadmins.
    Parameters:
        request is an HTTP request
        typeName is the request type's URL name.
    '''
    requestType = get_object_or_404(RequestType, url_name=typeName)
    form = RequestTypeForm(
        request.POST or None,
        instance=requestType,
        )
    if form.is_valid():
        rtype = form.save()
        messages.add_message(request, messages.SUCCESS,
                             MESSAGES['REQUEST_TYPE_SAVED'].format(typeName=rtype.name))
<<<<<<< HEAD
        return HttpResponseRedirect(reverse('managers:manage_request_types'))
    return render_to_response('edit_request_type.html', {
            'page_name': "Admin - Edit Request Type",
            'request_types': RequestType.objects.all(),
=======
        return HttpResponseRedirect(reverse('manage_request_types'))
    return render_to_response('edit_request_type.html', {
            'page_name': "Admin - Edit Request Type",
>>>>>>> 9a432a65
            'form': form,
            'requestType': requestType,
            }, context_instance=RequestContext(request))

@profile_required
def requests_view(request, requestType):
    '''
    Generic request view.  Parameters:
        request is the HTTP request
        requestType is URL name of a RequestType.
            e.g. "food", "maintenance", "network", "site"
    '''
    userProfile = UserProfile.objects.get(user=request.user)
    request_type = get_object_or_404(RequestType, url_name=requestType)
    page_name = "%s Requests" % request_type.name.title()
    if not request_type.enabled:
        message = "%s requests have been disabled." % request_type.name.title()
        return red_home(request, message)
    relevant_managers = request_type.managers.filter(active=True)
    manager = any(i.incumbent == userProfile for i in relevant_managers)
    request_form = RequestForm(
        request.POST if 'submit_request' in request.POST else None,
        profile=userProfile,
        request_type=request_type,
        )
    if manager:
        form_class = ManagerResponseForm
    else:
        form_class = ResponseForm
    response_form = form_class(
        request.POST if 'add_response' in request.POST else None,
        profile=userProfile,
        )
    vote_form = VoteForm(
        request.POST if 'upvote' in request.POST else None,
        profile=userProfile,
        )
    if request_form.is_valid():
        request_form.save()
<<<<<<< HEAD
        return HttpResponseRedirect(reverse('managers:requests', kwargs={'requestType': requestType}))
    if response_form.is_valid():
        response_form.save()
        return HttpResponseRedirect(reverse('managers:requests', kwargs={'requestType': requestType}))
    if vote_form.is_valid():
        vote_form.save()
        return HttpResponseRedirect(reverse('managers:requests', kwargs={'requestType': requestType}))
=======
        return HttpResponseRedirect(reverse('requests', kwargs={'requestType': requestType}))
    if response_form.is_valid():
        response_form.save()
        return HttpResponseRedirect(reverse('requests', kwargs={'requestType': requestType}))
    if vote_form.is_valid():
        vote_form.save()
        return HttpResponseRedirect(reverse('requests', kwargs={'requestType': requestType}))
>>>>>>> 9a432a65
    x = 0 # number of requests loaded
    requests_dict = list() # A pseudo-dictionary, actually a list with items of form (request, [request_responses_list], response_form, upvote, vote_form)
    for req in Request.objects.filter(request_type=request_type):
        request_responses = Response.objects.filter(request=req)
        if manager:
            resp_form = ManagerResponseForm(
                initial={
                    'request_pk': req.pk,
                    'mark_filled': req.filled,
                    'mark_closed': req.closed,
                    },
                profile=userProfile,
                )
        else:
            resp_form = ResponseForm(
                initial={'request_pk': req.pk},
                profile=userProfile,
                )
        upvote = userProfile in req.upvotes.all()
        vote_form = VoteForm(
            initial={'request_pk': req.pk},
            profile=userProfile,
            )
        requests_dict.append((req, request_responses, resp_form, upvote, vote_form))
        x += 1
        if x >= settings.MAX_REQUESTS:
            break
    return render_to_response('requests.html', {
            'manager': manager,
            'request_type': request_type.name.title(),
            'page_name': page_name,
            'request_form': request_form,
            'requests_dict': requests_dict,
            'relevant_managers': relevant_managers,
            }, context_instance=RequestContext(request))

@profile_required
def my_requests_view(request):
    '''
    Show user his/her requests, sorted by request_type.
    '''
    page_name = "My Requests"
    userProfile = UserProfile.objects.get(user=request.user)
    request_form = RequestForm(
        request.POST if 'submit_request' in request.POST else None,
        profile=userProfile,
        )
    response_form = ManagerResponseForm(
        request.POST if 'add_response' in request.POST else None,
        profile=userProfile,
        )
    if request_form.is_valid():
        request_form.save()
<<<<<<< HEAD
        return HttpResponseRedirect(reverse('managers:my_requests'))
    if response_form.is_valid():
        response_form.save()
        return HttpResponseRedirect(reverse('managers:my_requests'))
=======
        return HttpResponseRedirect(reverse('my_requests'))
    if response_form.is_valid():
        response_form.save()
        return HttpResponseRedirect(reverse('my_requests'))
>>>>>>> 9a432a65
    my_requests = Request.objects.filter(owner=userProfile)
    request_dict = list() # A pseudo dictionary, actually a list with items of form (request_type.name.title(), request_form, type_manager, [(request, [list_of_request_responses], response_form, upvote, vote_form),...], relevant_managers)
    for request_type in RequestType.objects.all():
        relevant_managers = request_type.managers.filter(active=True)
        type_manager = any(i.incumbent == userProfile for i in relevant_managers)
        requests_list = list() # Items are of form (request, [list_of_request_responses], response_form),...])
        type_requests = my_requests.filter(request_type=request_type)
        for req in type_requests:
            responses_list = Response.objects.filter(request=req)
            if type_manager:
                form = ManagerResponseForm(initial={
                        'request_pk': req.pk,
                        'mark_filled': req.filled,
                        'mark_closed': req.closed,
                        },
                        profile=userProfile,
                        )
            else:
                form = ResponseForm(
                    initial={'request_pk': req.pk},
                    profile=userProfile,
                    )
            upvote = userProfile in req.upvotes.all()
            vote_form = VoteForm(
                initial={'request_pk': req.pk},
                profile=userProfile,
                )
            requests_list.append((req, responses_list, form, upvote, vote_form))
        request_form = RequestForm(
            initial={'type_pk': request_type.pk},
            profile=userProfile,
            )
        request_dict.append((request_type, request_form, type_manager, requests_list, relevant_managers))
    return render_to_response('my_requests.html', {
            'page_name': page_name,
            'request_dict': request_dict,
            }, context_instance=RequestContext(request))
<<<<<<< HEAD
=======

>>>>>>> 9a432a65

@profile_required
def list_my_requests_view(request):
    '''
    Show user his/her requests in list form.
    '''
    userProfile = UserProfile.objects.get(user=request.user)
    requests = Request.objects.filter(owner=userProfile)
    return render_to_response('list_requests.html', {
            'page_name': "My Requests",
            'requests': requests,
            }, context_instance=RequestContext(request))

@profile_required
def list_user_requests_view(request, targetUsername):
    '''
    Show user his/her requests in list form.
    '''
    if targetUsername == request.user.username:
        return list_my_requests_view(request)

    targetUser = get_object_or_404(User, username=targetUsername)
    targetProfile = get_object_or_404(UserProfile, user=targetUser)
    page_name = "%s's Requests" % targetUsername
    requests = Request.objects.filter(owner=targetProfile)
    return render_to_response('list_requests.html', {
            'page_name': page_name,
            'requests': requests,
            'targetUsername': targetUsername,
            }, context_instance=RequestContext(request))

@profile_required
def all_requests_view(request):
    '''
    Show user a list of enabled request types, the number of requests of each type and a link to see them all.
    '''
    types_dict = list() # Pseudo-dictionary, actually a list with items of form (request_type.name.title(), number_of_type_requests, name, enabled, glyphicon)
    for request_type in RequestType.objects.all():
        number_of_requests = Request.objects.filter(request_type=request_type).count()
        types_dict.append((request_type.name.title(), number_of_requests, request_type.url_name, request_type.enabled, request_type.glyphicon))
    return render_to_response('all_requests.html', {
            'page_name': "Archives - All Requests",
            'types_dict': types_dict,
            }, context_instance=RequestContext(request))

@profile_required
def list_all_requests_view(request, requestType):
    '''
    Show user his/her requests in list form.
    '''
    request_type = get_object_or_404(RequestType, url_name=requestType)
    requests = Request.objects.filter(request_type=request_type)
    page_name = "Archives - All %s Requests" % request_type.name.title()
    return render_to_response('list_requests.html', {
            'page_name': page_name,
            'requests': requests,
            'request_type': request_type,
            }, context_instance=RequestContext(request))

@profile_required
def request_view(request, request_pk):
    '''
    The view of a single request.
    '''
    relevant_request = get_object_or_404(Request, pk=request_pk)
    userProfile = UserProfile.objects.get(user=request.user)
    request_responses = Response.objects.filter(request=relevant_request)
    relevant_managers = relevant_request.request_type.managers.filter(active=True)
    manager = any(i.incumbent == userProfile for i in relevant_managers)
    if manager:
        response_form = ManagerResponseForm(
            request.POST if 'add_response' in request.POST else None,
            initial={
                'request_pk': relevant_request.pk,
                'mark_filled': relevant_request.filled,
                'mark_closed': relevant_request.closed,
                },
            profile=userProfile,
            )
    else:
        response_form = ResponseForm(
            request.POST if 'add_response' in request.POST else None,
            initial={
                'request_pk': relevant_request.pk,
                },
            profile=userProfile,
            )
    upvote = userProfile in relevant_request.upvotes.all()
    vote_form = VoteForm(
        request.POST if 'upvote' in request.POST else None,
        profile=UserProfile,
        )
    if response_form.is_valid():
        response_form.save()
<<<<<<< HEAD
        return HttpResponseRedirect(reverse('managers:view_request',
                        kwargs={'request_pk': relevant_request.pk}))
    if vote_form.is_valid():
        vote_form.save(pk=request_pk)
        return HttpResponseRedirect(reverse('managers:view_request',
=======
        return HttpResponseRedirect(reverse('view_request',
                        kwargs={'request_pk': relevant_request.pk}))
    if vote_form.is_valid():
        vote_form.save(pk=request_pk)
        return HttpResponseRedirect(reverse('view_request',
>>>>>>> 9a432a65
                        kwargs={'request_pk': relevant_request.pk}))
    upvote = userProfile in relevant_request.upvotes.all()
    return render_to_response('view_request.html', {
            'page_name': "View Request",
            'relevant_request': relevant_request,
            'request_responses': request_responses,
            'upvote': upvote,
            'vote_form': vote_form,
            'response_form': response_form,
            'relevant_managers': relevant_managers,
            }, context_instance=RequestContext(request))

@profile_required
def announcement_view(request, announcement_pk):
    ''' The view of a single manager announcement. '''
    announce = get_object_or_404(Announcement, pk=announcement_pk)
    page_name = "View Announcement"
    profile = UserProfile.objects.get(user=request.user)
    unpin_form = UnpinForm(
        request.POST if 'unpin' in request.POST else None,
        announce=announce,
        initial={
            'announcement_pk': announcement_pk,
            })
    can_edit = announce.incumbent == profile or request.user.is_superuser
    if unpin_form.is_valid():
        unpin_form.save()
        return HttpResponseRedirect(
<<<<<<< HEAD
            reverse('managers:view_announcement', kwargs={"announcement_pk": announcement_pk}),
=======
            reverse('view_announcement', kwargs={"announcement_pk": announcement_pk}),
>>>>>>> 9a432a65
            )
    return render_to_response('view_announcement.html', {
            'page_name': page_name,
            'unpin_form': unpin_form,
            'can_edit': can_edit,
            'announcement': announce,
            }, context_instance=RequestContext(request))

@profile_required
def edit_announcement_view(request, announcement_pk):
    ''' The view of a single manager announcement. '''
    announce = get_object_or_404(Announcement, pk=announcement_pk)
    profile = UserProfile.objects.get(user=request.user)
    if not (announce.incumbent == profile or request.user.is_superuser):
        return HttpResponseRedirect(
<<<<<<< HEAD
            reverse('managers:view_announcement', kwargs={"announcement_pk": announcement_pk}),
=======
            reverse('view_announcement', kwargs={"announcement_pk": announcement_pk}),
>>>>>>> 9a432a65
            )
    page_name = "Edit Announcement"

    announcement_form = AnnouncementForm(
        request.POST or None,
        instance=announce,
        profile=profile,
        )
    if announcement_form.is_valid():
        announcement_form.save()
        return HttpResponseRedirect(
<<<<<<< HEAD
            reverse('managers:view_announcement', kwargs={"announcement_pk": announcement_pk}),
=======
            reverse('view_announcement', kwargs={"announcement_pk": announcement_pk}),
>>>>>>> 9a432a65
            )

    return render_to_response('edit_announcement.html', {
            'page_name': page_name,
            'announcement_form': announcement_form,
            }, context_instance=RequestContext(request))

@profile_required
def announcements_view(request):
    ''' The view of manager announcements. '''
    page_name = "Manager Announcements"
    userProfile = UserProfile.objects.get(user=request.user)
    announcement_form = None
    manager_positions = Manager.objects.filter(incumbent=userProfile)
    unpin_form = UnpinForm(
        request.POST if 'unpin' in request.POST else None,
        )
    if manager_positions:
        announcement_form = AnnouncementForm(
            request.POST if 'post_announcement' in request.POST else None,
            profile=userProfile,
            )
    if unpin_form.is_valid():
        unpin_form.save()
<<<<<<< HEAD
        return HttpResponseRedirect(reverse('managers:announcements'))
    if announcement_form and announcement_form.is_valid():
        announcement_form.save()
        return HttpResponseRedirect(reverse('managers:announcements'))
=======
        return HttpResponseRedirect(reverse('announcements'))
    if announcement_form and announcement_form.is_valid():
        announcement_form.save()
        return HttpResponseRedirect(reverse('announcements'))
>>>>>>> 9a432a65
    # A pseudo-dictionary, actually a list with items of form:
    # (announcement, announcement_unpin_form)
    announcements_dict = list()
    for a in Announcement.objects.filter(pinned=True):
        unpin_form = None
        if (a.manager.incumbent == userProfile) or request.user.is_superuser:
            unpin_form = UnpinForm(initial={
                    'announcement_pk': a.pk,
                    })
        announcements_dict.append((a, unpin_form))
    now = datetime.utcnow().replace(tzinfo=utc)
    # Oldest genesis of an unpinned announcement to be displayed.
    within_life = now - timedelta(days=settings.ANNOUNCEMENT_LIFE)
    for a in Announcement.objects.filter(pinned=False, post_date__gte=within_life):
        unpin_form = None
        if request.user.is_superuser or (a.manager.incumbent == userProfile):
            unpin_form = UnpinForm(initial={'announcement_pk': a.pk})
        announcements_dict.append((a, unpin_form))
    return render_to_response('announcements.html', {
            'page_name': page_name,
            'manager_positions': manager_positions,
            'announcements_dict': announcements_dict,
            'announcement_form': announcement_form,
            }, context_instance=RequestContext(request))

@profile_required
def all_announcements_view(request):
    ''' The view of manager announcements. '''
    page_name = "Archives - All Announcements"
    userProfile = UserProfile.objects.get(user=request.user)
    announcement_form = None
    manager_positions = Manager.objects.filter(incumbent=userProfile)
    if manager_positions:
        announcement_form = AnnouncementForm(
            request.POST if 'post_announcement' in request.POST else None,
            profile=userProfile,
            )
    unpin_form = UnpinForm(
        request.POST if 'unpin' in request.POST else None,
        )
    if unpin_form.is_valid():
        unpin_form.save()
<<<<<<< HEAD
        return HttpResponseRedirect(reverse('managers:all_announcements'))
    if announcement_form and announcement_form.is_valid():
        announcement_form.save()
        return HttpResponseRedirect(reverse('managers:all_announcements'))
=======
        return HttpResponseRedirect(reverse('all_announcements'))
    if announcement_form and announcement_form.is_valid():
        announcement_form.save()
        return HttpResponseRedirect(reverse('all_announcements'))
>>>>>>> 9a432a65

    announcements = Announcement.objects.all()
    announcements_dict = list() # A pseudo-dictionary, actually a list with items of form (announcement, announcement_pin_form)
    for a in announcements:
        form = None
        if ((a.manager.incumbent == userProfile) or request.user.is_superuser) and not a.pinned:
            form = UnpinForm(initial={'announcement_pk': a.pk})
        elif ((a.manager.incumbent == userProfile) or request.user.is_superuser) and a.pinned:
            form = UnpinForm(initial={'announcement_pk': a.pk})
        announcements_dict.append((a, form))
    return render_to_response('announcements.html', {
            'page_name': page_name,
            'manager_positions': manager_positions,
            'announcements_dict': announcements_dict,
            'announcement_form': announcement_form,
            }, context_instance=RequestContext(request))

@admin_required
def recount_view(request):
    ''' Recount number_of_messages for all threads and number_of_responses for all requests. '''
    requests_changed = 0
    for req in Request.objects.all():
        recount = Response.objects.filter(request=req).count()
        if req.number_of_responses != recount:
            req.number_of_responses = recount
            req.save()
            requests_changed += 1
    threads_changed = 0
    for thread in Thread.objects.all():
        recount = Message.objects.filter(thread=thread).count()
        if thread.number_of_messages != recount:
            thread.number_of_messages = recount
            thread.save()
            threads_changed += 1
    messages.add_message(request, messages.SUCCESS, MESSAGES['RECOUNTED'].format(
            requests_changed=requests_changed,
            request_count=Request.objects.all().count(),
            threads_changed=threads_changed,
            thread_count=Thread.objects.all().count()),
            )
    return HttpResponseRedirect(reverse('utilities'))<|MERGE_RESOLUTION|>--- conflicted
+++ resolved
@@ -22,11 +22,7 @@
 from base.redirects import red_home
 from managers.models import Manager, RequestType, Request, Response, Announcement
 from managers.forms import ManagerForm, RequestTypeForm, RequestForm, ResponseForm, \
-<<<<<<< HEAD
-    ManagerResponseForm, VoteForm, AnnouncementForm, UnpinForm
-=======
      ManagerResponseForm, VoteForm, AnnouncementForm, UnpinForm
->>>>>>> 9a432a65
 
 @admin_required
 def anonymous_login_view(request):
@@ -75,11 +71,7 @@
 
     if not targetManager.active:
         messages.add_message(request, messages.ERROR, MESSAGES['INACTIVE_MANAGER'].format(managerTitle=targetManager.title))
-<<<<<<< HEAD
         return HttpResponseRedirect(reverse('managers:list_managers'))
-=======
-        return HttpResponseRedirect(reverse('list_managers'))
->>>>>>> 9a432a65
     else:
         return render_to_response('view_manager.html', {
                 'page_name': "View Manager",
@@ -106,16 +98,10 @@
         manager = form.save()
         messages.add_message(request, messages.SUCCESS,
                      MESSAGES['MANAGER_ADDED'].format(managerTitle=manager.title))
-<<<<<<< HEAD
         return HttpResponseRedirect(reverse('managers:add_manager'))
     return render_to_response('edit_manager.html', {
             'page_name': "Admin - Add Manager",
             'managerset': Manager.objects.all(),
-=======
-        return HttpResponseRedirect(reverse('add_manager'))
-    return render_to_response('edit_manager.html', {
-            'page_name': "Admin - Add Manager",
->>>>>>> 9a432a65
             'form': form,
             }, context_instance=RequestContext(request))
 
@@ -135,16 +121,10 @@
         manager = form.save()
         messages.add_message(request, messages.SUCCESS,
                              MESSAGES['MANAGER_SAVED'].format(managerTitle=manager.title))
-<<<<<<< HEAD
         return HttpResponseRedirect(reverse('managers:meta_manager'))
     return render_to_response('edit_manager.html', {
             'page_name': "Admin - Edit Manager",
             'managerset': Manager.objects.all(),
-=======
-        return HttpResponseRedirect(reverse('meta_manager'))
-    return render_to_response('edit_manager.html', {
-            'page_name': "Admin - Edit Manager",
->>>>>>> 9a432a65
             'form': form,
             'manager_title': targetManager.title,
             }, context_instance=RequestContext(request))
@@ -169,16 +149,10 @@
         rtype = form.save()
         messages.add_message(request, messages.SUCCESS,
                              MESSAGES['REQUEST_TYPE_ADDED'].format(typeName=rtype.name))
-<<<<<<< HEAD
         return HttpResponseRedirect(reverse('managers:manage_request_types'))
     return render_to_response('edit_request_type.html', {
             'page_name': "Admin - Add Request Type",
             'request_types': RequestType.objects.all(),
-=======
-        return HttpResponseRedirect(reverse('manage_request_types'))
-    return render_to_response('edit_request_type.html', {
-            'page_name': "Admin - Add Request Type",
->>>>>>> 9a432a65
             'form': form,
             }, context_instance=RequestContext(request))
 
@@ -198,16 +172,10 @@
         rtype = form.save()
         messages.add_message(request, messages.SUCCESS,
                              MESSAGES['REQUEST_TYPE_SAVED'].format(typeName=rtype.name))
-<<<<<<< HEAD
         return HttpResponseRedirect(reverse('managers:manage_request_types'))
     return render_to_response('edit_request_type.html', {
             'page_name': "Admin - Edit Request Type",
             'request_types': RequestType.objects.all(),
-=======
-        return HttpResponseRedirect(reverse('manage_request_types'))
-    return render_to_response('edit_request_type.html', {
-            'page_name': "Admin - Edit Request Type",
->>>>>>> 9a432a65
             'form': form,
             'requestType': requestType,
             }, context_instance=RequestContext(request))
@@ -247,7 +215,6 @@
         )
     if request_form.is_valid():
         request_form.save()
-<<<<<<< HEAD
         return HttpResponseRedirect(reverse('managers:requests', kwargs={'requestType': requestType}))
     if response_form.is_valid():
         response_form.save()
@@ -255,15 +222,6 @@
     if vote_form.is_valid():
         vote_form.save()
         return HttpResponseRedirect(reverse('managers:requests', kwargs={'requestType': requestType}))
-=======
-        return HttpResponseRedirect(reverse('requests', kwargs={'requestType': requestType}))
-    if response_form.is_valid():
-        response_form.save()
-        return HttpResponseRedirect(reverse('requests', kwargs={'requestType': requestType}))
-    if vote_form.is_valid():
-        vote_form.save()
-        return HttpResponseRedirect(reverse('requests', kwargs={'requestType': requestType}))
->>>>>>> 9a432a65
     x = 0 # number of requests loaded
     requests_dict = list() # A pseudo-dictionary, actually a list with items of form (request, [request_responses_list], response_form, upvote, vote_form)
     for req in Request.objects.filter(request_type=request_type):
@@ -317,17 +275,10 @@
         )
     if request_form.is_valid():
         request_form.save()
-<<<<<<< HEAD
         return HttpResponseRedirect(reverse('managers:my_requests'))
     if response_form.is_valid():
         response_form.save()
         return HttpResponseRedirect(reverse('managers:my_requests'))
-=======
-        return HttpResponseRedirect(reverse('my_requests'))
-    if response_form.is_valid():
-        response_form.save()
-        return HttpResponseRedirect(reverse('my_requests'))
->>>>>>> 9a432a65
     my_requests = Request.objects.filter(owner=userProfile)
     request_dict = list() # A pseudo dictionary, actually a list with items of form (request_type.name.title(), request_form, type_manager, [(request, [list_of_request_responses], response_form, upvote, vote_form),...], relevant_managers)
     for request_type in RequestType.objects.all():
@@ -365,10 +316,6 @@
             'page_name': page_name,
             'request_dict': request_dict,
             }, context_instance=RequestContext(request))
-<<<<<<< HEAD
-=======
-
->>>>>>> 9a432a65
 
 @profile_required
 def list_my_requests_view(request):
@@ -463,19 +410,11 @@
         )
     if response_form.is_valid():
         response_form.save()
-<<<<<<< HEAD
         return HttpResponseRedirect(reverse('managers:view_request',
                         kwargs={'request_pk': relevant_request.pk}))
     if vote_form.is_valid():
         vote_form.save(pk=request_pk)
         return HttpResponseRedirect(reverse('managers:view_request',
-=======
-        return HttpResponseRedirect(reverse('view_request',
-                        kwargs={'request_pk': relevant_request.pk}))
-    if vote_form.is_valid():
-        vote_form.save(pk=request_pk)
-        return HttpResponseRedirect(reverse('view_request',
->>>>>>> 9a432a65
                         kwargs={'request_pk': relevant_request.pk}))
     upvote = userProfile in relevant_request.upvotes.all()
     return render_to_response('view_request.html', {
@@ -504,11 +443,7 @@
     if unpin_form.is_valid():
         unpin_form.save()
         return HttpResponseRedirect(
-<<<<<<< HEAD
             reverse('managers:view_announcement', kwargs={"announcement_pk": announcement_pk}),
-=======
-            reverse('view_announcement', kwargs={"announcement_pk": announcement_pk}),
->>>>>>> 9a432a65
             )
     return render_to_response('view_announcement.html', {
             'page_name': page_name,
@@ -524,11 +459,7 @@
     profile = UserProfile.objects.get(user=request.user)
     if not (announce.incumbent == profile or request.user.is_superuser):
         return HttpResponseRedirect(
-<<<<<<< HEAD
             reverse('managers:view_announcement', kwargs={"announcement_pk": announcement_pk}),
-=======
-            reverse('view_announcement', kwargs={"announcement_pk": announcement_pk}),
->>>>>>> 9a432a65
             )
     page_name = "Edit Announcement"
 
@@ -540,11 +471,7 @@
     if announcement_form.is_valid():
         announcement_form.save()
         return HttpResponseRedirect(
-<<<<<<< HEAD
             reverse('managers:view_announcement', kwargs={"announcement_pk": announcement_pk}),
-=======
-            reverse('view_announcement', kwargs={"announcement_pk": announcement_pk}),
->>>>>>> 9a432a65
             )
 
     return render_to_response('edit_announcement.html', {
@@ -569,17 +496,10 @@
             )
     if unpin_form.is_valid():
         unpin_form.save()
-<<<<<<< HEAD
         return HttpResponseRedirect(reverse('managers:announcements'))
     if announcement_form and announcement_form.is_valid():
         announcement_form.save()
         return HttpResponseRedirect(reverse('managers:announcements'))
-=======
-        return HttpResponseRedirect(reverse('announcements'))
-    if announcement_form and announcement_form.is_valid():
-        announcement_form.save()
-        return HttpResponseRedirect(reverse('announcements'))
->>>>>>> 9a432a65
     # A pseudo-dictionary, actually a list with items of form:
     # (announcement, announcement_unpin_form)
     announcements_dict = list()
@@ -622,17 +542,10 @@
         )
     if unpin_form.is_valid():
         unpin_form.save()
-<<<<<<< HEAD
         return HttpResponseRedirect(reverse('managers:all_announcements'))
     if announcement_form and announcement_form.is_valid():
         announcement_form.save()
         return HttpResponseRedirect(reverse('managers:all_announcements'))
-=======
-        return HttpResponseRedirect(reverse('all_announcements'))
-    if announcement_form and announcement_form.is_valid():
-        announcement_form.save()
-        return HttpResponseRedirect(reverse('all_announcements'))
->>>>>>> 9a432a65
 
     announcements = Announcement.objects.all()
     announcements_dict = list() # A pseudo-dictionary, actually a list with items of form (announcement, announcement_pin_form)
