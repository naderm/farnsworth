--- conflicted
+++ resolved
@@ -98,22 +98,12 @@
     if form.is_valid():
         manager = form.save()
         messages.add_message(request, messages.SUCCESS,
-<<<<<<< HEAD
-                     MESSAGES['MANAGER_ADDED'].format(managerTitle=manager.title))
-        return HttpResponseRedirect(reverse('managers:add_manager'))
-    return render_to_response('edit_manager.html', {
-            'page_name': "Admin - Add Manager",
-            'managerset': Manager.objects.all(),
-            'form': form,
-            }, context_instance=RequestContext(request))
-=======
                              MESSAGES['MANAGER_ADDED'].format(managerTitle=manager.title))
         return HttpResponseRedirect(reverse('managers:add_manager'))
     return render_to_response('edit_manager.html', {
         'page_name': "Admin - Add Manager",
         'form': form,
         }, context_instance=RequestContext(request))
->>>>>>> f7da16e2
 
 @president_admin_required
 def edit_manager_view(request, managerTitle):
@@ -133,18 +123,11 @@
                              MESSAGES['MANAGER_SAVED'].format(managerTitle=manager.title))
         return HttpResponseRedirect(reverse('managers:meta_manager'))
     return render_to_response('edit_manager.html', {
-<<<<<<< HEAD
-            'page_name': "Admin - Edit Manager",
-            'managerset': Manager.objects.all(),
-            'form': form,
-            'manager_title': targetManager.title,
-            }, context_instance=RequestContext(request))
-=======
         'page_name': "Admin - Edit Manager",
         'form': form,
+        "managerset": Managers.objects.all(),
         'manager_title': targetManager.title,
         }, context_instance=RequestContext(request))
->>>>>>> f7da16e2
 
 @president_admin_required
 def manage_request_types_view(request):
@@ -167,16 +150,11 @@
                              MESSAGES['REQUEST_TYPE_ADDED'].format(typeName=rtype.name))
         return HttpResponseRedirect(reverse('managers:manage_request_types'))
     return render_to_response('edit_request_type.html', {
-<<<<<<< HEAD
-            'page_name': "Admin - Add Request Type",
-            'request_types': RequestType.objects.all(),
-            'form': form,
-            }, context_instance=RequestContext(request))
-=======
         'page_name': "Admin - Add Request Type",
+        'request_types': RequestType.objects.all(),
         'form': form,
         }, context_instance=RequestContext(request))
->>>>>>> f7da16e2
+
 
 @president_admin_required
 def edit_request_type_view(request, typeName):
@@ -196,18 +174,11 @@
                              MESSAGES['REQUEST_TYPE_SAVED'].format(typeName=rtype.name))
         return HttpResponseRedirect(reverse('managers:manage_request_types'))
     return render_to_response('edit_request_type.html', {
-<<<<<<< HEAD
-            'page_name': "Admin - Edit Request Type",
-            'request_types': RequestType.objects.all(),
-            'form': form,
-            'requestType': requestType,
-            }, context_instance=RequestContext(request))
-=======
         'page_name': "Admin - Edit Request Type",
+        'request_types': RequestType.objects.all(),
         'form': form,
         'requestType': requestType,
         }, context_instance=RequestContext(request))
->>>>>>> f7da16e2
 
 @profile_required
 def requests_view(request, requestType):
@@ -440,14 +411,6 @@
         )
     if response_form.is_valid():
         response_form.save()
-<<<<<<< HEAD
-        return HttpResponseRedirect(reverse('managers:view_request',
-                        kwargs={'request_pk': relevant_request.pk}))
-    if vote_form.is_valid():
-        vote_form.save(pk=request_pk)
-        return HttpResponseRedirect(reverse('managers:view_request',
-                        kwargs={'request_pk': relevant_request.pk}))
-=======
         return HttpResponseRedirect(reverse('managers:view_request', kwargs={
             'request_pk': relevant_request.pk,
             }))
@@ -456,7 +419,6 @@
         return HttpResponseRedirect(reverse('managers:view_request', kwargs={
             'request_pk': relevant_request.pk,
             }))
->>>>>>> f7da16e2
     upvote = userProfile in relevant_request.upvotes.all()
     return render_to_response('view_request.html', {
         'page_name': "View Request",
