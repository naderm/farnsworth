'''
Project: Farnsworth

Author: Karandeep Singh Nagra
'''

from datetime import datetime, timedelta

from django.shortcuts import render_to_response, render, get_object_or_404
from django.http import HttpResponseRedirect
from django.core.urlresolvers import reverse
from django.contrib.auth import logout, login
from django.contrib.auth.models import User
from django.template import RequestContext
from django.contrib import messages
from django.conf import settings
from django.utils.timezone import utc

from utils.variables import ANONYMOUS_USERNAME, MESSAGES
from base.decorators import admin_required, profile_required, president_admin_required
from base.models import UserProfile
from base.redirects import red_home
from threads.models import Thread, Message
from managers.models import Manager, RequestType, Request, Response, Announcement
from managers.forms import ManagerForm, RequestTypeForm, RequestForm, ResponseForm, \
    ManagerResponseForm, VoteForm, AnnouncementForm, UnpinForm

@admin_required
def anonymous_login_view(request):
    ''' View for an admin to log her/himself out and login the anonymous user. '''
    logout(request)
    try:
        spineless = User.objects.get(username=ANONYMOUS_USERNAME)
    except User.DoesNotExist:
        random_password = User.objects.make_random_password()
        spineless = User.objects.create_user(username=ANONYMOUS_USERNAME, first_name="Anonymous", last_name="Coward", password=random_password)
        spineless.is_active = False
        spineless.save()
        spineless_profile = UserProfile.objects.get(user=spineless)
        spineless_profile.status = UserProfile.ALUMNUS
        spineless_profile.save()
    spineless.backend = 'django.contrib.auth.backends.ModelBackend'
    login(request, spineless)
    request.session['ANONYMOUS_SESSION'] = True
    messages.add_message(request, messages.INFO, MESSAGES['ANONYMOUS_LOGIN'])
    return HttpResponseRedirect(reverse('homepage'))

@admin_required
def end_anonymous_session_view(request):
    ''' End the anonymous session if the user is a superuser. '''
    request.session['ANONYMOUS_SESSION'] = False
    messages.add_message(request, messages.INFO, MESSAGES['ANONYMOUS_SESSION_ENDED'])
    return HttpResponseRedirect(reverse('utilities'))

@profile_required
def list_managers_view(request):
    ''' Show a list of manager positions with links to view in detail. '''
    managerset = Manager.objects.filter(active=True)
    return render_to_response('list_managers.html', {
            'page_name': "Managers",
            'managerset': managerset,
            }, context_instance=RequestContext(request))

@profile_required
def manager_view(request, managerTitle):
    ''' View the details of a manager position.
    Parameters:
        request is an HTTP request
        managerTitle is the URL title of the manager.
    '''
    targetManager = get_object_or_404(Manager, url_title=managerTitle)

<<<<<<< HEAD
    if not targetManager.active:
        messages.add_message(request, messages.ERROR, MESSAGES['INACTIVE_MANAGER'].format(managerTitle=targetManager.title))
        return HttpResponseRedirect(reverse('list_managers'))
    else:
        return render_to_response('view_manager.html', {
                'page_name': "View Manager",
                'targetManager': targetManager,
                }, context_instance=RequestContext(request))
=======
	if not targetManager.active:
		messages.add_message(request, messages.ERROR, MESSAGES['INACTIVE_MANAGER'].format(managerTitle=targetManager.title))
		return HttpResponseRedirect(reverse('managers:list_managers'))
	else:
		return render_to_response('view_manager.html', {
				'page_name': "View Manager",
				'targetManager': targetManager,
				}, context_instance=RequestContext(request))
>>>>>>> 143c4b38

@president_admin_required
def meta_manager_view(request):
    '''
    A manager of managers.  Display a list of current managers, with links to modify them.
    Also display a link to add a new manager.  Restricted to presidents and superadmins.
    '''
    managers = Manager.objects.all()
    return render_to_response('meta_manager.html', {
            'page_name': "Admin - Meta-Manager",
            'managerset': managers,
            }, context_instance=RequestContext(request))

@president_admin_required
def add_manager_view(request):
<<<<<<< HEAD
    ''' View to add a new manager position. Restricted to superadmins and presidents. '''
    form = ManagerForm(request.POST or None)
    if form.is_valid():
        manager = form.save()
        messages.add_message(request, messages.SUCCESS,
                     MESSAGES['MANAGER_ADDED'].format(managerTitle=manager.title))
        return HttpResponseRedirect(reverse('add_manager'))
    return render_to_response('edit_manager.html', {
            'page_name': "Admin - Add Manager",
            'managerset': Manager.objects.all(),
            'form': form,
            }, context_instance=RequestContext(request))

@president_admin_required
def edit_manager_view(request, managerTitle):
    ''' View to modify an existing manager.
    Parameters:
        request is an HTTP request
        managerTitle is URL title of the manager.
    '''
    targetManager = get_object_or_404(Manager, url_title=managerTitle)
    form = ManagerForm(
        request.POST or None,
        instance=targetManager,
        )
    if form.is_valid():
        manager = form.save()
        messages.add_message(request, messages.SUCCESS,
                             MESSAGES['MANAGER_SAVED'].format(managerTitle=manager.title))
        return HttpResponseRedirect(reverse('meta_manager'))
    return render_to_response('edit_manager.html', {
            'page_name': "Admin - Edit Manager",
            'managerset': Manager.objects.all(),
            'form': form,
            'manager_title': targetManager.title,
            }, context_instance=RequestContext(request))
=======
	''' View to add a new manager position. Restricted to superadmins and presidents. '''
	form = ManagerForm(request.POST or None)
	if form.is_valid():
		manager = form.save()
		messages.add_message(request, messages.SUCCESS,
					 MESSAGES['MANAGER_ADDED'].format(managerTitle=manager.title))
		return HttpResponseRedirect(reverse('managers:add_manager'))
	return render_to_response('edit_manager.html', {
			'page_name': "Admin - Add Manager",
			'form': form,
			}, context_instance=RequestContext(request))

@president_admin_required
def edit_manager_view(request, managerTitle):
	''' View to modify an existing manager.
	Parameters:
		request is an HTTP request
		managerTitle is URL title of the manager.
	'''
	targetManager = get_object_or_404(Manager, url_title=managerTitle)
	form = ManagerForm(
		request.POST or None,
		instance=targetManager,
		)
	if form.is_valid():
		manager = form.save()
		messages.add_message(request, messages.SUCCESS,
							 MESSAGES['MANAGER_SAVED'].format(managerTitle=manager.title))
		return HttpResponseRedirect(reverse('managers:meta_manager'))
	return render_to_response('edit_manager.html', {
			'page_name': "Admin - Edit Manager",
			'form': form,
			'manager_title': targetManager.title,
			}, context_instance=RequestContext(request))
>>>>>>> 143c4b38

@president_admin_required
def manage_request_types_view(request):
    ''' Manage requests.  Display a list of request types with links to edit them.
    Also display a link to add a new request type.  Restricted to presidents and superadmins.
    '''
    request_types = RequestType.objects.all()
    return render_to_response('manage_request_types.html', {
            'page_name': "Admin - Manage Request Types",
            'request_types': request_types},
            context_instance=RequestContext(request))

@president_admin_required
def add_request_type_view(request):
<<<<<<< HEAD
    ''' View to add a new request type.  Restricted to presidents and superadmins. '''
    userProfile = UserProfile.objects.get(user=request.user)
    form = RequestTypeForm(request.POST or None)
    if form.is_valid():
        rtype = form.save()
        messages.add_message(request, messages.SUCCESS,
                             MESSAGES['REQUEST_TYPE_ADDED'].format(typeName=rtype.name))
        return HttpResponseRedirect(reverse('manage_request_types'))
    return render_to_response('edit_request_type.html', {
            'page_name': "Admin - Add Request Type",
            'request_types': RequestType.objects.all(),
            'form': form,
            }, context_instance=RequestContext(request))

@president_admin_required
def edit_request_type_view(request, typeName):
    ''' View to edit a new request type.  Restricted to presidents and superadmins.
    Parameters:
        request is an HTTP request
        typeName is the request type's URL name.
    '''
    requestType = get_object_or_404(RequestType, url_name=typeName)
    form = RequestTypeForm(
        request.POST or None,
        instance=requestType,
        )
    if form.is_valid():
        rtype = form.save()
        messages.add_message(request, messages.SUCCESS,
                             MESSAGES['REQUEST_TYPE_SAVED'].format(typeName=rtype.name))
        return HttpResponseRedirect(reverse('manage_request_types'))
    return render_to_response('edit_request_type.html', {
            'page_name': "Admin - Edit Request Type",
            'request_types': RequestType.objects.all(),
            'form': form,
            'requestType': requestType,
            }, context_instance=RequestContext(request))

@profile_required
def requests_view(request, requestType):
    '''
    Generic request view.  Parameters:
        request is the HTTP request
        requestType is URL name of a RequestType.
            e.g. "food", "maintenance", "network", "site"
    '''
    userProfile = UserProfile.objects.get(user=request.user)
    request_type = get_object_or_404(RequestType, url_name=requestType)
    page_name = "%s Requests" % request_type.name.title()
    if not request_type.enabled:
        message = "%s requests have been disabled." % request_type.name.title()
        return red_home(request, message)
    relevant_managers = request_type.managers.filter(active=True)
    manager = any(i.incumbent == userProfile for i in relevant_managers)
    request_form = RequestForm(
        request.POST if 'submit_request' in request.POST else None,
        profile=userProfile,
        request_type=request_type,
        )
    if manager:
        form_class = ManagerResponseForm
    else:
        form_class = ResponseForm
    response_form = form_class(
        request.POST if 'add_response' in request.POST else None,
        profile=userProfile,
        )
    vote_form = VoteForm(
        request.POST if 'upvote' in request.POST else None,
        profile=userProfile,
        )
    if request_form.is_valid():
        request_form.save()
        return HttpResponseRedirect(reverse('requests', kwargs={'requestType': requestType}))
    if response_form.is_valid():
        response_form.save()
        return HttpResponseRedirect(reverse('requests', kwargs={'requestType': requestType}))
    if vote_form.is_valid():
        vote_form.save()
        return HttpResponseRedirect(reverse('requests', kwargs={'requestType': requestType}))
    x = 0 # number of requests loaded
    requests_dict = list() # A pseudo-dictionary, actually a list with items of form (request, [request_responses_list], response_form, upvote, vote_form)
    for req in Request.objects.filter(request_type=request_type):
        request_responses = Response.objects.filter(request=req)
        if manager:
            resp_form = ManagerResponseForm(
                initial={
                    'request_pk': req.pk,
                    'mark_filled': req.filled,
                    'mark_closed': req.closed,
                    },
                profile=userProfile,
                )
        else:
            resp_form = ResponseForm(
                initial={'request_pk': req.pk},
                profile=userProfile,
                )
        upvote = userProfile in req.upvotes.all()
        vote_form = VoteForm(
            initial={'request_pk': req.pk},
            profile=userProfile,
            )
        requests_dict.append((req, request_responses, resp_form, upvote, vote_form))
        x += 1
        if x >= settings.MAX_REQUESTS:
            break
    return render_to_response('requests.html', {
            'manager': manager,
            'request_type': request_type.name.title(),
            'page_name': page_name,
            'request_form': request_form,
            'requests_dict': requests_dict,
            'relevant_managers': relevant_managers,
            }, context_instance=RequestContext(request))

@profile_required
def my_requests_view(request):
    '''
    Show user his/her requests, sorted by request_type.
    '''
    page_name = "My Requests"
    userProfile = UserProfile.objects.get(user=request.user)
    request_form = RequestForm(
        request.POST if 'submit_request' in request.POST else None,
        profile=userProfile,
        )
    response_form = ManagerResponseForm(
        request.POST if 'add_response' in request.POST else None,
        profile=userProfile,
        )
    if request_form.is_valid():
        request_form.save()
        return HttpResponseRedirect(reverse('my_requests'))
    if response_form.is_valid():
        response_form.save()
        return HttpResponseRedirect(reverse('my_requests'))
    my_requests = Request.objects.filter(owner=userProfile)
    request_dict = list() # A pseudo dictionary, actually a list with items of form (request_type.name.title(), request_form, type_manager, [(request, [list_of_request_responses], response_form, upvote, vote_form),...], relevant_managers)
    for request_type in RequestType.objects.all():
        relevant_managers = request_type.managers.filter(active=True)
        type_manager = any(i.incumbent == userProfile for i in relevant_managers)
        requests_list = list() # Items are of form (request, [list_of_request_responses], response_form),...])
        type_requests = my_requests.filter(request_type=request_type)
        for req in type_requests:
            responses_list = Response.objects.filter(request=req)
            if type_manager:
                form = ManagerResponseForm(initial={
                        'request_pk': req.pk,
                        'mark_filled': req.filled,
                        'mark_closed': req.closed,
                        },
                        profile=userProfile,
                        )
            else:
                form = ResponseForm(
                    initial={'request_pk': req.pk},
                    profile=userProfile,
                    )
            upvote = userProfile in req.upvotes.all()
            vote_form = VoteForm(
                initial={'request_pk': req.pk},
                profile=userProfile,
                )
            requests_list.append((req, responses_list, form, upvote, vote_form))
        request_form = RequestForm(
            initial={'type_pk': request_type.pk},
            profile=userProfile,
            )
        request_dict.append((request_type, request_form, type_manager, requests_list, relevant_managers))
    return render_to_response('my_requests.html', {
            'page_name': page_name,
            'request_dict': request_dict,
            }, context_instance=RequestContext(request))
=======
	''' View to add a new request type.  Restricted to presidents and superadmins. '''
	userProfile = UserProfile.objects.get(user=request.user)
	form = RequestTypeForm(request.POST or None)
	if form.is_valid():
		rtype = form.save()
		messages.add_message(request, messages.SUCCESS,
							 MESSAGES['REQUEST_TYPE_ADDED'].format(typeName=rtype.name))
		return HttpResponseRedirect(reverse('managers:manage_request_types'))
	return render_to_response('edit_request_type.html', {
			'page_name': "Admin - Add Request Type",
			'form': form,
			}, context_instance=RequestContext(request))

@president_admin_required
def edit_request_type_view(request, typeName):
	''' View to edit a new request type.  Restricted to presidents and superadmins.
	Parameters:
		request is an HTTP request
		typeName is the request type's URL name.
	'''
	requestType = get_object_or_404(RequestType, url_name=typeName)
	form = RequestTypeForm(
		request.POST or None,
		instance=requestType,
		)
	if form.is_valid():
		rtype = form.save()
		messages.add_message(request, messages.SUCCESS,
							 MESSAGES['REQUEST_TYPE_SAVED'].format(typeName=rtype.name))
		return HttpResponseRedirect(reverse('managers:manage_request_types'))
	return render_to_response('edit_request_type.html', {
			'page_name': "Admin - Edit Request Type",
			'form': form,
			'requestType': requestType,
			}, context_instance=RequestContext(request))

@profile_required
def requests_view(request, requestType):
	'''
	Generic request view.  Parameters:
		request is the HTTP request
		requestType is URL name of a RequestType.
			e.g. "food", "maintenance", "network", "site"
	'''
	userProfile = UserProfile.objects.get(user=request.user)
	request_type = get_object_or_404(RequestType, url_name=requestType)
	page_name = "%s Requests" % request_type.name.title()
	if not request_type.enabled:
		message = "%s requests have been disabled." % request_type.name.title()
		return red_home(request, message)
	relevant_managers = request_type.managers.filter(active=True)
	manager = any(i.incumbent == userProfile for i in relevant_managers)
	request_form = RequestForm(
		request.POST if 'submit_request' in request.POST else None,
		profile=userProfile,
		request_type=request_type,
		)
	if manager:
		form_class = ManagerResponseForm
	else:
		form_class = ResponseForm
	response_form = form_class(
		request.POST if 'add_response' in request.POST else None,
		profile=userProfile,
		)
	vote_form = VoteForm(
		request.POST if 'upvote' in request.POST else None,
		profile=userProfile,
		)
	if request_form.is_valid():
		request_form.save()
		return HttpResponseRedirect(reverse('managers:requests', kwargs={'requestType': requestType}))
	if response_form.is_valid():
		response_form.save()
		return HttpResponseRedirect(reverse('managers:requests', kwargs={'requestType': requestType}))
	if vote_form.is_valid():
		vote_form.save()
		return HttpResponseRedirect(reverse('managers:requests', kwargs={'requestType': requestType}))
	x = 0 # number of requests loaded
	requests_dict = list() # A pseudo-dictionary, actually a list with items of form (request, [request_responses_list], response_form, upvote, vote_form)
	for req in Request.objects.filter(request_type=request_type):
		request_responses = Response.objects.filter(request=req)
		if manager:
			resp_form = ManagerResponseForm(
				initial={
					'request_pk': req.pk,
					'mark_filled': req.filled,
					'mark_closed': req.closed,
					},
				profile=userProfile,
				)
		else:
			resp_form = ResponseForm(
				initial={'request_pk': req.pk},
				profile=userProfile,
				)
		upvote = userProfile in req.upvotes.all()
		vote_form = VoteForm(
			initial={'request_pk': req.pk},
			profile=userProfile,
			)
		requests_dict.append((req, request_responses, resp_form, upvote, vote_form))
		x += 1
		if x >= settings.MAX_REQUESTS:
			break
	return render_to_response('requests.html', {
			'manager': manager,
			'request_type': request_type.name.title(),
			'page_name': page_name,
			'request_form': request_form,
			'requests_dict': requests_dict,
			'relevant_managers': relevant_managers,
			}, context_instance=RequestContext(request))

@profile_required
def my_requests_view(request):
	'''
	Show user his/her requests, sorted by request_type.
	'''
	page_name = "My Requests"
	userProfile = UserProfile.objects.get(user=request.user)
	request_form = RequestForm(
		request.POST if 'submit_request' in request.POST else None,
		profile=userProfile,
		)
	response_form = ManagerResponseForm(
		request.POST if 'add_response' in request.POST else None,
		profile=userProfile,
		)
	if request_form.is_valid():
		request_form.save()
		return HttpResponseRedirect(reverse('managers:my_requests'))
	if response_form.is_valid():
		response_form.save()
		return HttpResponseRedirect(reverse('managers:my_requests'))
	my_requests = Request.objects.filter(owner=userProfile)
	request_dict = list() # A pseudo dictionary, actually a list with items of form (request_type.name.title(), request_form, type_manager, [(request, [list_of_request_responses], response_form, upvote, vote_form),...], relevant_managers)
	for request_type in RequestType.objects.all():
		relevant_managers = request_type.managers.filter(active=True)
		type_manager = any(i.incumbent == userProfile for i in relevant_managers)
		requests_list = list() # Items are of form (request, [list_of_request_responses], response_form),...])
		type_requests = my_requests.filter(request_type=request_type)
		for req in type_requests:
			responses_list = Response.objects.filter(request=req)
			if type_manager:
				form = ManagerResponseForm(initial={
						'request_pk': req.pk,
						'mark_filled': req.filled,
						'mark_closed': req.closed,
						},
						profile=userProfile,
						)
			else:
				form = ResponseForm(
					initial={'request_pk': req.pk},
					profile=userProfile,
					)
			upvote = userProfile in req.upvotes.all()
			vote_form = VoteForm(
				initial={'request_pk': req.pk},
				profile=userProfile,
				)
			requests_list.append((req, responses_list, form, upvote, vote_form))
		request_form = RequestForm(
			initial={'type_pk': request_type.pk},
			profile=userProfile,
			)
		request_dict.append((request_type, request_form, type_manager, requests_list, relevant_managers))
	return render_to_response('my_requests.html', {
			'page_name': page_name,
			'request_dict': request_dict,
			}, context_instance=RequestContext(request))
>>>>>>> 143c4b38

@profile_required
def list_my_requests_view(request):
    '''
    Show user his/her requests in list form.
    '''
    userProfile = UserProfile.objects.get(user=request.user)
    requests = Request.objects.filter(owner=userProfile)
    return render_to_response('list_requests.html', {
            'page_name': "My Requests",
            'requests': requests,
            }, context_instance=RequestContext(request))

@profile_required
def list_user_requests_view(request, targetUsername):
    '''
    Show user his/her requests in list form.
    '''
    if targetUsername == request.user.username:
        return list_my_requests_view(request)

    targetUser = get_object_or_404(User, username=targetUsername)
    targetProfile = get_object_or_404(UserProfile, user=targetUser)
    page_name = "%s's Requests" % targetUsername
    requests = Request.objects.filter(owner=targetProfile)
    return render_to_response('list_requests.html', {
            'page_name': page_name,
            'requests': requests,
            'targetUsername': targetUsername,
            }, context_instance=RequestContext(request))

@profile_required
def all_requests_view(request):
    '''
    Show user a list of enabled request types, the number of requests of each type and a link to see them all.
    '''
    types_dict = list() # Pseudo-dictionary, actually a list with items of form (request_type.name.title(), number_of_type_requests, name, enabled, glyphicon)
    for request_type in RequestType.objects.all():
        number_of_requests = Request.objects.filter(request_type=request_type).count()
        types_dict.append((request_type.name.title(), number_of_requests, request_type.url_name, request_type.enabled, request_type.glyphicon))
    return render_to_response('all_requests.html', {
            'page_name': "Archives - All Requests",
            'types_dict': types_dict,
            }, context_instance=RequestContext(request))

@profile_required
def list_all_requests_view(request, requestType):
    '''
    Show user his/her requests in list form.
    '''
    request_type = get_object_or_404(RequestType, url_name=requestType)
    requests = Request.objects.filter(request_type=request_type)
    page_name = "Archives - All %s Requests" % request_type.name.title()
    return render_to_response('list_requests.html', {
            'page_name': page_name,
            'requests': requests,
            'request_type': request_type,
            }, context_instance=RequestContext(request))

@profile_required
def request_view(request, request_pk):
<<<<<<< HEAD
    '''
    The view of a single request.
    '''
    relevant_request = get_object_or_404(Request, pk=request_pk)
    userProfile = UserProfile.objects.get(user=request.user)
    request_responses = Response.objects.filter(request=relevant_request)
    relevant_managers = relevant_request.request_type.managers.filter(active=True)
    manager = any(i.incumbent == userProfile for i in relevant_managers)
    if manager:
        response_form = ManagerResponseForm(
            request.POST if 'add_response' in request.POST else None,
            initial={
                'request_pk': relevant_request.pk,
                'mark_filled': relevant_request.filled,
                'mark_closed': relevant_request.closed,
                },
            profile=userProfile,
            )
    else:
        response_form = ResponseForm(
            request.POST if 'add_response' in request.POST else None,
            initial={
                'request_pk': relevant_request.pk,
                },
            profile=userProfile,
            )
    upvote = userProfile in relevant_request.upvotes.all()
    vote_form = VoteForm(
        request.POST if 'upvote' in request.POST else None,
        profile=UserProfile,
        )
    if response_form.is_valid():
        response_form.save()
        return HttpResponseRedirect(reverse('view_request',
                        kwargs={'request_pk': relevant_request.pk}))
    if vote_form.is_valid():
        vote_form.save(pk=request_pk)
        return HttpResponseRedirect(reverse('view_request',
                        kwargs={'request_pk': relevant_request.pk}))
    upvote = userProfile in relevant_request.upvotes.all()
    return render_to_response('view_request.html', {
            'page_name': "View Request",
            'relevant_request': relevant_request,
            'request_responses': request_responses,
            'upvote': upvote,
            'vote_form': vote_form,
            'response_form': response_form,
            'relevant_managers': relevant_managers,
            }, context_instance=RequestContext(request))

@profile_required
def announcement_view(request, announcement_pk):
    ''' The view of a single manager announcement. '''
    announce = get_object_or_404(Announcement, pk=announcement_pk)
    page_name = "View Announcement"
    profile = UserProfile.objects.get(user=request.user)
    unpin_form = UnpinForm(
        request.POST if 'unpin' in request.POST else None,
        announce=announce,
        initial={
            'announcement_pk': announcement_pk,
            })
    can_edit = announce.incumbent == profile or request.user.is_superuser
    if unpin_form.is_valid():
        unpin_form.save()
        return HttpResponseRedirect(
            reverse('view_announcement', kwargs={"announcement_pk": announcement_pk}),
            )
    return render_to_response('view_announcement.html', {
            'page_name': page_name,
            'unpin_form': unpin_form,
            'can_edit': can_edit,
            'announcement': announce,
            }, context_instance=RequestContext(request))

@profile_required
def edit_announcement_view(request, announcement_pk):
    ''' The view of a single manager announcement. '''
    announce = get_object_or_404(Announcement, pk=announcement_pk)
    profile = UserProfile.objects.get(user=request.user)
    if not (announce.incumbent == profile or request.user.is_superuser):
        return HttpResponseRedirect(
            reverse('view_announcement', kwargs={"announcement_pk": announcement_pk}),
            )
    page_name = "Edit Announcement"

    announcement_form = AnnouncementForm(
        request.POST or None,
        instance=announce,
        profile=profile,
        )
    if announcement_form.is_valid():
        announcement_form.save()
        return HttpResponseRedirect(
            reverse('view_announcement', kwargs={"announcement_pk": announcement_pk}),
            )
=======
	'''
	The view of a single request.
	'''
	relevant_request = get_object_or_404(Request, pk=request_pk)
	userProfile = UserProfile.objects.get(user=request.user)
	request_responses = Response.objects.filter(request=relevant_request)
	relevant_managers = relevant_request.request_type.managers.filter(active=True)
	manager = any(i.incumbent == userProfile for i in relevant_managers)
	if manager:
		response_form = ManagerResponseForm(
			request.POST if 'add_response' in request.POST else None,
			initial={
				'request_pk': relevant_request.pk,
				'mark_filled': relevant_request.filled,
				'mark_closed': relevant_request.closed,
				},
			profile=userProfile,
			)
	else:
		response_form = ResponseForm(
			request.POST if 'add_response' in request.POST else None,
			initial={
				'request_pk': relevant_request.pk,
				},
			profile=userProfile,
			)
	upvote = userProfile in relevant_request.upvotes.all()
	vote_form = VoteForm(
		request.POST if 'upvote' in request.POST else None,
		profile=UserProfile,
		)
	if response_form.is_valid():
		response_form.save()
		return HttpResponseRedirect(reverse('managers:view_request',
						kwargs={'request_pk': relevant_request.pk}))
	if vote_form.is_valid():
		vote_form.save(pk=request_pk)
		return HttpResponseRedirect(reverse('managers:view_request',
						kwargs={'request_pk': relevant_request.pk}))
	upvote = userProfile in relevant_request.upvotes.all()
	return render_to_response('view_request.html', {
			'page_name': "View Request",
			'relevant_request': relevant_request,
			'request_responses': request_responses,
			'upvote': upvote,
			'vote_form': vote_form,
			'response_form': response_form,
			'relevant_managers': relevant_managers,
			}, context_instance=RequestContext(request))

@profile_required
def announcement_view(request, announcement_pk):
	''' The view of a single manager announcement. '''
	announce = get_object_or_404(Announcement, pk=announcement_pk)
	page_name = "View Announcement"
	profile = UserProfile.objects.get(user=request.user)
	unpin_form = UnpinForm(
		request.POST if 'unpin' in request.POST else None,
		announce=announce,
		initial={
			'announcement_pk': announcement_pk,
			})
	can_edit = announce.incumbent == profile or request.user.is_superuser
	if unpin_form.is_valid():
		unpin_form.save()
		return HttpResponseRedirect(
			reverse('managers:view_announcement', kwargs={"announcement_pk": announcement_pk}),
			)
	return render_to_response('view_announcement.html', {
			'page_name': page_name,
			'unpin_form': unpin_form,
			'can_edit': can_edit,
			'announcement': announce,
			}, context_instance=RequestContext(request))

@profile_required
def edit_announcement_view(request, announcement_pk):
	''' The view of a single manager announcement. '''
	announce = get_object_or_404(Announcement, pk=announcement_pk)
	profile = UserProfile.objects.get(user=request.user)
	if not (announce.incumbent == profile or request.user.is_superuser):
		return HttpResponseRedirect(
			reverse('managers:view_announcement', kwargs={"announcement_pk": announcement_pk}),
			)
	page_name = "Edit Announcement"

	announcement_form = AnnouncementForm(
		request.POST or None,
		instance=announce,
		profile=profile,
		)
	if announcement_form.is_valid():
		announcement_form.save()
		return HttpResponseRedirect(
			reverse('managers:view_announcement', kwargs={"announcement_pk": announcement_pk}),
			)
>>>>>>> 143c4b38

    return render_to_response('edit_announcement.html', {
            'page_name': page_name,
            'announcement_form': announcement_form,
            }, context_instance=RequestContext(request))

@profile_required
def announcements_view(request):
<<<<<<< HEAD
    ''' The view of manager announcements. '''
    page_name = "Manager Announcements"
    userProfile = UserProfile.objects.get(user=request.user)
    announcement_form = None
    manager_positions = Manager.objects.filter(incumbent=userProfile)
    unpin_form = UnpinForm(
        request.POST if 'unpin' in request.POST else None,
        )
    if manager_positions:
        announcement_form = AnnouncementForm(
            request.POST if 'post_announcement' in request.POST else None,
            profile=userProfile,
            )
    if unpin_form.is_valid():
        unpin_form.save()
        return HttpResponseRedirect(reverse('announcements'))
    if announcement_form and announcement_form.is_valid():
        announcement_form.save()
        return HttpResponseRedirect(reverse('announcements'))
    # A pseudo-dictionary, actually a list with items of form:
    # (announcement, announcement_unpin_form)
    announcements_dict = list()
    for a in Announcement.objects.filter(pinned=True):
        unpin_form = None
        if (a.manager.incumbent == userProfile) or request.user.is_superuser:
            unpin_form = UnpinForm(initial={
                    'announcement_pk': a.pk,
                    })
        announcements_dict.append((a, unpin_form))
    now = datetime.utcnow().replace(tzinfo=utc)
=======
	''' The view of manager announcements. '''
	page_name = "Manager Announcements"
	userProfile = UserProfile.objects.get(user=request.user)
	announcement_form = None
	manager_positions = Manager.objects.filter(incumbent=userProfile)
	unpin_form = UnpinForm(
		request.POST if 'unpin' in request.POST else None,
		)
	if manager_positions:
		announcement_form = AnnouncementForm(
			request.POST if 'post_announcement' in request.POST else None,
			profile=userProfile,
			)
	if unpin_form.is_valid():
		unpin_form.save()
		return HttpResponseRedirect(reverse('managers:announcements'))
	if announcement_form and announcement_form.is_valid():
		announcement_form.save()
		return HttpResponseRedirect(reverse('managers:announcements'))
	# A pseudo-dictionary, actually a list with items of form:
	# (announcement, announcement_unpin_form)
	announcements_dict = list()
	for a in Announcement.objects.filter(pinned=True):
		unpin_form = None
		if (a.manager.incumbent == userProfile) or request.user.is_superuser:
			unpin_form = UnpinForm(initial={
					'announcement_pk': a.pk,
					})
		announcements_dict.append((a, unpin_form))
	now = datetime.utcnow().replace(tzinfo=utc)
>>>>>>> 143c4b38
    # Oldest genesis of an unpinned announcement to be displayed.
    within_life = now - timedelta(days=settings.ANNOUNCEMENT_LIFE)
    for a in Announcement.objects.filter(pinned=False, post_date__gte=within_life):
        unpin_form = None
        if request.user.is_superuser or (a.manager.incumbent == userProfile):
            unpin_form = UnpinForm(initial={'announcement_pk': a.pk})
        announcements_dict.append((a, unpin_form))
    return render_to_response('announcements.html', {
            'page_name': page_name,
            'manager_positions': manager_positions,
            'announcements_dict': announcements_dict,
            'announcement_form': announcement_form,
            }, context_instance=RequestContext(request))

@profile_required
def all_announcements_view(request):
<<<<<<< HEAD
    ''' The view of manager announcements. '''
    page_name = "Archives - All Announcements"
    userProfile = UserProfile.objects.get(user=request.user)
    announcement_form = None
    manager_positions = Manager.objects.filter(incumbent=userProfile)
    if manager_positions:
        announcement_form = AnnouncementForm(
            request.POST if 'post_announcement' in request.POST else None,
            profile=userProfile,
            )
    unpin_form = UnpinForm(
        request.POST if 'unpin' in request.POST else None,
        )
    if unpin_form.is_valid():
        unpin_form.save()
        return HttpResponseRedirect(reverse('all_announcements'))
    if announcement_form and announcement_form.is_valid():
        announcement_form.save()
        return HttpResponseRedirect(reverse('all_announcements'))

    announcements = Announcement.objects.all()
    announcements_dict = list() # A pseudo-dictionary, actually a list with items of form (announcement, announcement_pin_form)
    for a in announcements:
        form = None
        if ((a.manager.incumbent == userProfile) or request.user.is_superuser) and not a.pinned:
            form = UnpinForm(initial={'announcement_pk': a.pk})
        elif ((a.manager.incumbent == userProfile) or request.user.is_superuser) and a.pinned:
            form = UnpinForm(initial={'announcement_pk': a.pk})
        announcements_dict.append((a, form))
    return render_to_response('announcements.html', {
            'page_name': page_name,
            'manager_positions': manager_positions,
            'announcements_dict': announcements_dict,
            'announcement_form': announcement_form,
            }, context_instance=RequestContext(request))

@admin_required
def recount_view(request):
    ''' Recount number_of_messages for all threads and number_of_responses for all requests. '''
    requests_changed = 0
    for req in Request.objects.all():
        recount = Response.objects.filter(request=req).count()
        if req.number_of_responses != recount:
            req.number_of_responses = recount
            req.save()
            requests_changed += 1
    threads_changed = 0
    for thread in Thread.objects.all():
        recount = Message.objects.filter(thread=thread).count()
        if thread.number_of_messages != recount:
            thread.number_of_messages = recount
            thread.save()
            threads_changed += 1
    messages.add_message(request, messages.SUCCESS, MESSAGES['RECOUNTED'].format(
            requests_changed=requests_changed,
            request_count=Request.objects.all().count(),
            threads_changed=threads_changed,
            thread_count=Thread.objects.all().count()),
            )
    return HttpResponseRedirect(reverse('utilities'))
=======
	''' The view of manager announcements. '''
	page_name = "Archives - All Announcements"
	userProfile = UserProfile.objects.get(user=request.user)
	announcement_form = None
	manager_positions = Manager.objects.filter(incumbent=userProfile)
	if manager_positions:
		announcement_form = AnnouncementForm(
			request.POST if 'post_announcement' in request.POST else None,
			profile=userProfile,
			)
	unpin_form = UnpinForm(
		request.POST if 'unpin' in request.POST else None,
		)
	if unpin_form.is_valid():
		unpin_form.save()
		return HttpResponseRedirect(reverse('managers:all_announcements'))
	if announcement_form and announcement_form.is_valid():
		announcement_form.save()
		return HttpResponseRedirect(reverse('managers:all_announcements'))

	announcements = Announcement.objects.all()
	announcements_dict = list() # A pseudo-dictionary, actually a list with items of form (announcement, announcement_pin_form)
	for a in announcements:
		form = None
		if ((a.manager.incumbent == userProfile) or request.user.is_superuser) and not a.pinned:
			form = UnpinForm(initial={'announcement_pk': a.pk})
		elif ((a.manager.incumbent == userProfile) or request.user.is_superuser) and a.pinned:
			form = UnpinForm(initial={'announcement_pk': a.pk})
		announcements_dict.append((a, form))
	return render_to_response('announcements.html', {
			'page_name': page_name,
			'manager_positions': manager_positions,
			'announcements_dict': announcements_dict,
			'announcement_form': announcement_form,
			}, context_instance=RequestContext(request))
>>>>>>> 143c4b38
<|MERGE_RESOLUTION|>--- conflicted
+++ resolved
@@ -70,25 +70,14 @@
     '''
     targetManager = get_object_or_404(Manager, url_title=managerTitle)
 
-<<<<<<< HEAD
     if not targetManager.active:
         messages.add_message(request, messages.ERROR, MESSAGES['INACTIVE_MANAGER'].format(managerTitle=targetManager.title))
-        return HttpResponseRedirect(reverse('list_managers'))
+        return HttpResponseRedirect(reverse('managers:list_managers'))
     else:
         return render_to_response('view_manager.html', {
                 'page_name': "View Manager",
                 'targetManager': targetManager,
                 }, context_instance=RequestContext(request))
-=======
-	if not targetManager.active:
-		messages.add_message(request, messages.ERROR, MESSAGES['INACTIVE_MANAGER'].format(managerTitle=targetManager.title))
-		return HttpResponseRedirect(reverse('managers:list_managers'))
-	else:
-		return render_to_response('view_manager.html', {
-				'page_name': "View Manager",
-				'targetManager': targetManager,
-				}, context_instance=RequestContext(request))
->>>>>>> 143c4b38
 
 @president_admin_required
 def meta_manager_view(request):
@@ -104,14 +93,13 @@
 
 @president_admin_required
 def add_manager_view(request):
-<<<<<<< HEAD
     ''' View to add a new manager position. Restricted to superadmins and presidents. '''
     form = ManagerForm(request.POST or None)
     if form.is_valid():
         manager = form.save()
         messages.add_message(request, messages.SUCCESS,
                      MESSAGES['MANAGER_ADDED'].format(managerTitle=manager.title))
-        return HttpResponseRedirect(reverse('add_manager'))
+        return HttpResponseRedirect(reverse('managers:add_manager'))
     return render_to_response('edit_manager.html', {
             'page_name': "Admin - Add Manager",
             'managerset': Manager.objects.all(),
@@ -134,49 +122,13 @@
         manager = form.save()
         messages.add_message(request, messages.SUCCESS,
                              MESSAGES['MANAGER_SAVED'].format(managerTitle=manager.title))
-        return HttpResponseRedirect(reverse('meta_manager'))
+        return HttpResponseRedirect(reverse('managers:meta_manager'))
     return render_to_response('edit_manager.html', {
             'page_name': "Admin - Edit Manager",
             'managerset': Manager.objects.all(),
             'form': form,
             'manager_title': targetManager.title,
             }, context_instance=RequestContext(request))
-=======
-	''' View to add a new manager position. Restricted to superadmins and presidents. '''
-	form = ManagerForm(request.POST or None)
-	if form.is_valid():
-		manager = form.save()
-		messages.add_message(request, messages.SUCCESS,
-					 MESSAGES['MANAGER_ADDED'].format(managerTitle=manager.title))
-		return HttpResponseRedirect(reverse('managers:add_manager'))
-	return render_to_response('edit_manager.html', {
-			'page_name': "Admin - Add Manager",
-			'form': form,
-			}, context_instance=RequestContext(request))
-
-@president_admin_required
-def edit_manager_view(request, managerTitle):
-	''' View to modify an existing manager.
-	Parameters:
-		request is an HTTP request
-		managerTitle is URL title of the manager.
-	'''
-	targetManager = get_object_or_404(Manager, url_title=managerTitle)
-	form = ManagerForm(
-		request.POST or None,
-		instance=targetManager,
-		)
-	if form.is_valid():
-		manager = form.save()
-		messages.add_message(request, messages.SUCCESS,
-							 MESSAGES['MANAGER_SAVED'].format(managerTitle=manager.title))
-		return HttpResponseRedirect(reverse('managers:meta_manager'))
-	return render_to_response('edit_manager.html', {
-			'page_name': "Admin - Edit Manager",
-			'form': form,
-			'manager_title': targetManager.title,
-			}, context_instance=RequestContext(request))
->>>>>>> 143c4b38
 
 @president_admin_required
 def manage_request_types_view(request):
@@ -191,7 +143,6 @@
 
 @president_admin_required
 def add_request_type_view(request):
-<<<<<<< HEAD
     ''' View to add a new request type.  Restricted to presidents and superadmins. '''
     userProfile = UserProfile.objects.get(user=request.user)
     form = RequestTypeForm(request.POST or None)
@@ -199,7 +150,7 @@
         rtype = form.save()
         messages.add_message(request, messages.SUCCESS,
                              MESSAGES['REQUEST_TYPE_ADDED'].format(typeName=rtype.name))
-        return HttpResponseRedirect(reverse('manage_request_types'))
+        return HttpResponseRedirect(reverse('managers:manage_request_types'))
     return render_to_response('edit_request_type.html', {
             'page_name': "Admin - Add Request Type",
             'request_types': RequestType.objects.all(),
@@ -222,7 +173,7 @@
         rtype = form.save()
         messages.add_message(request, messages.SUCCESS,
                              MESSAGES['REQUEST_TYPE_SAVED'].format(typeName=rtype.name))
-        return HttpResponseRedirect(reverse('manage_request_types'))
+        return HttpResponseRedirect(reverse('managers:manage_request_types'))
     return render_to_response('edit_request_type.html', {
             'page_name': "Admin - Edit Request Type",
             'request_types': RequestType.objects.all(),
@@ -265,13 +216,13 @@
         )
     if request_form.is_valid():
         request_form.save()
-        return HttpResponseRedirect(reverse('requests', kwargs={'requestType': requestType}))
+        return HttpResponseRedirect(reverse('managers:requests', kwargs={'requestType': requestType}))
     if response_form.is_valid():
         response_form.save()
-        return HttpResponseRedirect(reverse('requests', kwargs={'requestType': requestType}))
+        return HttpResponseRedirect(reverse('managers:requests', kwargs={'requestType': requestType}))
     if vote_form.is_valid():
         vote_form.save()
-        return HttpResponseRedirect(reverse('requests', kwargs={'requestType': requestType}))
+        return HttpResponseRedirect(reverse('managers:requests', kwargs={'requestType': requestType}))
     x = 0 # number of requests loaded
     requests_dict = list() # A pseudo-dictionary, actually a list with items of form (request, [request_responses_list], response_form, upvote, vote_form)
     for req in Request.objects.filter(request_type=request_type):
@@ -325,10 +276,10 @@
         )
     if request_form.is_valid():
         request_form.save()
-        return HttpResponseRedirect(reverse('my_requests'))
+        return HttpResponseRedirect(reverse('managers:my_requests'))
     if response_form.is_valid():
         response_form.save()
-        return HttpResponseRedirect(reverse('my_requests'))
+        return HttpResponseRedirect(reverse('managers:my_requests'))
     my_requests = Request.objects.filter(owner=userProfile)
     request_dict = list() # A pseudo dictionary, actually a list with items of form (request_type.name.title(), request_form, type_manager, [(request, [list_of_request_responses], response_form, upvote, vote_form),...], relevant_managers)
     for request_type in RequestType.objects.all():
@@ -366,180 +317,6 @@
             'page_name': page_name,
             'request_dict': request_dict,
             }, context_instance=RequestContext(request))
-=======
-	''' View to add a new request type.  Restricted to presidents and superadmins. '''
-	userProfile = UserProfile.objects.get(user=request.user)
-	form = RequestTypeForm(request.POST or None)
-	if form.is_valid():
-		rtype = form.save()
-		messages.add_message(request, messages.SUCCESS,
-							 MESSAGES['REQUEST_TYPE_ADDED'].format(typeName=rtype.name))
-		return HttpResponseRedirect(reverse('managers:manage_request_types'))
-	return render_to_response('edit_request_type.html', {
-			'page_name': "Admin - Add Request Type",
-			'form': form,
-			}, context_instance=RequestContext(request))
-
-@president_admin_required
-def edit_request_type_view(request, typeName):
-	''' View to edit a new request type.  Restricted to presidents and superadmins.
-	Parameters:
-		request is an HTTP request
-		typeName is the request type's URL name.
-	'''
-	requestType = get_object_or_404(RequestType, url_name=typeName)
-	form = RequestTypeForm(
-		request.POST or None,
-		instance=requestType,
-		)
-	if form.is_valid():
-		rtype = form.save()
-		messages.add_message(request, messages.SUCCESS,
-							 MESSAGES['REQUEST_TYPE_SAVED'].format(typeName=rtype.name))
-		return HttpResponseRedirect(reverse('managers:manage_request_types'))
-	return render_to_response('edit_request_type.html', {
-			'page_name': "Admin - Edit Request Type",
-			'form': form,
-			'requestType': requestType,
-			}, context_instance=RequestContext(request))
-
-@profile_required
-def requests_view(request, requestType):
-	'''
-	Generic request view.  Parameters:
-		request is the HTTP request
-		requestType is URL name of a RequestType.
-			e.g. "food", "maintenance", "network", "site"
-	'''
-	userProfile = UserProfile.objects.get(user=request.user)
-	request_type = get_object_or_404(RequestType, url_name=requestType)
-	page_name = "%s Requests" % request_type.name.title()
-	if not request_type.enabled:
-		message = "%s requests have been disabled." % request_type.name.title()
-		return red_home(request, message)
-	relevant_managers = request_type.managers.filter(active=True)
-	manager = any(i.incumbent == userProfile for i in relevant_managers)
-	request_form = RequestForm(
-		request.POST if 'submit_request' in request.POST else None,
-		profile=userProfile,
-		request_type=request_type,
-		)
-	if manager:
-		form_class = ManagerResponseForm
-	else:
-		form_class = ResponseForm
-	response_form = form_class(
-		request.POST if 'add_response' in request.POST else None,
-		profile=userProfile,
-		)
-	vote_form = VoteForm(
-		request.POST if 'upvote' in request.POST else None,
-		profile=userProfile,
-		)
-	if request_form.is_valid():
-		request_form.save()
-		return HttpResponseRedirect(reverse('managers:requests', kwargs={'requestType': requestType}))
-	if response_form.is_valid():
-		response_form.save()
-		return HttpResponseRedirect(reverse('managers:requests', kwargs={'requestType': requestType}))
-	if vote_form.is_valid():
-		vote_form.save()
-		return HttpResponseRedirect(reverse('managers:requests', kwargs={'requestType': requestType}))
-	x = 0 # number of requests loaded
-	requests_dict = list() # A pseudo-dictionary, actually a list with items of form (request, [request_responses_list], response_form, upvote, vote_form)
-	for req in Request.objects.filter(request_type=request_type):
-		request_responses = Response.objects.filter(request=req)
-		if manager:
-			resp_form = ManagerResponseForm(
-				initial={
-					'request_pk': req.pk,
-					'mark_filled': req.filled,
-					'mark_closed': req.closed,
-					},
-				profile=userProfile,
-				)
-		else:
-			resp_form = ResponseForm(
-				initial={'request_pk': req.pk},
-				profile=userProfile,
-				)
-		upvote = userProfile in req.upvotes.all()
-		vote_form = VoteForm(
-			initial={'request_pk': req.pk},
-			profile=userProfile,
-			)
-		requests_dict.append((req, request_responses, resp_form, upvote, vote_form))
-		x += 1
-		if x >= settings.MAX_REQUESTS:
-			break
-	return render_to_response('requests.html', {
-			'manager': manager,
-			'request_type': request_type.name.title(),
-			'page_name': page_name,
-			'request_form': request_form,
-			'requests_dict': requests_dict,
-			'relevant_managers': relevant_managers,
-			}, context_instance=RequestContext(request))
-
-@profile_required
-def my_requests_view(request):
-	'''
-	Show user his/her requests, sorted by request_type.
-	'''
-	page_name = "My Requests"
-	userProfile = UserProfile.objects.get(user=request.user)
-	request_form = RequestForm(
-		request.POST if 'submit_request' in request.POST else None,
-		profile=userProfile,
-		)
-	response_form = ManagerResponseForm(
-		request.POST if 'add_response' in request.POST else None,
-		profile=userProfile,
-		)
-	if request_form.is_valid():
-		request_form.save()
-		return HttpResponseRedirect(reverse('managers:my_requests'))
-	if response_form.is_valid():
-		response_form.save()
-		return HttpResponseRedirect(reverse('managers:my_requests'))
-	my_requests = Request.objects.filter(owner=userProfile)
-	request_dict = list() # A pseudo dictionary, actually a list with items of form (request_type.name.title(), request_form, type_manager, [(request, [list_of_request_responses], response_form, upvote, vote_form),...], relevant_managers)
-	for request_type in RequestType.objects.all():
-		relevant_managers = request_type.managers.filter(active=True)
-		type_manager = any(i.incumbent == userProfile for i in relevant_managers)
-		requests_list = list() # Items are of form (request, [list_of_request_responses], response_form),...])
-		type_requests = my_requests.filter(request_type=request_type)
-		for req in type_requests:
-			responses_list = Response.objects.filter(request=req)
-			if type_manager:
-				form = ManagerResponseForm(initial={
-						'request_pk': req.pk,
-						'mark_filled': req.filled,
-						'mark_closed': req.closed,
-						},
-						profile=userProfile,
-						)
-			else:
-				form = ResponseForm(
-					initial={'request_pk': req.pk},
-					profile=userProfile,
-					)
-			upvote = userProfile in req.upvotes.all()
-			vote_form = VoteForm(
-				initial={'request_pk': req.pk},
-				profile=userProfile,
-				)
-			requests_list.append((req, responses_list, form, upvote, vote_form))
-		request_form = RequestForm(
-			initial={'type_pk': request_type.pk},
-			profile=userProfile,
-			)
-		request_dict.append((request_type, request_form, type_manager, requests_list, relevant_managers))
-	return render_to_response('my_requests.html', {
-			'page_name': page_name,
-			'request_dict': request_dict,
-			}, context_instance=RequestContext(request))
->>>>>>> 143c4b38
 
 @profile_required
 def list_my_requests_view(request):
@@ -601,7 +378,6 @@
 
 @profile_required
 def request_view(request, request_pk):
-<<<<<<< HEAD
     '''
     The view of a single request.
     '''
@@ -635,11 +411,11 @@
         )
     if response_form.is_valid():
         response_form.save()
-        return HttpResponseRedirect(reverse('view_request',
+        return HttpResponseRedirect(reverse('managers:view_request',
                         kwargs={'request_pk': relevant_request.pk}))
     if vote_form.is_valid():
         vote_form.save(pk=request_pk)
-        return HttpResponseRedirect(reverse('view_request',
+        return HttpResponseRedirect(reverse('managers:view_request',
                         kwargs={'request_pk': relevant_request.pk}))
     upvote = userProfile in relevant_request.upvotes.all()
     return render_to_response('view_request.html', {
@@ -668,7 +444,7 @@
     if unpin_form.is_valid():
         unpin_form.save()
         return HttpResponseRedirect(
-            reverse('view_announcement', kwargs={"announcement_pk": announcement_pk}),
+            reverse('managers:view_announcement', kwargs={"announcement_pk": announcement_pk}),
             )
     return render_to_response('view_announcement.html', {
             'page_name': page_name,
@@ -684,7 +460,7 @@
     profile = UserProfile.objects.get(user=request.user)
     if not (announce.incumbent == profile or request.user.is_superuser):
         return HttpResponseRedirect(
-            reverse('view_announcement', kwargs={"announcement_pk": announcement_pk}),
+            reverse('managers:view_announcement', kwargs={"announcement_pk": announcement_pk}),
             )
     page_name = "Edit Announcement"
 
@@ -696,106 +472,8 @@
     if announcement_form.is_valid():
         announcement_form.save()
         return HttpResponseRedirect(
-            reverse('view_announcement', kwargs={"announcement_pk": announcement_pk}),
-            )
-=======
-	'''
-	The view of a single request.
-	'''
-	relevant_request = get_object_or_404(Request, pk=request_pk)
-	userProfile = UserProfile.objects.get(user=request.user)
-	request_responses = Response.objects.filter(request=relevant_request)
-	relevant_managers = relevant_request.request_type.managers.filter(active=True)
-	manager = any(i.incumbent == userProfile for i in relevant_managers)
-	if manager:
-		response_form = ManagerResponseForm(
-			request.POST if 'add_response' in request.POST else None,
-			initial={
-				'request_pk': relevant_request.pk,
-				'mark_filled': relevant_request.filled,
-				'mark_closed': relevant_request.closed,
-				},
-			profile=userProfile,
-			)
-	else:
-		response_form = ResponseForm(
-			request.POST if 'add_response' in request.POST else None,
-			initial={
-				'request_pk': relevant_request.pk,
-				},
-			profile=userProfile,
-			)
-	upvote = userProfile in relevant_request.upvotes.all()
-	vote_form = VoteForm(
-		request.POST if 'upvote' in request.POST else None,
-		profile=UserProfile,
-		)
-	if response_form.is_valid():
-		response_form.save()
-		return HttpResponseRedirect(reverse('managers:view_request',
-						kwargs={'request_pk': relevant_request.pk}))
-	if vote_form.is_valid():
-		vote_form.save(pk=request_pk)
-		return HttpResponseRedirect(reverse('managers:view_request',
-						kwargs={'request_pk': relevant_request.pk}))
-	upvote = userProfile in relevant_request.upvotes.all()
-	return render_to_response('view_request.html', {
-			'page_name': "View Request",
-			'relevant_request': relevant_request,
-			'request_responses': request_responses,
-			'upvote': upvote,
-			'vote_form': vote_form,
-			'response_form': response_form,
-			'relevant_managers': relevant_managers,
-			}, context_instance=RequestContext(request))
-
-@profile_required
-def announcement_view(request, announcement_pk):
-	''' The view of a single manager announcement. '''
-	announce = get_object_or_404(Announcement, pk=announcement_pk)
-	page_name = "View Announcement"
-	profile = UserProfile.objects.get(user=request.user)
-	unpin_form = UnpinForm(
-		request.POST if 'unpin' in request.POST else None,
-		announce=announce,
-		initial={
-			'announcement_pk': announcement_pk,
-			})
-	can_edit = announce.incumbent == profile or request.user.is_superuser
-	if unpin_form.is_valid():
-		unpin_form.save()
-		return HttpResponseRedirect(
-			reverse('managers:view_announcement', kwargs={"announcement_pk": announcement_pk}),
-			)
-	return render_to_response('view_announcement.html', {
-			'page_name': page_name,
-			'unpin_form': unpin_form,
-			'can_edit': can_edit,
-			'announcement': announce,
-			}, context_instance=RequestContext(request))
-
-@profile_required
-def edit_announcement_view(request, announcement_pk):
-	''' The view of a single manager announcement. '''
-	announce = get_object_or_404(Announcement, pk=announcement_pk)
-	profile = UserProfile.objects.get(user=request.user)
-	if not (announce.incumbent == profile or request.user.is_superuser):
-		return HttpResponseRedirect(
-			reverse('managers:view_announcement', kwargs={"announcement_pk": announcement_pk}),
-			)
-	page_name = "Edit Announcement"
-
-	announcement_form = AnnouncementForm(
-		request.POST or None,
-		instance=announce,
-		profile=profile,
-		)
-	if announcement_form.is_valid():
-		announcement_form.save()
-		return HttpResponseRedirect(
-			reverse('managers:view_announcement', kwargs={"announcement_pk": announcement_pk}),
-			)
->>>>>>> 143c4b38
+            reverse('managers:view_announcement', kwargs={"announcement_pk": announcement_pk}),
+            )
 
     return render_to_response('edit_announcement.html', {
             'page_name': page_name,
@@ -804,7 +482,6 @@
 
 @profile_required
 def announcements_view(request):
-<<<<<<< HEAD
     ''' The view of manager announcements. '''
     page_name = "Manager Announcements"
     userProfile = UserProfile.objects.get(user=request.user)
@@ -820,10 +497,10 @@
             )
     if unpin_form.is_valid():
         unpin_form.save()
-        return HttpResponseRedirect(reverse('announcements'))
+        return HttpResponseRedirect(reverse('managers:announcements'))
     if announcement_form and announcement_form.is_valid():
         announcement_form.save()
-        return HttpResponseRedirect(reverse('announcements'))
+        return HttpResponseRedirect(reverse('managers:announcements'))
     # A pseudo-dictionary, actually a list with items of form:
     # (announcement, announcement_unpin_form)
     announcements_dict = list()
@@ -835,38 +512,6 @@
                     })
         announcements_dict.append((a, unpin_form))
     now = datetime.utcnow().replace(tzinfo=utc)
-=======
-	''' The view of manager announcements. '''
-	page_name = "Manager Announcements"
-	userProfile = UserProfile.objects.get(user=request.user)
-	announcement_form = None
-	manager_positions = Manager.objects.filter(incumbent=userProfile)
-	unpin_form = UnpinForm(
-		request.POST if 'unpin' in request.POST else None,
-		)
-	if manager_positions:
-		announcement_form = AnnouncementForm(
-			request.POST if 'post_announcement' in request.POST else None,
-			profile=userProfile,
-			)
-	if unpin_form.is_valid():
-		unpin_form.save()
-		return HttpResponseRedirect(reverse('managers:announcements'))
-	if announcement_form and announcement_form.is_valid():
-		announcement_form.save()
-		return HttpResponseRedirect(reverse('managers:announcements'))
-	# A pseudo-dictionary, actually a list with items of form:
-	# (announcement, announcement_unpin_form)
-	announcements_dict = list()
-	for a in Announcement.objects.filter(pinned=True):
-		unpin_form = None
-		if (a.manager.incumbent == userProfile) or request.user.is_superuser:
-			unpin_form = UnpinForm(initial={
-					'announcement_pk': a.pk,
-					})
-		announcements_dict.append((a, unpin_form))
-	now = datetime.utcnow().replace(tzinfo=utc)
->>>>>>> 143c4b38
     # Oldest genesis of an unpinned announcement to be displayed.
     within_life = now - timedelta(days=settings.ANNOUNCEMENT_LIFE)
     for a in Announcement.objects.filter(pinned=False, post_date__gte=within_life):
@@ -883,7 +528,6 @@
 
 @profile_required
 def all_announcements_view(request):
-<<<<<<< HEAD
     ''' The view of manager announcements. '''
     page_name = "Archives - All Announcements"
     userProfile = UserProfile.objects.get(user=request.user)
@@ -899,10 +543,10 @@
         )
     if unpin_form.is_valid():
         unpin_form.save()
-        return HttpResponseRedirect(reverse('all_announcements'))
+        return HttpResponseRedirect(reverse('managers:all_announcements'))
     if announcement_form and announcement_form.is_valid():
         announcement_form.save()
-        return HttpResponseRedirect(reverse('all_announcements'))
+        return HttpResponseRedirect(reverse('managers:all_announcements'))
 
     announcements = Announcement.objects.all()
     announcements_dict = list() # A pseudo-dictionary, actually a list with items of form (announcement, announcement_pin_form)
@@ -943,41 +587,4 @@
             threads_changed=threads_changed,
             thread_count=Thread.objects.all().count()),
             )
-    return HttpResponseRedirect(reverse('utilities'))
-=======
-	''' The view of manager announcements. '''
-	page_name = "Archives - All Announcements"
-	userProfile = UserProfile.objects.get(user=request.user)
-	announcement_form = None
-	manager_positions = Manager.objects.filter(incumbent=userProfile)
-	if manager_positions:
-		announcement_form = AnnouncementForm(
-			request.POST if 'post_announcement' in request.POST else None,
-			profile=userProfile,
-			)
-	unpin_form = UnpinForm(
-		request.POST if 'unpin' in request.POST else None,
-		)
-	if unpin_form.is_valid():
-		unpin_form.save()
-		return HttpResponseRedirect(reverse('managers:all_announcements'))
-	if announcement_form and announcement_form.is_valid():
-		announcement_form.save()
-		return HttpResponseRedirect(reverse('managers:all_announcements'))
-
-	announcements = Announcement.objects.all()
-	announcements_dict = list() # A pseudo-dictionary, actually a list with items of form (announcement, announcement_pin_form)
-	for a in announcements:
-		form = None
-		if ((a.manager.incumbent == userProfile) or request.user.is_superuser) and not a.pinned:
-			form = UnpinForm(initial={'announcement_pk': a.pk})
-		elif ((a.manager.incumbent == userProfile) or request.user.is_superuser) and a.pinned:
-			form = UnpinForm(initial={'announcement_pk': a.pk})
-		announcements_dict.append((a, form))
-	return render_to_response('announcements.html', {
-			'page_name': page_name,
-			'manager_positions': manager_positions,
-			'announcements_dict': announcements_dict,
-			'announcement_form': announcement_form,
-			}, context_instance=RequestContext(request))
->>>>>>> 143c4b38
+    return HttpResponseRedirect(reverse('utilities'))