# Django settings for farnsworth project.

'''
Project: Farnsworth

Author: Karandeep Singh Nagra
'''

import os.path
import sys
from django.conf import global_settings

try:
	from farnsworth.house_settings import *
except ImportError:
	pass

DEBUG = False
# TEMPLATE_DEBUG = DEBUG

ADMINS = (
	# This top admin is used on all pages as the support contact.
	# The e-mail for this admin is used as the reply-to e-mail for e-mails
	# if sending e-mails is enabled.
	(SHORT_HOUSE_NAME + " Network Manager", HOUSE_ABBREV + "nm@bsc.coop"),
)

MANAGERS = ADMINS

BASE_URL = "/" + SHORT_HOUSE_NAME.lower()

# Name of the house
HOUSE = HOUSE_NAME

# Short name of the house. Alphabet only; otherwise, search won't work.
SHORT_HOUSE = SHORT_HOUSE_NAME

try:
	NETWORK_MANAGER_PASSWORD
except NameError:
	NETWORK_MANAGER_PASSWORD = None

if NETWORK_MANAGER_PASSWORD:
	# Whether e-mails are sent for certain events.
	# Currently, this includes approval or deletion of profile requests,
	# and profile request submission.
	# Change this setting to True and fill out the e-mail settings below
	# to send e-mails.
	SEND_EMAILS = True

	# E-mail settings.  Enter your username and password to use Gmail.
	# You can also use a different SMTP server by changing these settings.
	EMAIL_USE_TLS = True
	EMAIL_HOST = 'smtp.gmail.com'
	EMAIL_HOST_USER = HOUSE_ABBREV + "nm@bsc.coop"
	EMAIL_HOST_PASSWORD = NETWORK_MANAGER_PASSWORD
	EMAIL_PORT = 587
else:
	SEND_EMAILS = False

# E-mail blacklist.  E-mails will not be sent to these addresses no matter what.
# Add e-mails here as strings separated by commas, to prevent the site from sending e-mails
# to select addresses.  Here's an example:
# EXAMPLE_EMAIL_BLACKLIST = ('karandeepsnagra@gmail.com',
#	'some_user@some_domain.com',
#	)
EMAIL_BLACKLIST = ()

# Max number of threads loaded in member_forums.
MAX_THREADS = 20

# Max number of messages loaded for each thread.
MAX_MESSAGES = 4

# Max number of requests loaded in requests_view.
MAX_REQUESTS = 30

# Max number of responses loaded for each request.
MAX_RESPONSES = 4

# Hold old, in days, an announcement should be before it's automatically excluded
# from being displayed on the homepage and in the manager announcements page.
# Pinned announcements will be displayed anyway.
ANNOUNCEMENT_LIFE = 4

# Max number of threads loaded for home page.
HOME_MAX_THREADS = 15

# Add the context that populates a few variables used on every page in the site.
TEMPLATE_CONTEXT_PROCESSORS = global_settings.TEMPLATE_CONTEXT_PROCESSORS + (
	"base.views.add_context",
	"workshift.views.add_workshift_context",
	)

try:
	ENABLE_OAUTH
except NameError:
	ENABLE_OAUTH = None

if ENABLE_OAUTH:
	TEMPLATE_CONTEXT_PROCESSORS += (
		'social.apps.django_app.context_processors.backends',
	)

try:
	POSTGRES_PASSWORD
except NameError:
	POSTGRES_PASSWORD = None

if POSTGRES_PASSWORD:
	# PostgreSQL setup
	DATABASES = {
		'default': {
			'ENGINE': 'django.db.backends.postgresql_psycopg2',
			'NAME': SHORT_HOUSE_NAME.lower(),
			'USER': SHORT_HOUSE_NAME.lower() + '_admin',
			'PASSWORD': POSTGRES_PASSWORD,
			'HOST': 'localhost',
			'PORT': '',
		},
	}
else:
	# SQLite3 setup
	DATABASES = {
		'default': {
			'ENGINE': 'django.db.backends.sqlite3',
			'NAME': os.path.join(os.path.dirname(__file__), 'farnsworth.db').replace('\\', '/'),
			'USER': '',
			'PASSWORD': '',
			'HOST': '',
			'PORT': '',
		},
	}

########################################################################
####	Workshift Settings
########################################################################

# Default number of hours for creating new semester instances.
DEFAULT_HOURS = 5

# Default cutoff for signing out of workshifts, in hours.
# Users will be allowed to sign out of shifts with more time than this
# number of hours before the workshift starts.
DEFAULT_CUTOFF = 24

########################################################################

# Hosts/domain names that are valid for this site; required if DEBUG is False
# See https://docs.djangoproject.com/en/1.5/ref/settings/#allowed-hosts
try:
	SITE_DOMAIN
except NameError:
	SITE_DOMAIN = None

if SITE_DOMAIN:
	# Matches SITE_DOMAIN and "*.SITE_DOMAIN"
	ALLOWED_HOSTS = ["." + SITE_DOMAIN]
else:
	ALLOWED_HOSTS = []

# Local time zone for this installation. Choices can be found here:
# http://en.wikipedia.org/wiki/List_of_tz_zones_by_name
# although not all choices may be available on all operating systems.
# In a Windows environment this must be set to your system time zone.
TIME_ZONE = 'America/Los_Angeles'

# Language code for this installation. All choices can be found here:
# http://www.i18nguy.com/unicode/language-identifiers.html
LANGUAGE_CODE = 'en-us'

SITE_ID = 1

# If you set this to False, Django will make some optimizations so as not
# to load the internationalization machinery.
USE_I18N = True

# If you set this to False, Django will not format dates, numbers and
# calendars according to the current locale.
USE_L10N = True

# If you set this to False, Django will not use timezone-aware datetimes.
USE_TZ = True

# Absolute filesystem path to the directory that will hold user-uploaded files.
# In this case, the directory
MEDIA_ROOT = os.path.join(os.path.dirname(os.path.dirname(__file__)), 'media/').replace('\\', '/')

# URL that handles the media served from MEDIA_ROOT. Make sure to use a
# trailing slash.
# Examples: "http://example.com/media/", "http://media.example.com/"
MEDIA_URL = BASE_URL + '/media/'

# Absolute path to the directory static files should be collected to.
# Don't put anything in this directory yourself; store your static files
# in apps' "static/" subdirectories and in STATICFILES_DIRS.
# Example: "/var/www/example.com/static/"
STATIC_ROOT = os.path.join(os.path.dirname(os.path.dirname(__file__)), 'static/').replace('\\', '/')

# URL prefix for static files.
# Example: "http://example.com/static/", "http://static.example.com/"
STATIC_URL = BASE_URL + '/static/'

# Additional locations of static files
STATICFILES_DIRS = (
	# Put strings here, like "/home/html/static" or "C:/www/django/static".
	# Always use forward slashes, even on Windows.
	# Don't forget to use absolute paths, not relative paths.
)

# List of finder classes that know how to find static files in
# various locations.
STATICFILES_FINDERS = (
	'django.contrib.staticfiles.finders.FileSystemFinder',
	'django.contrib.staticfiles.finders.AppDirectoriesFinder',
#	'django.contrib.staticfiles.finders.DefaultStorageFinder',
)

# List of callables that know how to import templates from various sources.
TEMPLATE_LOADERS = (
	'django.template.loaders.filesystem.Loader',
	'django.template.loaders.app_directories.Loader',
#	'django.template.loaders.eggs.Loader',
)

MIDDLEWARE_CLASSES = (
	'django.middleware.common.CommonMiddleware',
	'django.contrib.sessions.middleware.SessionMiddleware',
	'django.middleware.csrf.CsrfViewMiddleware',
	'django.contrib.auth.middleware.AuthenticationMiddleware',
	'django.contrib.messages.middleware.MessageMiddleware',
	'django.middleware.clickjacking.XFrameOptionsMiddleware',
)

ROOT_URLCONF = 'farnsworth.urls'

# Python dotted path to the WSGI application used by Django's runserver.
WSGI_APPLICATION = 'farnsworth.wsgi.application'

TEMPLATE_DIRS = (
	os.path.join(os.path.dirname(os.path.dirname(__file__)), 'templates').replace('\\', '/'),
	# Put strings here, like "/home/html/django_templates" or "C:/www/django/templates".
	# Always use forward slashes, even on Windows.
	# Don't forget to use absolute paths, not relative paths.
)

INSTALLED_APPS = (
	'django.contrib.auth',
	'django.contrib.contenttypes',
	'django.contrib.sessions',
	'django.contrib.sites',
	'django.contrib.messages',
	'django.contrib.staticfiles',
	'base',
	'threads',
	'events',
	'requests',
	'managers',
	'workshift',
<<<<<<< HEAD
    'elections',
=======
	# 'elections',
>>>>>>> d6706f77
	'bootstrapform',
	'haystack',
	'django.contrib.admin',
	'django.contrib.admindocs',
	'social.apps.django_app.default',
)

AUTHENTICATION_BACKENDS = (
	'django.contrib.auth.backends.ModelBackend',
)

try:
	ENABLE_OAUTH
except NameError:
	ENABLE_OAUTH = False

if ENABLE_OAUTH:
	try:
		if SOCIAL_AUTH_FACEBOOK_KEY and SOCIAL_AUTH_FACEBOOK_SECRET:
			AUTHENTICATION_BACKENDS = ('social.backends.facebook.FacebookOAuth2',) + AUTHENTICATION_BACKENDS
	except NameError:
		pass

	try:
		if SOCIAL_AUTH_GITHUB_KEY and SOCIAL_AUTH_GITHUB_SECRET:
			AUTHENTICATION_BACKENDS = ('social.backends.github.GithubOAuth2',) + AUTHENTICATION_BACKENDS
	except NameError:
		pass

	try:
		if SOCIAL_AUTH_GOOGLE_OAUTH2_KEY and SOCIAL_AUTH_GOOGLE_OAUTH2_SECRET:
			AUTHENTICATION_BACKENDS = ('social.backends.google.GoogleOAuth2',) + AUTHENTICATION_BACKENDS
	except NameError:
		pass

SOCIAL_AUTH_FACEBOOK_SCOPE = ['email', 'public_profile']
SOCIAL_AUTH_GITHUB_SCOPE = ['user:email']
SOCIAL_AUTH_GOOGLE_OAUTH2_SCOPE = ['email']

LOGIN_URL = BASE_URL + "/login/"
LOGOUT_URL = BASE_URL + "/logout/"
LOGIN_REDIRECT_URL = BASE_URL

SOCIAL_AUTH_PIPELINE = (
	'social.pipeline.social_auth.social_details',
	'social.pipeline.social_auth.social_uid',
	'social.pipeline.social_auth.auth_allowed',
	'social.pipeline.social_auth.social_user',
	'social.pipeline.user.get_username',
	'base.pipeline.request_user',
)

SESSION_SERIALIZER = 'django.contrib.sessions.serializers.JSONSerializer'

# A sample logging configuration. The only tangible logging
# performed by this configuration is to send an email to
# the site admins on every HTTP 500 error when DEBUG=False.
# See http://docs.djangoproject.com/en/dev/topics/logging for
# more details on how to customize your logging configuration.
LOGGING = {
	'version': 1,
	'disable_existing_loggers': False,
	'filters': {
		'require_debug_false': {
			'()': 'django.utils.log.RequireDebugFalse'
		}
	},
	'handlers': {
		'mail_admins': {
			'level': 'ERROR',
			'filters': ['require_debug_false'],
			'class': 'django.utils.log.AdminEmailHandler'
		}
	},
	'loggers': {
		'django.request': {
			'handlers': ['mail_admins'],
			'level': 'ERROR',
			'propagate': True,
		},
		'elasticsearch': {
			'handlers': ['mail_admins'],
			'level': 'ERROR',
			'propagate': True,
		}
	}
}

# Haystack search backend setting.
HAYSTACK_CONNECTIONS = {
	'default': {
		'ENGINE': 'haystack.backends.elasticsearch_backend.ElasticsearchSearchEngine',
		'URL': 'http://localhost:9200/',
		'INDEX_NAME': SHORT_HOUSE_NAME.lower(),
	},
}

HAYSTACK_SIGNAL_PROCESSOR = 'haystack.signals.RealtimeSignalProcessor'
HAYSTACK_SEARCH_RESULTS_PER_PAGE = 50

DEFAULT_SEMESTER_HOURS = 2
DEFAULT_CUTOFF = 1
DEFAULT_WORKSHIFT_HOURS = 2
APPEND_SLASH = True

if 'test' in sys.argv:
	PASSWORD_HASHERS = (
		'django.contrib.auth.hashers.MD5PasswordHasher',
	)
	DATABASES['default'] = {
		'ENGINE': 'django.db.backends.sqlite3',
		}
	HAYSTACK_CONNECTIONS['default'] = {
		'ENGINE': 'haystack.backends.simple_backend.SimpleEngine',
		}

try:
	from farnsworth.local_settings import *
except ImportError:
	pass<|MERGE_RESOLUTION|>--- conflicted
+++ resolved
@@ -257,11 +257,7 @@
 	'requests',
 	'managers',
 	'workshift',
-<<<<<<< HEAD
-    'elections',
-=======
 	# 'elections',
->>>>>>> d6706f77
 	'bootstrapform',
 	'haystack',
 	'django.contrib.admin',
