--- conflicted
+++ resolved
@@ -130,18 +130,6 @@
 		},
 	}
 
-<<<<<<< HEAD
-if 'test' in sys.argv:
-	PASSWORD_HASHERS = (
-		'django.contrib.auth.hashers.MD5PasswordHasher',
-	)
-	DATABASES['default'] = {
-        'ENGINE': 'django.db.backends.sqlite3',
-        'NAME': os.path.join(os.path.dirname(__file__), 'farnsworth.db').replace('\\', '/'),
-        }
-
-=======
->>>>>>> effebc9f
 ########################################################################
 ####	Workshift Settings
 ########################################################################
@@ -372,8 +360,6 @@
 DEFAULT_WORKSHIFT_HOURS = 2
 APPEND_SLASH = True
 
-<<<<<<< HEAD
-=======
 if 'test' in sys.argv:
 	PASSWORD_HASHERS = (
 		'django.contrib.auth.hashers.MD5PasswordHasher',
@@ -384,7 +370,6 @@
 		}
 	HAYSTACK_CONNECTIONS['default']['INDEX_NAME'] = SHORT_HOUSE_NAME.lower() + "_test"
 
->>>>>>> effebc9f
 try:
 	from farnsworth.local_settings import *
 except ImportError:
