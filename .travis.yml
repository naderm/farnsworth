--- conflicted
+++ resolved
@@ -23,11 +23,7 @@
 
 # command to run tests
 script:
-<<<<<<< HEAD
-  - coverage run --source=base,threads,events,managers,workshift,elections setup.py test
-=======
-  - coverage run --source=base,threads,events,managers,rooms setup.py test
->>>>>>> 44902c81
+  - coverage run --source=base,threads,events,managers,workshift,elections,rooms setup.py test
 
 # command to notify coveralls
 after_success:
