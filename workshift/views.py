"""
Project: Farnsworth

Authors: Karandeep Singh Nagra and Nader Morshed
"""


from django.core.urlresolvers import reverse
from django.http import HttpResponseRedirect
from django.shortcuts import render_to_response, get_object_or_404
from django.template import RequestContext

from base.decorators import workshift_required
from base.models import UserProfile
from workshift.decorators import workshift_profile_required
from workshift.models import Semester, WorkshiftProfile

<<<<<<< HEAD
@workshift_manager_required
def start_semester_view(request):
	pass

@workshift_profile_required
def view_semester(request, semester, profile):
=======
@workshift_profile_required
def start_semester_view(request):
	"""
	Start a new semester.
	"""
	page_name = "Start New Semester"
	try:
		current_semester = Semester.objects.get(current=True)
	except:
		current_semester = None



@workshift_profile_required
def workshift_view(request):
>>>>>>> 1062b15b
	"""
	Displays a table of the workshifts for the week, shift assignees,
	accumulated statistics (Down hours), reminders for any upcoming shifts, and
	links to sign off on shifts. Also links to the rest of the workshift pages.
	"""
	pass

@workshift_profile_required
<<<<<<< HEAD
def profile_view(request, semester, profile):
	pass

@workshift_profile_required
def preferences_view(request, semester, profile):
	"""
	View for users to see and edit their workshift preferences.
	"""
	page_name = "Workshift Preferences"
	pass

@profile_required
def preferences_view(request, semester):
=======
def preferences_view(request, sem_url=None):
>>>>>>> 1062b15b
	"""
	Show the user her/his preferences for the given semester.
	"""
	profile = get_object_or_404(WorkshiftProfile, user=request.user,
								semester=semester)
	return render_to_response("workshift_preferences.html", {
		"page_name": page_name,
		"profile": profile,
	}, context_instance=RequestContext(request))

@workshift_manager_required
def manage_preferences_view(request, semester):
	"""
	View all members' preferences. This view also includes forms to create an
	entire semester's worth of weekly workshifts.
	"""
	page_name = "Manage Member Preferences"
	profiles = WorkshiftProfile.objects.filter(semester=semester)
	return render_to_response("workshift_manage_preferences.html", {
		"page_name": page_name,
		"profiles": profiles,
	}, context_instance=RequestContext(request))

@workshift_manager_required
def start_semester_view(request):
	"""
	Initiates a semester's worth of workshift, with the option to copy workshift
	types from the previous semester.
	"""
	pass

@workshift_manager_required
def add_workshift_view(request):
	pass<|MERGE_RESOLUTION|>--- conflicted
+++ resolved
@@ -15,85 +15,64 @@
 from workshift.decorators import workshift_profile_required
 from workshift.models import Semester, WorkshiftProfile
 
-<<<<<<< HEAD
-@workshift_manager_required
-def start_semester_view(request):
-	pass
-
-@workshift_profile_required
-def view_semester(request, semester, profile):
-=======
-@workshift_profile_required
-def start_semester_view(request):
-	"""
-	Start a new semester.
-	"""
-	page_name = "Start New Semester"
-	try:
-		current_semester = Semester.objects.get(current=True)
-	except:
-		current_semester = None
-
-
-
-@workshift_profile_required
-def workshift_view(request):
->>>>>>> 1062b15b
-	"""
-	Displays a table of the workshifts for the week, shift assignees,
-	accumulated statistics (Down hours), reminders for any upcoming shifts, and
-	links to sign off on shifts. Also links to the rest of the workshift pages.
-	"""
-	pass
-
-@workshift_profile_required
-<<<<<<< HEAD
-def profile_view(request, semester, profile):
-	pass
-
-@workshift_profile_required
-def preferences_view(request, semester, profile):
-	"""
-	View for users to see and edit their workshift preferences.
-	"""
-	page_name = "Workshift Preferences"
-	pass
-
-@profile_required
-def preferences_view(request, semester):
-=======
-def preferences_view(request, sem_url=None):
->>>>>>> 1062b15b
-	"""
-	Show the user her/his preferences for the given semester.
-	"""
-	profile = get_object_or_404(WorkshiftProfile, user=request.user,
-								semester=semester)
-	return render_to_response("workshift_preferences.html", {
-		"page_name": page_name,
-		"profile": profile,
-	}, context_instance=RequestContext(request))
-
-@workshift_manager_required
-def manage_preferences_view(request, semester):
-	"""
-	View all members' preferences. This view also includes forms to create an
-	entire semester's worth of weekly workshifts.
-	"""
-	page_name = "Manage Member Preferences"
-	profiles = WorkshiftProfile.objects.filter(semester=semester)
-	return render_to_response("workshift_manage_preferences.html", {
-		"page_name": page_name,
-		"profiles": profiles,
-	}, context_instance=RequestContext(request))
-
 @workshift_manager_required
 def start_semester_view(request):
 	"""
 	Initiates a semester's worth of workshift, with the option to copy workshift
 	types from the previous semester.
 	"""
-	pass
+	page_name = "Start Semester"
+	return render_to_response("start_semester.html", {
+		"page_name": page_name,
+	}, context_instance=RequestContext(request))
+
+@workshift_profile_required
+def view_semester(request, semester, profile):
+	"""
+	Displays a table of the workshifts for the week, shift assignees,
+	accumulated statistics (Down hours), reminders for any upcoming shifts, and
+	links to sign off on shifts. Also links to the rest of the workshift pages.
+	"""
+	season_name = [j for i, j in SEASON_CHOICES if i == semester.season][0]
+	page_name = "Workshift for {0} {1}".format(season_name, semester.year)
+	return render_to_response("semester.html", {
+		"page_name": page_name,
+		"profile": profile,
+	}, context_instance=RequestContext(request))
+
+@workshift_profile_required
+def profile_view(request, semester, profile):
+	"""
+	Show the user their workshift history for the current semester as well as
+	upcoming shifts.
+	"""
+	return render_to_response("preferences.html", {
+		"page_name": page_name,
+		"profile": profile,
+	}, context_instance=RequestContext(request))
+
+@workshift_profile_required
+def preferences_view(request, semester, profile):
+	"""
+	Show the user their preferences for the given semester.
+	"""
+	page_name = "Workshift Preferences"
+	return render_to_response("preferences.html", {
+		"page_name": page_name,
+		"profile": profile,
+	}, context_instance=RequestContext(request))
+
+@workshift_profile_required
+def manage_view(request, semester, profile):
+	"""
+	View all members' preferences. This view also includes forms to create an
+	entire semester's worth of weekly workshifts.
+	"""
+	page_name = "Manage Workshift"
+	return render_to_response("manage.html", {
+		"page_name": page_name,
+		"profiles": profiles,
+	}, context_instance=RequestContext(request))
 
 @workshift_manager_required
 def add_workshift_view(request):
