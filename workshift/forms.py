
from django import forms

from workshift.models import Semester, WorkshiftPool, WorkshiftType, \
	TimeBlock, WorkshiftRating, PoolHours, WorkshiftProfile, \
	RegularWorkshift, ShiftLogEntry, InstanceInfo, WorkshiftInstance

class SemesterForm(forms.ModelForm):
	class Meta:
		model = Semester
		exclude = ["workshift_managers", "preferences_open", "current"]

	def save(self, *args, **kwargs):
		semester = super(SemesterForm, self).save(*args, **kwargs)

		# Set current to false for previous semesters
		for semester in Semester.objects.all():
			semester.current = False
			semester.save()

		semester.current = True
		semester.preferences_open = True
		semeseter.save(*args, **kwargs)

		# TODO Copy workshift and pools over from previous semester?

		# TODO Create this semester's workshift profiles

		return semester

class RegularWorkshiftForm(forms.ModelForm):
	class Meta:
		model = RegularWorkshift
		fields = "__all__"

class WorkshiftInstanceForm(forms.ModelForm):
	class Meta:
		model = WorkshiftInstance
		exclude = ["weekly_workshift", "info", "intended_hours", "log"]

	title = forms.CharField(
		max_length=255,
		help_text="The title for this workshift",
		)
	description = forms.CharField(
		widget=forms.Textarea(),
		help_text="Description of the shift.",
		)
<<<<<<< HEAD
	pool = forms.ModelChoiceField(
		queryset=WorkshiftPool.objects.filter(semester__current=True),
=======
	pool = forms.ChoiceField(
		choices=WorkshiftPool.objects.filter(semester__current=True),
>>>>>>> f372fd34
		help_text="The workshift pool for this shift.",
		)
	start_time = forms.TimeField(
		required=False,
		help_text="The earliest time this shift should be started.",
		)
	end_time = forms.TimeField(
		required=False,
		help_text="The latest time this shift should be completed.",
		)

	info_fields = ["title", "description", "pool", "start_time", "end_time"]

	def __init__(self, *arg, **kwargs):
		if "instance" in kwargs:
			instance = kwargs["instance"]
			initial = kwargs.get("initial", {})

			# Django ModelForms don't play nicely with foreign fields, so we
			# will just manually pre-fill them if an instance is available.
			for field in self.info_fields:
				initial.setdefault(field, getattr(instance.get_info(), field))

			# If this is a regular workshift, disable title, description, etc
			# from being edited
			if instance.weekly_workshift:
				for field in self.info_fields:
					self.fields[field].widget.attrs['readonly'] = True

			kwargs["initial"] = initial

		super(WorkshiftInstanceForm, self).__init__(*args, **kwargs)

		# Move the forms for title, description, etc to the top
		keys = self.fields.keyOrder
		for field in reversed(self.info_fields):
			keys.remove(field)
			keys.insert(0, field)

	def save(self, *args, **kwargs):
		instance = super(WorkshiftInstanceForm, self).save(*args, **kwargs)
		if instance.info:
			for field in self.info_fields:
				setattr(instance.info, field, self.cleaned_data[field])
		return instance

class WorkshiftTypeForm(forms.ModelForm):
	class Meta:
		model = WorkshiftType
		fields = "__all__"

class InteractShiftForm(forms.Form):
	pk = forms.IntegerField(widget=forms.HiddenInput())

	def __init__(self, *args, **kwargs):
		self.profile = kwargs.pop("profile")
		super(InteractShiftForm, self).__init__(*args, **kwargs)

	def clean_pk(self):
		try:
			shift = WorkshiftInstance.objects.get(pk=self.cleaned_data["pk"])
		except WorkshiftInstance.DoesNotExist:
			raise forms.ValidationError("Workshift does not exist.")
		if shift.closed:
			raise forms.ValidationError("Workshift has been closed.")
		return shift

# TODO: SellShiftForm

class VerifyShiftForm(InteractShiftForm):
	def clean_pk(self):
		shift = super(VerifyShiftForm, self).clean_pk()

		if not shift.workshifter:
			raise forms.ValidationError("Workshift is not filled.")
		if not shift.pool.self_verify and shift.workshifter == self.profile:
			raise forms.ValidationError("Workshifter cannot verify self")

		return shift

	def save(self):
		entry = ShiftLogEntry(
			person=self.profile,
			entry_type=ShiftLogEntry.VERIFY,
			)
		entry.save()

		instance = self.cleaned_data["pk"]
		instance.verifier = self.profile
		instance.closed = True
		instance.log.add(entry)
		instance.save()

		pool_hours = instance.workshifter.pool_hours \
		  .get(pool=instance.get_info().pool)
		pool_hours.standing += instance.hours
		pool_hours.save()

class BlownShiftForm(InteractShiftForm):
	def clean_pk(self):
		shift = super(BlownShiftForm, self).clean_pk()

		if not shift.workshifter:
			raise forms.ValidationError("Workshift is not filled.")
		pool = shift.pool
		if not pool.any_blown and \
		  pool.managers.filter(incumbent__user=self.profile.user).count() == 0:
			raise forms.ValidationError("You are not a workshift manager.")

		return shift

	def save(self):
		entry = ShiftLogEntry(
			person=self.profile,
			entry_type=ShiftLogEntry.BLOWN,
			)
		entry.save()

		instance = self.cleaned_data["pk"]
		instance.blown = True
		instance.closed = True
		instance.log.add(entry)
		instance.save()

		pool_hours = instance.workshifter.pool_hours \
		  .get(pool=instance.get_info().pool)
		pool_hours.standing -= instance.hours
		pool_hours.save()

class SignInForm(InteractShiftForm):
	def clean_pk(self):
		shift = super(SignInForm, self).clean_pk()

		if shift.workshifter:
			raise forms.ValidationError("Workshift is currently filled.")

		return shift

	def save(self):
		entry = ShiftLogEntry(
			person=self.profile,
			entry_type=ShiftLogEntry.SIGNIN,
			)
		entry.save()

		instance = self.cleaned_data["pk"]
		instance.workshifter = self.profile
		instance.log.add(entry)
		instance.save()

class SignOutForm(InteractShiftForm):
	def clean_pk(self):
		shift = super(SignOutForm, self).clean_pk()

		if shift.workshifter != self.profile:
			raise forms.ValidationError("Cannot sign out of others' workshift.")

		return shift

	def save(self):
		entry = ShiftLogEntry(
			person=self.profile,
			entry_type=ShiftLogEntry.SIGNOUT,
			)
		entry.save()

		instance = self.cleaned_data["pk"]
		instance.workshifter = None
		instance.log.add(entry)
		instance.save()<|MERGE_RESOLUTION|>--- conflicted
+++ resolved
@@ -46,13 +46,8 @@
 		widget=forms.Textarea(),
 		help_text="Description of the shift.",
 		)
-<<<<<<< HEAD
 	pool = forms.ModelChoiceField(
 		queryset=WorkshiftPool.objects.filter(semester__current=True),
-=======
-	pool = forms.ChoiceField(
-		choices=WorkshiftPool.objects.filter(semester__current=True),
->>>>>>> f372fd34
 		help_text="The workshift pool for this shift.",
 		)
 	start_time = forms.TimeField(
