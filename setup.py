
import os
from setuptools import setup, find_packages

os.chdir(os.path.normpath(os.path.join(os.path.abspath(__file__), os.pardir)))

try:
    from pypandoc import convert
    README = convert("README.md", 'rst')
except (ImportError, OSError):
    print("warning: pypandoc module not found, could not convert Markdown to RST")
    README = open("README.md", 'r').read()

required = [
<<<<<<< HEAD
    "Django>=1.6",
    "django-bootstrap-form>=3.1",
    "django-haystack",
    ]

setup(
    name="Farnsworth",
    version="1.2.1",
    author="Karandeep Nagra",
    url="https://github.com/knagra/farnsworth",
    author_email="karandeepsnagra@gmail.com",
    packages=find_packages(),
    include_package_data=True,
    description="Website for BSC houses.",
    long_description=README,
    install_requires=required +  ["elasticsearch>=1.0.0"],
    tests_require=required,
    test_suite="runtests.runtests",
    package_data={
        "": ["*/static/*/*/*", "*/templates/*", "templates/search/*/*/*"],
        },
    classifiers=[
        "Environment :: Web Environment",
        "Framework :: Django",
        "Natural Language :: English",
        "Operating System :: OS Independent",
        "Programming Language :: Python",
        "Programming Language :: Python :: 2",
        "Programming Language :: Python :: 2.6",
        "Programming Language :: Python :: 2.7",
        "Topic :: Internet :: WWW/HTTP",
        "Topic :: Internet :: WWW/HTTP :: Dynamic Content",
        ],
    dependency_links=[
        "git://github.com/toastdriven/django-haystack.git#egg=django_haystack-master",
        ],
    extras_require={
        "PostgreSQL": ["psycopg2"],
        "social-auth": ["python-social-auth"],
        },
    )
=======
	"Django",
	"django-bootstrap-form>=3.1",
	"django-haystack",
	"elasticsearch==1.0.0",
	]

setup(
	name="Farnsworth",
	version="1.2.1",
	author="Karandeep Nagra",
	url="https://github.com/knagra/farnsworth",
	author_email="karandeepsnagra@gmail.com",
	packages=find_packages(),
	include_package_data=True,
	description="Website for BSC houses.",
	long_description=read_md("README.md"),
	install_requires=required +  ["elasticsearch>=1.0.0"],
	tests_require=required,
	test_suite="runtests.runtests",
	package_data={
		"": ["*/static/*/*/*", "*/templates/*", "templates/search/*/*/*"],
		},
	classifiers=[
		"Environment :: Web Environment",
		"Framework :: Django",
		"Natural Language :: English",
		"Operating System :: OS Independent",
		"Programming Language :: Python",
		"Programming Language :: Python :: 2",
		"Programming Language :: Python :: 2.6",
		"Programming Language :: Python :: 2.7",
		"Programming Language :: Python :: 3.3",
		"Programming Language :: Python :: 3.4",
		"Topic :: Internet :: WWW/HTTP",
		"Topic :: Internet :: WWW/HTTP :: Dynamic Content",
		],
	dependency_links=[
		"git://github.com/toastdriven/django-haystack.git#egg=django_haystack-master",
		"git://github.com/django/django.git#egg=django-1.7c1",
		],
	extras_require={
		"PostgreSQL": ["psycopg2"],
		"social-auth": ["python-social-auth"],
		},
	)
>>>>>>> 44902c81
<|MERGE_RESOLUTION|>--- conflicted
+++ resolved
@@ -12,10 +12,10 @@
     README = open("README.md", 'r').read()
 
 required = [
-<<<<<<< HEAD
     "Django>=1.6",
     "django-bootstrap-form>=3.1",
     "django-haystack",
+	"elasticsearch==1.0.0",
     ]
 
 setup(
@@ -43,61 +43,17 @@
         "Programming Language :: Python :: 2",
         "Programming Language :: Python :: 2.6",
         "Programming Language :: Python :: 2.7",
+		"Programming Language :: Python :: 3.3",
+		"Programming Language :: Python :: 3.4",
         "Topic :: Internet :: WWW/HTTP",
         "Topic :: Internet :: WWW/HTTP :: Dynamic Content",
         ],
     dependency_links=[
         "git://github.com/toastdriven/django-haystack.git#egg=django_haystack-master",
+		# "git://github.com/django/django.git#egg=django-1.7c1",
         ],
     extras_require={
         "PostgreSQL": ["psycopg2"],
         "social-auth": ["python-social-auth"],
         },
-    )
-=======
-	"Django",
-	"django-bootstrap-form>=3.1",
-	"django-haystack",
-	"elasticsearch==1.0.0",
-	]
-
-setup(
-	name="Farnsworth",
-	version="1.2.1",
-	author="Karandeep Nagra",
-	url="https://github.com/knagra/farnsworth",
-	author_email="karandeepsnagra@gmail.com",
-	packages=find_packages(),
-	include_package_data=True,
-	description="Website for BSC houses.",
-	long_description=read_md("README.md"),
-	install_requires=required +  ["elasticsearch>=1.0.0"],
-	tests_require=required,
-	test_suite="runtests.runtests",
-	package_data={
-		"": ["*/static/*/*/*", "*/templates/*", "templates/search/*/*/*"],
-		},
-	classifiers=[
-		"Environment :: Web Environment",
-		"Framework :: Django",
-		"Natural Language :: English",
-		"Operating System :: OS Independent",
-		"Programming Language :: Python",
-		"Programming Language :: Python :: 2",
-		"Programming Language :: Python :: 2.6",
-		"Programming Language :: Python :: 2.7",
-		"Programming Language :: Python :: 3.3",
-		"Programming Language :: Python :: 3.4",
-		"Topic :: Internet :: WWW/HTTP",
-		"Topic :: Internet :: WWW/HTTP :: Dynamic Content",
-		],
-	dependency_links=[
-		"git://github.com/toastdriven/django-haystack.git#egg=django_haystack-master",
-		"git://github.com/django/django.git#egg=django-1.7c1",
-		],
-	extras_require={
-		"PostgreSQL": ["psycopg2"],
-		"social-auth": ["python-social-auth"],
-		},
-	)
->>>>>>> 44902c81
+    )