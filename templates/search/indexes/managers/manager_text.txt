<<<<<<< HEAD
{{ object.title }} {% if object.incumbent %}({{ object.incumbent.user.get_full_name }}){% endif %}
{% if object.email %} | {{ object.email }}{% endif %}
=======
{{ object.title }} {% if object.incumbent %}({{ object.incumbent.user.get_full_name }}){% endif %}{% if object.email %} | {{ object.email }}{% endif %}
>>>>>>> 5c857e2e
{% if object.compensation %} | Compensation: {{ object.compensation|safe }}{% endif %}
{% if object.duties %} | Duties: {{ object.duties|safe }}{% endif %}<|MERGE_RESOLUTION|>--- conflicted
+++ resolved
@@ -1,8 +1,3 @@
-<<<<<<< HEAD
-{{ object.title }} {% if object.incumbent %}({{ object.incumbent.user.get_full_name }}){% endif %}
-{% if object.email %} | {{ object.email }}{% endif %}
-=======
 {{ object.title }} {% if object.incumbent %}({{ object.incumbent.user.get_full_name }}){% endif %}{% if object.email %} | {{ object.email }}{% endif %}
->>>>>>> 5c857e2e
 {% if object.compensation %} | Compensation: {{ object.compensation|safe }}{% endif %}
 {% if object.duties %} | Duties: {{ object.duties|safe }}{% endif %}