--- conflicted
+++ resolved
@@ -119,10 +119,7 @@
 			If a request is deleted, there is no way to retrieve it.  The user will have to fill another request, or you can add the user manually
 			(check the <a href="#adding_users">adding users</a> section above for more info).
 			</p>
-<<<<<<< HEAD
-=======
-		<div class="text-center"><a class="inner_toggle"><span class="glyphicon glyphicon-collapse-up"></span> hide</a></div>
->>>>>>> e7530bfa
+		<div class="text-center"><a class="inner_toggle"><span class="glyphicon glyphicon-collapse-up"></span> hide</a></div>
 		</div> <!-- #managing_users_body -->
 	</div> <!-- #managing_users -->
 	<div id="admin_misc" class="col-md-6">
@@ -156,8 +153,6 @@
 			An error message will be displayed if a user tries to modify the anonymous user profile from the my profile page.
 			The member directory excludes the anonymous user and the profile for the anonymous user
 			</p>
-<<<<<<< HEAD
-=======
 		<h2 class="sub_subtitle">Model Recounts <a name="recounts" title="A link to this sub-section" href="#recounts">&sect;</a></h2>
 			<p>To save processor power and increase efficiency, Farnsworth counts thread messages and request responses very infrequently.
 			These fields are incremented whenever a new message or response is posted.
@@ -216,7 +211,6 @@
 			<p>Managing all models is identical through the Django admin interface.  The interface for modifying a model isntance is fairly intuitive.
 			</p>
 		<div class="text-center"><a class="inner_toggle"><span class="glyphicon glyphicon-collapse-up"></span> hide</a></div>
->>>>>>> e7530bfa
 		</div> <!-- #admin_misc_body -->
 	</div> <!-- #admin_misc -->
 	</div> <!-- .row -->
@@ -266,11 +260,6 @@
 		<div class="text-center"><a class="toggle_div"><span class="glyphicon glyphicon-collapse-down"></span> toggle display <span class="glyphicon glyphicon-collapse-up"></span></a></div>
 		<div id="profile_body" class="toggleable">
 		<hr style="width: 75%;" />
-<<<<<<< HEAD
-		<p>Control over your profile is handled through the <a href="{% url 'my_profile' %}">my profile page</a>.
-		You can access this page from anywhere from the top menu.
-		</p>
-=======
 		<h2 class="sub_subtitle">Profile Details <a name="profile" title="A link to this sub-section" href="#profile">&sect;</a></h2>
 			<p>Control over your profile is handled through the <a href="{% url 'my_profile' %}">my profile page</a>.
 			You can access this page from anywhere from the top menu.
@@ -280,7 +269,6 @@
 			</p>
 		<h2 class="sub_subtitle">Password <a name="password" title="A link to this sub-section" href="#password">&sect;</a></h2>
 		<div class="text-center"><a class="inner_toggle"><span class="glyphicon glyphicon-collapse-up"></span> hide</a></div>
->>>>>>> e7530bfa
 		</div> <!-- #profile_body -->
 	</div> <!-- #profile -->
 	<br class="visible-xs visible-sm" />
@@ -289,10 +277,7 @@
 		<div class="text-center"><a class="toggle_div"><span class="glyphicon glyphicon-collapse-down"></span> toggle display <span class="glyphicon glyphicon-collapse-up"></span></a></div>
 		<div id="threads_body" class="toggleable">
 		<hr style="width: 75%;" />
-<<<<<<< HEAD
-=======
-		<div class="text-center"><a class="inner_toggle"><span class="glyphicon glyphicon-collapse-up"></span> hide</a></div>
->>>>>>> e7530bfa
+		<div class="text-center"><a class="inner_toggle"><span class="glyphicon glyphicon-collapse-up"></span> hide</a></div>
 		</div> <!-- #threads_body -->
 	</div> <!-- #threads -->
 	</div> <!-- .row -->
@@ -303,10 +288,7 @@
 		<div class="text-center"><a class="toggle_div"><span class="glyphicon glyphicon-collapse-down"></span> toggle display <span class="glyphicon glyphicon-collapse-up"></span></a></div>
 		<div id="requests_body" class="toggleable">
 		<hr style="width: 75%;" />
-<<<<<<< HEAD
-=======
-		<div class="text-center"><a class="inner_toggle"><span class="glyphicon glyphicon-collapse-up"></span> hide</a></div>
->>>>>>> e7530bfa
+		<div class="text-center"><a class="inner_toggle"><span class="glyphicon glyphicon-collapse-up"></span> hide</a></div>
 		</div> <!-- #requests_body -->
 	</div> <!-- #requests -->
 	<br class="visible-xs visible-sm" />
@@ -315,10 +297,7 @@
 		<div class="text-center"><a class="toggle_div"><span class="glyphicon glyphicon-collapse-down"></span> toggle display <span class="glyphicon glyphicon-collapse-up"></span></a></div>
 		<div id="announcements_body" class="toggleable">
 		<hr style="width: 75%;" />
-<<<<<<< HEAD
-=======
-		<div class="text-center"><a class="inner_toggle"><span class="glyphicon glyphicon-collapse-up"></span> hide</a></div>
->>>>>>> e7530bfa
+		<div class="text-center"><a class="inner_toggle"><span class="glyphicon glyphicon-collapse-up"></span> hide</a></div>
 		</div> <!-- #announcements_body -->
 	</div> <!-- #announcements -->
 	</div> <!-- .row -->
@@ -328,10 +307,7 @@
 		<div class="text-center"><a class="toggle_div"><span class="glyphicon glyphicon-collapse-down"></span> toggle display <span class="glyphicon glyphicon-collapse-up"></span></a></div>
 		<div id="events_body" class="toggleable">
 		<hr style="width: 75%;" />
-<<<<<<< HEAD
-=======
-		<div class="text-center"><a class="inner_toggle"><span class="glyphicon glyphicon-collapse-up"></span> hide</a></div>
->>>>>>> e7530bfa
+		<div class="text-center"><a class="inner_toggle"><span class="glyphicon glyphicon-collapse-up"></span> hide</a></div>
 		</div> <!-- #events_body -->
 	</div> <!-- #events -->
 	<br class="visible-xs visible-sm" />
@@ -340,10 +316,7 @@
 		<div class="text-center"><a class="toggle_div"><span class="glyphicon glyphicon-collapse-down"></span> toggle display <span class="glyphicon glyphicon-collapse-up"></span></a></div>
 		<div class="misc_body" class="toggleable">
 		<hr style="width: 75%;" />
-<<<<<<< HEAD
-=======
-		<div class="text-center"><a class="inner_toggle"><span class="glyphicon glyphicon-collapse-up"></span> hide</a></div>
->>>>>>> e7530bfa
+		<div class="text-center"><a class="inner_toggle"><span class="glyphicon glyphicon-collapse-up"></span> hide</a></div>
 		</div> <!-- #misc_body -->
 	</div> <!-- #misc -->
 	</div> <!-- .row -->
@@ -355,22 +328,18 @@
 $(document).ready(function() {
 	var wi = $(window).width();
 	if (wi <= 768 && $('a.toggle_div').parent().next('div.toggleable')) {
-		$('a.toggle_div').show();
 		$('a.toggle_div').parent().next('div.toggleable').hide();
 	} else {
 		$('a.toggle_div').parent().next('div').show();
 		$('a.toggle_div').parent().next('div').addClass('toggleable');
-		$('a.toggle_div').hide();
 	}
 	$(window).resize(function() {
 		var wi = $(window).width();
 		if (wi <= 768 && $('a.toggle_div').next('div.toggleable')) {
-			$('a.toggle_div').show();
 			$('a.toggle_div').parent().next('div.toggleable').hide();
 		} else {
 			$('a.toggle_div').parent().next('div').show();
 			$('a.toggle_div').parent().next('div').addClass('toggleable');
-			$('a.toggle_div').hide();
 		}
 	});
 	$('a.toggle_div').click(function() {
