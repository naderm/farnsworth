--- conflicted
+++ resolved
@@ -25,13 +25,9 @@
 	<div class="row">
 	<div class="col-md-6">
 		<h1 class="sub_title">Profile Management</h1>
-<<<<<<< HEAD
-		<p>Control over your profile is handled through the <a href="{% url 'my_profile' %}">my profile page</a>.  You can access this page from anywhere from the top.</p>
-=======
 		<p>Control over your profile is handled through the <a href="{% url 'my_profile' %}">my profile page</a>.
 		You can access this page from anywhere from the top menu.
 		</p>
->>>>>>> 468e8e48
 	</div> <!-- .col-md-6 -->
 	<br class="visible-xs visible-sm" />
 	<div class="col-md-6">
