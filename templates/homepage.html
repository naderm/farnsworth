{% extends "base.html" %}

{% load static from staticfiles %}
{% load bootstrap %}
{% load thread_tags %}
{% load request_tags %}
{% block headers %}
<link type="text/css" rel="stylesheet" href="{% static 'ui/css/content.css' %}" />
<link type="text/css" rel="stylesheet" href="{% static 'ui/css/homepage.css' %}" />
<link type="text/css" rel="stylesheet" href="{% static 'jquery/tablesorter-master/css/theme.default.css' %}" />
<script type="text/javascript" src="{% static 'tinymce/tinymce.min.js' %}"></script>
<script type="text/javascript" src="{% static 'tinymce/layout.js' %}"></script>
<script>
function show_new_response_form(response_form_id, button_id) {
	document.getElementById(response_form_id).style.display="inline";
	document.getElementById(button_id).style.display="none";
}
function hide_new_response_form(response_form_id, button_id) {
	document.getElementById(response_form_id).style.display="none";
	document.getElementById(button_id).style.display="inline";
}
function show_form(form_id) {
	document.getElementById(form_id).style.display="inline";
}
function hide_form(form_id) {
	document.getElementById(form_id).style.display="none";
}
</script>
{% endblock %}
{% block content %}
{% if requests_dict %}
{% for type_tuple in requests_dict %}
{% if type_tuple.1 %}
<div class="row" style="margin-bottom: 10px;">
<div class="col-lg-12">
<div class="requests table_container">
	<div class="header">
		<form style="display: inline-block; position: relative; top: -3px; float: right; margin-right: 3px;" action="{% url 'requests' requestType=type_tuple.0.url_name %}">
			<button class="btn btn-info" type="submit"><span class="glyphicon glyphicon-{% if type_tuple.0.glyphicon %}{{ type_tuple.0.glyphicon }}{% else %}inbox{% endif %}"></span><span class="hidden-xs"> Requests Page</span></button>
		</form>
		<h3 class="table_title{% if type_tuple.0.name|longer_than:'1234567890123456789012' %} large_title{% elif type_tuple.0.name|longer_than:'123456789012345' %} medium_title{% elif type_tuple.0.name|longer_than:'1234567' %} small_title{% endif %}">
			{{ type_tuple.0.name }} Requests
		</h3>
	</div>
	<div class="main_table">
    <div class="field_wrapper text-info">You hold a manager position responsible for addressing these requests.</div>
	{% for request_tuple in type_tuple.1 %}
	{% if forloop.counter > 1 %}
	<hr style="margin-top: 3px; margin-bottom: 3px;"/>
	{% endif %}
	<div class="request_row">
	<div class="request_name bg-warning" title="Open">
		<div class="request_owner">
		{% with vote_count_request=request_tuple.0 %}
		{% include "vote_list.html" %}
		{% endwith %}
		</div> <!-- .request_owner -->
		<div class="request_body">{{ request_tuple.0.body|safe }}
			{% if not request_tuple.0.owner.user = user %}
			<form class="pull-right" method="POST" action="">
				{% csrf_token %}
				{{ request_tuple.4 }}
				{% if request_tuple.3 %}
					<button type="submit" class="main_link warning_link" title="Remove yourself from the up votes for this request" name="upvote">Cancel Up Vote</button>
				{% else %}
					<button type="submit" class="main_link success_link" title="Up vote this request" name="upvote">Up Vote</button>
				{% endif %}
			</form>
			{% endif %}
		</div>
	</div> <!-- .request_name -->
	<div class="request_responses">
		<div class="response_table">
			{% for response in request_tuple.1 %}
			{% if forloop.counter > 1 %}
			<hr class="main_divider" />
			{% endif %}
			<div class="response_row hover_row{% if response.manager %} bg-info" title="Manager Response{% endif %}">
				<div class="response_owner">
					<a class="page_link" title="View Profile" href="{% url 'member_profile' targetUsername=response.owner.user.username %}">{{ response.owner|display_user:user }}</a> ({{ response.post_date }}):
				</div> <!-- .response_owner -->
				<div class="response_body">
					{{ response.body|safe }}
				</div> <!-- response_body -->
			</div> <!-- .response_row -->
			{% endfor %}
			{% with y=forloop.counter|stringformat:"s" %}
			{% with response_form_id="response_form_"|add:y %}
			{% with button_id="button_"|add:y %}
			<div class="text-center">
			<button class="btn btn-primary" type="button" id="{{ button_id }}" onclick="show_new_response_form('{{ response_form_id }}', '{{ button_id }}')"><span class="glyphicon glyphicon-paperclip"></span> Add Response</button>
			</div> <!-- .text-center -->
			<form class="new_response_form" id="{{ response_form_id }}" method="post" action="">
				{% csrf_token %}
				{{ request_tuple.2.request_pk }}
				<div class="form-group">
					<label for="id_response_body">Add Response</label>
					<textarea class="response" name="body"></textarea>
				</div> <!-- .form-group -->
				<hr class="main_divider" style="width: 75%;" />
				<div class="col-sm-6">
					<div class="checkbox">{{ request_tuple.2.mark_filled }}<label for="id_mark_filled">Filled</label></div>
				</div>
				<div class="col-sm-6">
					<div class="checkbox">{{ request_tuple.2.mark_closed }}<label for="id_mark_closed">Closed</label></div>
				</div>
				<div class="text-center">
				<div class="btn-group">
					<button type="submit" class="btn btn-success" name="add_response"><span class="glyphicon glyphicon-send"></span> Add Response</button>
					<button type="button" class="btn btn-default" name="cancel_response_form" onclick="hide_new_response_form('{{ response_form_id }}', '{{ button_id }}')"><span class="glyphicon glyphicon-collapse-up"></span> Hide</button>
				</div> <!-- .btn-group -->
				</div> <!-- .text-center -->
			</form>
			{% endwith %}
			{% endwith %}
			{% endwith %}
		</div> <!-- .response_table -->
	</div> <!-- .request_responses -->
	</div> <!-- .requests_row -->
	{% endfor %}
	</div> <!-- .requests_table -->
</div> <!-- .requests -->
</div> <!-- .col-md-12 -->
</div> <!-- .row -->
{% endif %}
{% endfor %}
{% endif %}

<div class="row">
<div class="col-md-12">
<div class="announcements table_container">
	<div class="header">
		{% if announcement_form %}
		<button class="btn btn-primary header_button" type="button" onclick="show_form('new_announcement_form')"><span class="glyphicon glyphicon-pencil"></span><span class="hidden-xs"> New Announcement</span></button>
		{% endif %}
		<h3 class="table_title small_title">
			Recent Announcements
		</h3>
	</div>
	<div class="main_table">
		{% if announcement_form %}
		<form id="new_announcement_form" class="main_form" method="post" action="">
			{% csrf_token %}
			<div class="form-group">
				<label class="control-label" for="id_as_manager">As Manager</label>
				{{ announcement_form.as_manager }}
			</div>
			<div class="form-group">
				<label class="control-label" for="id_announcement_body">Body</label>
				<textarea id="id_announcement_body" name="body"></textarea>
			</div>
			<div class="text-center">
			<div class="btn-group">
				<button type="submit" class="btn btn-success" name="post_announcement"><span class="glyphicon glyphicon-bullhorn"></span> Announce</button>
				<button type="button" class="btn btn-default" name="cancel_announcement" onclick="hide_form('new_announcement_form')"><span class="glyphicon glyphicon-collapse-up"></span> Hide</button>
			</div> <!-- .btn-group -->
			</div> <!-- .text-center -->
		</form>
		{% endif %}
		{% if not announcements_dict %}
			<div class="field_wrapper">No recent announcements.</div>
		{% else %}
		{% for tuple in announcements_dict %}
			{% if forloop.counter > 1 %}
				<hr class="main_divider" />
			{% endif %}
			<div class="main_row hover_row">
			<div class="announcement_owner">
				<a class="page_link" title="View Details" href="{% url 'view_manager' managerTitle=tuple.0.manager.url_title %}">{{ tuple.0.manager }}</a>
				(<a class="page_link" title="View Profile" href="{% url 'member_profile' targetUsername=tuple.0.incumbent.user.username %}">{{ tuple.0.incumbent|display_user:user }}</a>),
				{{ tuple.0.post_date }}:
			</div> <!-- .announcement_owner -->
			<div class="announcement_body">{{ tuple.0.body|safe }}
				{% if tuple.1 %}
					<form class="pull-right" method="post" action="">
						{% csrf_token %}
						{{ tuple.1 }}
						<button type="submit" class="main_link warning_link" name="unpin" title="Unpin this announcement">Unpin</button>
					</form>
					<form class="pull-right" action="{% url 'edit_announcement' announcement_pk=tuple.0.pk %}">
						<button type="submit" class="main_link primary_link" title="Edit this announcement">Edit</button>
					</form>
				{% endif %}
			</div>
			</div> <!-- .announcement_row -->
		{% endfor %}
		{% endif %}
	</div>
</div> <!-- .announcements -->
</div> <!-- .col-md-12 -->
</div> <!-- .row -->

<div class="row">
<div class="col-lg-7" style="margin-top: 10px;">
<div class="threads table_container">
	<div class="header">
		<button class="btn btn-primary header_button" onclick="show_form('new_thread_form')" type="button"><span class="glyphicon glyphicon-pencil"></span><span class="hidden-xs"> New Thread</span></button>
		<h3 class="table_title">
			Recent Threads
		</h3>
	</div> <!-- .header -->
	<div class="main_table">
	<form id="new_thread_form" method="post" action="">
		{% csrf_token %}
		<div class="form-group">
			{{ thread_form|bootstrap }}
			<div class="text-center">
			<div class="btn-group">
				<button type="submit" class="btn btn-success" name="submit_thread_form"><span class="glyphicon glyphicon-comment"></span> Start Thread</button>
				<button type="button" class="btn btn-default" name="cancel_thread_form" onclick="hide_form('new_thread_form')"><span class="glyphicon glyphicon-collapse-up"></span> Hide</button>
			</div> <!-- .btn-group -->
			</div> <!-- .text-center -->
		</div>
	</form>
  {% if not threads %}
  <div class="field_wrapper">No threads found in database.</div>
  {% else %}
  <table class="table table-striped table-bordered table-condensed table-hover" id="threads_table">
    <thead>
      <tr>
	<th>Subject</th>
	<th>Thread Owner</th>
	<th>Replies</th>
	<th>Posted</th>
	<th>Updated</th>
      </tr>
    </thead>
    <tbody>
      {% for thread in threads %}
      <tr>
	<td><a title="View Thread" class="page_link" href="{% url 'view_thread' thread_pk=thread.pk %}">{{ thread.subject|truncatechars:60 }}</a></td>
	<td><a class="page_link" href="{% url 'member_profile' targetUsername=thread.owner.user.username %}" title="View Profile">{{ thread.owner.user.get_full_name }}</a></td>
	<td>{{ thread.number_of_messages|add:"-1" }}</td>
	<td>{{ thread.start_date|date:"m/d/Y, h:i A" }}</td>
	<td>{{ thread.change_date|date:"m/d/Y, h:i A" }}</td>
      </tr>
      {% endfor %}
    </tbody>
  </table>
  {% endif %}
  </div> <!-- .main_table -->
<<<<<<< HEAD
</div>
</div> <!-- .col-md-7 -->
=======
</div> <!-- .threads -->
</div> <!-- .col-lg-7 -->
>>>>>>> 31502535

<div class="col-lg-5" style="margin-top: 10px;">
<div class="table_container events">
	<div class="header">
		<form action="{% url 'events:list' %}">
		<button class="btn btn-info header_button" type="submit"><span class="glyphicon glyphicon-calendar"></span><span class="hidden-xs"> Events Page</span></button>
		</form>
		<h3 class="table_title">
			Today's Events
		</h3>
	</div> <!-- .header -->
	<div class="main_table">
	{% if not events_dict %}
	<div class="field_wrapper">
		No events in next 24 hours.
	</div>
	{% else %}
	{% for tuple in events_dict %}
	{% if forloop.counter > 1 %}
	<hr class="main_divider">
	{% endif %}
	<div class="main_row hover_row{% if tuple.0.cancelled %} bg-danger" title="Cancelled{% elif tuple.1 %} bg-success" title="Hapenning Now{% endif %}">
		<div class="main_owner">
		{% if tuple.0.as_manager %}
			<a class="page_link" title="View Details" href="{% url 'view_manager' managerTitle=tuple.0.as_manager.url_title %}">{{ tuple.0.as_manager }}</a>
			(<a class="page_link" title="View Profile" href="{ url 'member_profile targetUsername=tuple.0.owner.user.username %}">
				{{ tuple.0.owner|display_user:user }}</a>)
		{% else %}
			<a class="page_link" title="View Profile" href="{% url 'member_profile' targetUsername=tuple.0.owner.user.username %}">{{ tuple.0.owner|display_user:user }}</a>:
		{% endif %}
		</div> <!-- .main_owner -->
		<div class="event_body">
			<div class="text-center">
				<h4 class="event_header">{{ tuple.0.title }} <small>{{ tuple.0.start_time }} to {{ tuple.0.end_time }}</small></h4>
				<hr style="width: 75%; margin-top: 3px; margin-bottom: 3px;">
			</div> <!-- .text-center -->
			{{ tuple.0.description|safe }}
			<hr style="width: 75%; margin-top: 3px; margin-bottom: 3px;" />
			{% if tuple.0.rsvps.all %}
				RSVPs: {% for member in tuple.0.rsvps.all %}
					{% if forloop.counter > 1 %}, {% endif %}
					<a class="page_link" title="View Profile" href="{% url 'member_profile' targetUsername=member.user.username %}">{{ member|display_user:user }}</a>
					{% endfor %}
			{% else %}
				No RSVPs.
			{% endif %}
			{% if user.username != ANONYMOUS_USERNAME %}
			<form class="pull-right" method="post" action="">
				{% csrf_token %}
					{{ tuple.3 }}
					{% if tuple.2 %}
						<button type="submit" class="main_link warning_link" name="rsvp" title="Un-RSVP to this event">Un-RSVP</button>
					{% else %}
						<button type="submit" class="main_link success_link" name="rsvp" title="RSVP to this event">RSVP</button>
					{% endif %}
			</form>
			{% endif %}
			{% if tuple.0.owner.user == user or user.is_superuser %}
				<form class="pull-right" action="{% url 'events:edit' event_pk=tuple.0.pk %}">
					<button class="main_link primary_link" title="Edit this event">Edit</button>
				</form>
			{% endif %}
		</div> <!-- .event_body -->
	</div> <!-- .main_row -->
	{% endfor %}
	{% endif %}
	</div> <!-- .main_table -->
</div> <!-- .events -->
</div> <!-- .col-lg-5 -->
</div> <!-- .row -->
{% endblock %}

{% block endscripts %}
<script>
$.tablesorter.addParser({
	id: 'farnsworth_datetime',
	is: function(s) {
		return /d{1,2}\/d{1,2}\/d{1,4} d{1,2}:d{1,2} s(AM|PM)/.test(s);
	},
	format: function(s) {
		return Date.parse(s);
	},
	type: 'numeric'
});

$(document).ready(function() {
	$('table').tablesorter({
		headers: {
			3: {
				sorter: 'farnsworth_datetime'
			},
			4: {
				sorter: 'farnsworth_datetime'
			}
		},
		sortList: [[4,1], [3,1]]
	});
});
</script>
{% endblock %}<|MERGE_RESOLUTION|>--- conflicted
+++ resolved
@@ -239,13 +239,8 @@
   </table>
   {% endif %}
   </div> <!-- .main_table -->
-<<<<<<< HEAD
-</div>
-</div> <!-- .col-md-7 -->
-=======
 </div> <!-- .threads -->
 </div> <!-- .col-lg-7 -->
->>>>>>> 31502535
 
 <div class="col-lg-5" style="margin-top: 10px;">
 <div class="table_container events">
