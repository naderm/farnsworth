--- conflicted
+++ resolved
@@ -121,16 +121,10 @@
 	  </div> <!-- .navbar-collapse -->
     </div> <!-- .container -->
     </div> <!-- .navbar -->
-<<<<<<< HEAD
-	{% block jumbotron %}{% endblock %}
-    <div class="container">
-      <div id="body">
-=======
 		{% block jumbotron %}{% endblock %}
     <div class="container">
 		{% block title %}{% endblock %}
     <div id="body">
->>>>>>> 468e8e48
 	<div id="content">
 		{% if page_name == "Landing" or page_name == "Help Page" %}
 			<br />
