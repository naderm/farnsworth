<!DOCTYPE html>

<!--
   Project: Farnsworth

   Author: Karandeep Singh Nagra

   The HTML for {{ page_name }}.
  -->

<html>
<head>
	<title>{{ SHORT_HOUSE }}{% if page_name %} - {{ page_name }}{% else %}{% block template_page_name %}{% endblock %}{% endif %}</title>
    {% load static from staticfiles %}
	<link rel="shortcut icon" href="{% static 'ui/images/favicon.ico' %}" />
	<meta name="viewport" content="width: device-width, initial-scale=1" />
	<link type="text/css" rel="stylesheet" href="{% static 'ui/css/base.css' %}" />
	<link type="text/css" rel="stylesheet" href="{% static 'bootstrap/css/bootstrap.min.css' %}" />
	<link type="text/css" rel="stylesheet" href="//fonts.googleapis.com/css?family=Source+Sans+Pro:200,300,400" />
    {% block headers %} {% endblock %}
</head>
<body id="html_body">
<<<<<<< HEAD
	<div class="navbar navbar-inverse navbar-static-top" role="navigation">
=======
	<div class="navbar navbar-inverse navbar_custom navbar-static-top" role="navigation">
>>>>>>> e998d921
	<div class="container">
          <div class="navbar-header">
            <button type="button" class="navbar-toggle" data-toggle="collapse" data-target=".navbar-collapse">
              <span class="sr-only">Toggle navigation</span>
              <span class="icon-bar"></span>
              <span class="icon-bar"></span>
              <span class="icon-bar"></span>
            </button>
            <a class="navbar-brand" title="Home" href="{% url 'homepage' %}"><span class="glyphicon glyphicon-home"></span> {{ SHORT_HOUSE }}</a>
          </div> <!-- .navbar-header -->
	  <div class="collapse navbar-collapse">
	    <!-- class="active" ??? -->
	    <ul class="nav navbar-nav">
	      {% if user.is_authenticated %}
	      {% if user.username == ANONYMOUS_USERNAME %}
			<li><a title="Logged in as anonymous user {{ user.first_name }} {{ user.last_name }}. Click to temporarily login as yourself or request an account." style="color: #ff0000 !important;" href="{% url 'login' %}"><span class="glyphicon glyphicon-exclamation-sign"></span> Login</a></li>
	      {% else %}
	      <li class="dropdown">
		<a href="#" class="dropdown-toggle" data-toggle="dropdown"{% if ANONYMOUS_SESSION %} style="color: #ff0000 !important;" title='This is a temporary session.  When you logout, the anonymous user "{{ ANONYMOUS_USERNAME }}" will be logged in.'{% endif %}><span class="glyphicon glyphicon-user"></span> {{ user.first_name }} <b class="caret"></b></a>
		<ul class="dropdown-menu">
	    	<li><a href="{% url 'my_profile' %}" ><span class="glyphicon glyphicon-edit"></span> Update My Profile</a></li>
	    	<li><a href="{% url 'list_user_threads' targetUsername=user.username %}" ><span class="glyphicon glyphicon-comment"></span> My Threads</a></li>
	    	<li><a href="{% url 'list_user_requests' targetUsername=user.username %}" ><span class="glyphicon glyphicon-inbox"></span> My Requests</a></li>
			<li><a class="menu_link" href="{% url 'logout' %}"><span class="glyphicon glyphicon-log-out"></span> Logout</a></li>
		</ul>
	      </li>
	      {% endif %}
	      {% if REQUEST_TYPES %}
	      <li class="dropdown">
		<a href="#" class="dropdown-toggle" data-toggle="dropdown"><span class="glyphicon glyphicon-inbox"></span> Requests <b class="caret"></b></a>
		<ul class="dropdown-menu">
			{% for type_tuple in REQUEST_TYPES %}
				<li><a href="{% url 'requests' requestType=type_tuple.0.url_name %}" ><span title="{{ type_tuple.1 }} open request{{ type_tuple.1|pluralize }}" class="badge pull-right">{% if type_tuple.1 > 0 %}{{ type_tuple.1 }}{% endif %}</span>
				<span class="glyphicon glyphicon-{% if type_tuple.0.glyphicon %}{{ type_tuple.0.glyphicon }}{% else %}inbox{% endif %}"></span>
				{{ type_tuple.0.name }}</a></li>
			{% endfor %}
		</ul>
	      </li>
	      {% endif %}
	     <li class="dropdown">
	      <a href="#" class="dropdown-toggle" data-toggle="dropdown"><span class="glyphicon glyphicon-arrow-right"></span> Go<b class="caret"></b></a>
	      <ul class="dropdown-menu">
	        <li><a href="{% url 'member_forums' %}" ><span class="glyphicon glyphicon-comment"></span> Forums</a></li>
	        <li><a href="{% url 'member_directory' %}" ><span class="glyphicon glyphicon-book"></span> Member Directory</a></li>
	        <li><a href="{% url 'list_managers' %}" ><span class="glyphicon glyphicon-tower"></span> Manager Directory</a></li>
		<li><a href="{% url 'announcements' %}" ><span class="glyphicon glyphicon-bullhorn"></span> Manager Announcements</a></li>
		<li><a href="{% url 'events:list' %}" ><span class="glyphicon glyphicon-calendar"></span> Upcoming Events</a></li>
	        <li><a href="{% url 'external' %}"><span class="glyphicon glyphicon-plane"></span> Landing</a></li>
		<li class="divider"></li>
		<li class="dropdown-header">Archives</li>
			<li><a href="{% url 'list_all_threads' %}" ><span class="glyphicon glyphicon-comment"></span> All Threads</a></li>
			<li><a href="{% url 'all_requests' %}"><span class="glyphicon glyphicon-inbox"></span> All Requests</a></li>
			<li><a href="{% url 'all_announcements' %}"><span class="glyphicon glyphicon-bullhorn"></span> All Announcements</a></li>
			<li><a href="{% url 'events:all' %}"><span class="glyphicon glyphicon-calendar"></span> All Events</a></li>
        <li class="divider"></li>
        <li class="dropdown-header">Utilities</li>
	      <li><a class="menu_link" href="{% url 'helppage' %}"><span class="glyphicon glyphicon-question-sign"></span> How To</a></li>
	      <li><a class="menu_link" id="sub_menu_display" href="{% url 'site_map' %}" ><span class="glyphicon glyphicon-map-marker"></span> Site Map</a></li>
		<li class="divider"></li>
		<li class="dropdown-header">External</li>
	        <li><a href="http://workshift.bsc.coop/kng/" target="_blank" ><span class="glyphicon glyphicon-briefcase"></span> Workshift</a></li>
	        <li><a href="https://github.com/knagra/farnsworth" target="_blank" ><span class="glyphicon glyphicon-info-sign"></span> Source</a></li>
	      </ul>
             </li>
	      {% if user.is_superuser %}
	      <li class="dropdown">
		<a href="#" class="dropdown-toggle" data-toggle="dropdown"><span class="glyphicon glyphicon-cog"></span> Admin <b class="caret"></b></a>
		<ul class="dropdown-menu">
			<li class="dropdown-header">Users</li>
		  <li><a href="{% url 'custom_manage_users' %}" ><span class="glyphicon glyphicon-user"></span> Manage Users</a></li>
		  <li><a href="{% url 'custom_add_user' %}" ><span class="glyphicon glyphicon-plus"></span> Add User</a></li>
		  <li><a href="{% url 'manage_profile_requests' %}"><span title="{{ NUM_OF_PROFILE_REQUESTS }} open profile request{{ NUM_OF_PROFILE_REQUESTS|pluralize }}" class="badge pull-right">{% if NUM_OF_PROFILE_REQUESTS > 0 %}{{ NUM_OF_PROFILE_REQUESTS }}{% endif %}</span>
			<span class="glyphicon glyphicon-inbox"></span> Profile Requests</a></li>
		  <li class="divider"></li>
		  <li class="dropdown-header">President Duties</li>
		  <li><a href="{% url 'meta_manager' %}"><span class="glyphicon glyphicon-tower"></span> Meta-Manager</a></li>
		  <li><a href="{% url 'manage_request_types' %}"><span class="glyphicon glyphicon-inbox"></span> Manage Request Types</a></li>
		  <li class="divider"></li>
		  <li class="dropdown-header">Miscellaneous</li>
		  <li><a href="{% url 'utilities' %}"><span class="glyphicon glyphicon-wrench"></span> Site Utilities</a></li>
		</ul>
	      </li>
	      {% elif PRESIDENT %}
	      <li class="dropdown">
	      <a href="#" class="dropdown-toggle" data-toggle="dropdown"><span class="glyphicon glyphicon-star"></span> President <b class="caret"></b></a>
	      <ul class="dropdown-menu">
			  <li><a href="{% url 'meta_manager' %}" ><span class="glyphicon glyphicon-tower"></span> Meta-Manager</a></li>
			  <li><a href="{% url 'manage_request_types' %}"><span class="glyphicon glyphicon-inbox"></span> Manage Request Types</a></li>
	      </ul>
	      </li>
	      {% endif %}
		{% endif %}
	    </ul>
	    {% if not user.is_authenticated %}
	      <ul class="nav navbar-nav navbar-right">
	      <li><a class="menu_link" href="{% url 'login' %}"><span class="glyphicon glyphicon-log-in"></span> Login</a></li>
	      <li><a class="menu_link" href="{% url 'request_profile' %}"><span class="glyphicon glyphicon-leaf"></span> Request Account</a></li>
	      <li><a class="menu_link" href="https://github.com/knagra/farnsworth" target="_blank" ><span class="glyphicon glyphicon-info-sign"></span> Source</a></li>
	      <li><a class="menu_link" href="{% url 'helppage' %}"><span class="glyphicon glyphicon-question-sign"></span> Help</a></li>
	      <li><a class="menu_link" id="sub_menu_display" href="{% url 'site_map' %}" ><span class="glyphicon glyphicon-map-marker"></span> Site Map</a></li>
	      </ul>
	    {% else %}
		<div style="padding: 0px;" class="col-sm-3 col-md-4 pull-right">
	      <form id="search_bar" class="navbar-form" role="search" action="{% url 'haystack_search' %}?q=">
			<div class="input-group">
				<input type="search" class="form-control search-query" name="q" placeholder="Search">
				<span class="input-group-btn">
					<button type="submit" class="btn btn-info"><span class="glyphicon glyphicon-search"></span></button>
				</span>
			</div> <!-- .input-group -->
	      </form>
	      </div> <!-- .col-sm-3 -->
	    {% endif %}
	  </div>
    </div> <!-- .container -->
    </div> <!-- .navbar -->
		{% block jumbotron %}{% endblock %}
    <div class="container">
		{% if messages %}
		{% for message in messages %}
			<div class="alert alert-dismissable {% if 'error' in message.tags %}alert-danger{% elif 'warning' in message.tags %}alert-warning{% elif 'success' in message.tags %}alert-success{% else %}alert-info{% endif %}">
			<button type="button" class="close" data-dismiss="alert" aria-hidden="true">&times;</button>
			{{ message|safe }}
			</div>
		{% endfor %}
		{% endif %}
		{% block title %}{% endblock %}
    <div id="body">
	<div id="content">
		{% block content %}{% endblock %}
	</div> <!-- close "content" -->
	{% block gallery %}{% endblock %}
      </div> <!-- close "body" -->
    </div> <!-- .container -->
	<div id="bottom" class="container text-center">
      Powered by <a class="footer_link" href="http://www.python.org" target="_blank">Python</a> and <a class="footer_link" href="https://www.djangoproject.com" target="_blank">Django</a>.  Contact {{ ADMIN.0 }} (<a class="footer_link" href="mailto:{{ ADMIN.1 }}">{{ ADMIN.1 }}</a>) for support.
    </div>
    <script type="text/javascript" src="{% static 'jquery/jquery-1.11.0.min.js' %}"></script>
    <script type="text/javascript" src="{% static 'jquery/tablesorter-master/js/jquery.tablesorter.min.js' %}"></script>
    <script src="{% static 'bootstrap/js/bootstrap.min.js' %}"></script>
	<script>
    <!-- prevent multiple form submissions by disabling submit button on all forms after post -->
		$("form").submit(function() {
			$(this).submit(function() {
				return false;
			});
			return true;
		});
	<!-- add Bootstrap form control to select elements -->
		$("input[type=text]").addClass("form-control");
		$("input[type=password]").addClass("form-control");
		$("select").addClass("form-control");

	<!-- remove border from main link buttons on click -->
		$(".main_link").click(function() {
			$(this).css("border", "none");
		});

	<!-- change display format for some things depending on window width -->
		$(window).ready(function() {
			var wi = $(window).width();
			if (wi <= 300) {
				$(".large_title").css("font-size", "39%");
				$(".medium_title").css("font-size", "55%");
				$(".small_title").css("font-size", "75%");
				$("#bottom").html('Click: <a class="footer_link" href="mailto:{{ ADMIN.1 }}">E-mail for support</a>.');
			} else if (wi <= 380) {
				$(".large_title").css("font-size", "45%");
				$(".medium_title").css("font-size", "75%");
				$(".small_title").css("font-size", "85%");
				$("#bottom").html('Click: <a class="footer_link" href="mailto:{{ ADMIN.1 }}">E-mail for support</a>.');
			} else if (wi <= 440) {
				$(".large_title").css("font-size", "55%");
				$(".medium_title").css("font-size", "85%");
				$(".small_title").css("font-size", "100%");
				$("#bottom").html('Click: <a class="footer_link" href="mailto:{{ ADMIN.1 }}">E-mail for support</a>.');
			} else if (wi <= 480) {
				$(".large_title").css("font-size", "75%");
				$(".medium_title").css("font-size", "100%");
				$(".small_title").css("font-size", "100%");
				$("#bottom").html('Click: <a class="footer_link" href="mailto:{{ ADMIN.1 }}">E-mail for support</a>.');
			} else if (wi <= 550) {
				$(".large_title").css("font-size", "85%");
				$(".medium_title").css("font-size", "100%");
				$(".small_title").css("font-size", "100%");
				$("#bottom").html('For support, click to e-mail: <a class="footer_link" href="mailto:{{ ADMIN.1 }}">{{ ADMIN.0 }}</a>.');
			} else if (wi <= 768) {
				$(".large_title").css("font-size", "100%");
				$(".medium_title").css("font-size", "100%");
				$(".small_title").css("font-size", "100%");
				$("#bottom").html('For support, click to e-mail: <a class="footer_link" href="mailto:{{ ADMIN.1 }}">{{ ADMIN.0 }}</a>.');
			} else if (wi > 768) {
				$(".large_title").css("font-size", "100%");
				$(".medium_title").css("font-size", "100%");
				$(".small_title").css("font-size", "100%");
				$("#bottom").html('Powered by <a class="footer_link" href="http://www.python.org" target="_blank">Python</a> and <a class="footer_link" href="https://www.djangoproject.com" target="_blank">Django</a>.  Contact {{ ADMIN.0 }} (<a class="footer_link" href="mailto:{{ ADMIN.1 }}">{{ ADMIN.1 }}</a>) for support.');
			}

			$(window).resize(function() {
				var wi = $(window).width();
				if (wi <= 300) {
					$(".large_title").css("font-size", "39%");
					$(".medium_title").css("font-size", "55%");
					$(".small_title").css("font-size", "75%");
					$("#bottom").html('Click: <a class="footer_link" href="mailto:{{ ADMIN.1 }}">E-mail for support</a>.');
				} else if (wi <= 380) {
					$(".large_title").css("font-size", "45%");
					$(".medium_title").css("font-size", "75%");
					$(".small_title").css("font-size", "85%");
					$("#bottom").html('Click: <a class="footer_link" href="mailto:{{ ADMIN.1 }}">E-mail for support</a>.');
				} else if (wi <= 440) {
					$(".large_title").css("font-size", "55%");
					$(".medium_title").css("font-size", "85%");
					$(".small_title").css("font-size", "100%");
					$("#bottom").html('Click: <a class="footer_link" href="mailto:{{ ADMIN.1 }}">E-mail for support</a>.');
				} else if (wi <= 480) {
					$(".large_title").css("font-size", "75%");
					$(".medium_title").css("font-size", "100%");
					$(".small_title").css("font-size", "100%");
					$("#bottom").html('Click: <a class="footer_link" href="mailto:{{ ADMIN.1 }}">E-mail for support</a>.');
				} else if (wi <= 550) {
					$(".large_title").css("font-size", "85%");
					$(".medium_title").css("font-size", "100%");
					$(".small_title").css("font-size", "100%");
					$("#bottom").html('For support, click to e-mail: <a class="footer_link" href="mailto:{{ ADMIN.1 }}">{{ ADMIN.0 }}</a>.');
				} else if (wi <= 768) {
					$(".large_title").css("font-size", "100%");
					$(".medium_title").css("font-size", "100%");
					$(".small_title").css("font-size", "100%");
					$("#bottom").html('For support, click to e-mail: <a class="footer_link" href="mailto:{{ ADMIN.1 }}">{{ ADMIN.0 }}</a>.');
				} else if (wi > 768) {
					$(".large_title").css("font-size", "100%");
					$(".medium_title").css("font-size", "100%");
					$(".small_title").css("font-size", "100%");
					$("#bottom").html('Powered by <a class="footer_link" href="http://www.python.org" target="_blank">Python</a> and <a class="footer_link" href="https://www.djangoproject.com" target="_blank">Django</a>.  Contact {{ ADMIN.0 }} (<a class="footer_link" href="mailto:{{ ADMIN.1 }}">{{ ADMIN.1 }}</a>) for support.');
				}
			});
		});
	</script>
    {% block endscripts %}{% endblock %}
  </body>
</html><|MERGE_RESOLUTION|>--- conflicted
+++ resolved
@@ -20,11 +20,7 @@
     {% block headers %} {% endblock %}
 </head>
 <body id="html_body">
-<<<<<<< HEAD
 	<div class="navbar navbar-inverse navbar-static-top" role="navigation">
-=======
-	<div class="navbar navbar-inverse navbar_custom navbar-static-top" role="navigation">
->>>>>>> e998d921
 	<div class="container">
           <div class="navbar-header">
             <button type="button" class="navbar-toggle" data-toggle="collapse" data-target=".navbar-collapse">
