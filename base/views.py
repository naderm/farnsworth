--- conflicted
+++ resolved
@@ -842,9 +842,6 @@
 	""" View for bylaws. """
 	return render_to_response('bylaws.html', {
 			'page_name': "House Bylaws",
-<<<<<<< HEAD
-			}, context_instance=RequestContext(request))
-=======
 			}, context_instance=RequestContext(request))
 
 def reset_pw_view(request):
@@ -859,5 +856,4 @@
 	""" View to confirm resetting password. """
 	return password_reset_confirm(request,
 		template_name="reset_confirmation.html",
-		uidb64=uidb64, token=token, post_reset_redirect=reverse('login'))
->>>>>>> 1ea05b67
+		uidb64=uidb64, token=token, post_reset_redirect=reverse('login'))