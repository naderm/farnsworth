--- conflicted
+++ resolved
@@ -185,13 +185,7 @@
     else:
         announcement_form = None
 
-<<<<<<< HEAD
-    print "announcement form"
-    if announcement_form.is_valid():
-        print "Valid announcement form"
-=======
     if announcement_form and announcement_form.is_valid():
->>>>>>> e4acf907
         announcement_form.save()
         return HttpResponseRedirect(reverse('homepage'))
 
