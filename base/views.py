--- conflicted
+++ resolved
@@ -837,14 +837,13 @@
 			'page_name': "Admin - Site Utilities",
 			}, context_instance=RequestContext(request))
 
-<<<<<<< HEAD
 @profile_required
 def bylaws_view(request):
 	""" View for bylaws. """
 	return render_to_response('bylaws.html', {
 			'page_name': "House Bylaws",
 			}, context_instance=RequestContext(request))
-=======
+
 def reset_pw_view(request):
 	""" View to send an e-mail to reset password. """
 	return password_reset(request,
@@ -857,5 +856,4 @@
 	""" View to confirm resetting password. """
 	return password_reset_confirm(request,
 		template_name="reset_confirmation.html",
-		uidb64=uidb64, token=token, post_reset_redirect=reverse('login'))
->>>>>>> 66b606b8
+		uidb64=uidb64, token=token, post_reset_redirect=reverse('login'))