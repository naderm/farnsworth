"""
Project: Farnsworth

Authors: Karandeep Singh Nagra and Nader Morshed


Views for base application.
"""

from datetime import datetime, timedelta
import time
from smtplib import SMTPException

from django.conf import settings
from django.contrib import messages
from django.contrib.auth import logout, login, authenticate
from django.contrib.auth.forms import PasswordChangeForm, \
    AdminPasswordChangeForm
from django.contrib.auth.models import User
from django.contrib.auth.views import password_reset, password_reset_confirm
from django.core.urlresolvers import reverse
from django.core.mail import send_mail
from django.http import HttpResponseRedirect
from django.shortcuts import render_to_response, render, get_object_or_404
from django.template import RequestContext
from django.utils.timezone import utc

from utils.variables import ANONYMOUS_USERNAME, MESSAGES, APPROVAL_SUBJECT, \
    APPROVAL_EMAIL, DELETION_SUBJECT, DELETION_EMAIL, SUBMISSION_SUBJECT, \
    SUBMISSION_EMAIL
from base.models import UserProfile, ProfileRequest
from base.redirects import red_ext, red_home
from base.decorators import profile_required, admin_required
from base.forms import ProfileRequestForm, AddUserForm, ModifyUserForm, \
    ModifyProfileRequestForm, LoginForm, \
    UpdateProfileForm, DeleteUserForm
from threads.models import Thread, Message
from threads.forms import ThreadForm
from managers.models import RequestType, Manager, Request, Response, Announcement
from managers.forms import AnnouncementForm, ManagerResponseForm, VoteForm, UnpinForm
from events.models import Event
from events.forms import RsvpForm

def add_context(request):
    ''' Add variables to all dictionaries passed to templates. '''
    PRESIDENT = False # whether the user has president privileges
    try:
        userProfile = UserProfile.objects.get(user=request.user)
    except (UserProfile.DoesNotExist, TypeError):
        pass
    else:
        for pos in Manager.objects.filter(incumbent=userProfile):
            if pos.president:
                PRESIDENT = True
                break
    if request.user.username == ANONYMOUS_USERNAME:
        request.session['ANONYMOUS_SESSION'] = True
    ANONYMOUS_SESSION = request.session.get('ANONYMOUS_SESSION', False)
    request_types = list() # A list with items of form (RequestType, number_of_open_requests)
    for request_type in RequestType.objects.filter(enabled=True):
        request_types.append((request_type, Request.objects.filter(request_type=request_type, filled=False, closed=False).count()))
    return {
        'REQUEST_TYPES': request_types,
        'HOUSE': settings.HOUSE_NAME,
        'ANONYMOUS_USERNAME': ANONYMOUS_USERNAME,
        'SHORT_HOUSE': settings.SHORT_HOUSE_NAME,
        'ADMIN': settings.ADMINS[0],
        'NUM_OF_PROFILE_REQUESTS': ProfileRequest.objects.all().count(),
        'ANONYMOUS_SESSION': ANONYMOUS_SESSION,
        'PRESIDENT': PRESIDENT,
        }

def landing_view(request):
    ''' The external landing.'''
    return render_to_response('external.html', {
            'page_name': "Landing",
            }, context_instance=RequestContext(request))

@profile_required(redirect_no_user='external', redirect_profile=red_ext)
def homepage_view(request, message=None):
    ''' The view of the homepage. '''
    userProfile = UserProfile.objects.get(user=request.user)
    request_types = RequestType.objects.filter(enabled=True)
    manager_request_types = list() # List of request types for which the user is a relevant manager
    for request_type in request_types:
        for position in request_type.managers.filter(active=True):
            if userProfile == position.incumbent:
                manager_request_types.append(request_type)
                break
    requests_dict = list() # Pseudo-dictionary, list with items of form (request_type, (request, [list_of_request_responses], response_form))
    # Generate a dict of unfilled, unclosed requests for each request_type for which the user is a relevant manager:
    if manager_request_types:
        for request_type in manager_request_types:
            requests_list = list() # Items of form (request, [list_of_request_responses], response_form, upvote, vote_form)
            # Select only unclosed, unfilled requests of type request_type:
            type_requests = Request.objects.filter(request_type=request_type, filled=False, closed=False)
            for req in type_requests:
                response_list = Response.objects.filter(request=req)
                form = ManagerResponseForm(
                    initial={'request_pk': req.pk},
                    profile=userProfile,
                    )
                upvote = userProfile in req.upvotes.all()
                vote_form = VoteForm(
                    initial={'request_pk': req.pk},
                    profile=userProfile,
                    )
                requests_list.append((req, response_list, form, upvote, vote_form))
            requests_dict.append((request_type, requests_list))
    announcement_form = None
    announcements_dict = list() # Pseudo-dictionary, list with items of form (announcement, announcement_unpin_form)
    for a in Announcement.objects.filter(pinned=True):
        unpin_form = None
        if request.user.is_superuser or (a.manager.incumbent == userProfile):
            unpin_form = UnpinForm(initial={'announcement_pk': a.pk})
        announcements_dict.append((a, unpin_form))
    now = datetime.utcnow().replace(tzinfo=utc)
    # Oldest genesis of an unpinned announcement to be displayed.
    within_life = now - timedelta(days=settings.ANNOUNCEMENT_LIFE)
    for a in Announcement.objects.filter(pinned=False, post_date__gte=within_life):
        unpin_form = None
        if request.user.is_superuser or (a.manager.incumbent == userProfile):
            unpin_form = UnpinForm(initial={'announcement_pk': a.pk})
        announcements_dict.append((a, unpin_form))
    week_from_now = now + timedelta(days=7)
    # Get only next 7 days of events:
    events_list = Event.objects.all().exclude(start_time__gte=week_from_now).exclude(end_time__lte=now)
    events_dict = list() # Pseudo-dictionary, list with items of form (event, ongoing, rsvpd, rsvp_form)
    for event in events_list:
        form = RsvpForm(initial={'event_pk': event.pk})
        ongoing = ((event.start_time <= now) and (event.end_time >= now))
        rsvpd = (userProfile in event.rsvps.all())
        events_dict.append((event, ongoing, rsvpd, form))
    response_form = ManagerResponseForm(
        request.POST if 'add_response' in request.POST else None,
        profile=userProfile,
        )
    announcement_form = AnnouncementForm(
        request.POST if 'post_announcement' in request.POST else None,
        profile=userProfile,
        )
    unpin_form = UnpinForm(
        request.POST if 'unpin' in request.POST else None,
        )
    rsvp_form = RsvpForm(
        request.POST if 'rsvp' in request.POST else None,
        )
    thread_form = ThreadForm(
        request.POST if 'submit_thread_form' in request.POST else None,
        profile=userProfile,
        )
    vote_form = VoteForm(
        request.POST if 'upvote' in request.POST else None,
        profile=userProfile,
        )
    thread_set = [] # List of with items of form (thread, most_recent_message_in_thread)
    for thread in Thread.objects.all()[:settings.HOME_MAX_THREADS]:
        try:
            latest_message = Message.objects.filter(thread=thread).latest('post_date')
        except Message.DoesNotExist:
            latest_message = None
        thread_set.append((thread, latest_message))
    if response_form.is_valid():
        response = response_form.save()
        if response.request.closed:
            messages.add_message(request, messages.SUCCESS, MESSAGES['REQ_CLOSED'])
        if response.request.filled:
            messages.add_message(request, messages.SUCCESS, MESSAGES['REQ_FILLED'])
        return HttpResponseRedirect(reverse('homepage'))
    if announcement_form.is_valid():
        announcement_form.save()
        return HttpResponseRedirect(reverse('homepage'))
    if unpin_form.is_valid():
        unpin_form.save()
        return HttpResponseRedirect(reverse('homepage'))
    if rsvp_form.is_valid():
        relevant_event = rsvp_form.cleaned_data['event_pk']
        if userProfile in relevant_event.rsvps.all():
            relevant_event.rsvps.remove(userProfile)
            message = MESSAGES['RSVP_REMOVE'].format(event=relevant_event.title)
            messages.add_message(request, messages.SUCCESS, message)
        else:
            relevant_event.rsvps.add(userProfile)
            message = MESSAGES['RSVP_ADD'].format(event=relevant_event.title)
            messages.add_message(request, messages.SUCCESS, message)
        relevant_event.save()
        return HttpResponseRedirect(reverse('homepage'))
    if thread_form.is_valid():
        thread_form.save()
        return HttpResponseRedirect(reverse('homepage'))
    if vote_form.is_valid():
        vote_form.save()
        return HttpResponseRedirect(reverse('homepage'))
    return render_to_response('homepage.html', {
            'page_name': "Home",
            'requests_dict': requests_dict,
            'announcements_dict': announcements_dict,
            'announcement_form': announcement_form,
            'events_dict': events_dict,
            'thread_set': thread_set,
            'thread_form': thread_form,
            }, context_instance=RequestContext(request))

def help_view(request):
    ''' The view of the helppage. '''
    return render_to_response('helppage.html', {
            'page_name': "Help Page",
            },  context_instance=RequestContext(request))

def site_map_view(request):
    ''' The view of the site map. '''
    page_name = "Site Map"
    return render_to_response('site_map.html', {
            'page_name': page_name,
            }, context_instance=RequestContext(request))

@profile_required
def my_profile_view(request):
<<<<<<< HEAD
    ''' The view of the profile page. '''
    page_name = "Profile Page"
    if request.user.username == ANONYMOUS_USERNAME:
        return red_home(request, MESSAGES['SPINELESS'])
    user = request.user
    userProfile = UserProfile.objects.get(user=request.user)
    change_password_form = PasswordChangeForm(
        request.user,
        request.POST if 'submit_password_form' in request.POST else None,
        )
    update_profile_form = UpdateProfileForm(
        request.POST if 'submit_profile_form' in request.POST else None,
        user=request.user,
        initial={
            'current_room': userProfile.current_room,
            'former_rooms': userProfile.former_rooms,
            'former_houses': userProfile.former_houses,
            'email': user.email,
            'email_visible_to_others': userProfile.email_visible,
            'phone_number': userProfile.phone_number,
            'phone_visible_to_others': userProfile.phone_visible,
            })
    if change_password_form.is_valid():
        change_password_form.save()
        messages.add_message(request, messages.SUCCESS, "Your password was successfully changed.")
        return HttpResponseRedirect(reverse('my_profile'))
    if update_profile_form.is_valid():
        update_profile_form.save()
        messages.add_message(request, messages.SUCCESS, "Your profile has been successfully updated.")
        return HttpResponseRedirect(reverse('my_profile'))
    return render_to_response('my_profile.html', {
            'page_name': page_name,
            'update_profile_form': update_profile_form,
            'change_password_form': change_password_form,
            }, context_instance=RequestContext(request))

def login_view(request):
    ''' The view of the login page. '''
    ANONYMOUS_SESSION = request.session.get('ANONYMOUS_SESSION', False)
    page_name = "Login Page"
    redirect_to = request.REQUEST.get('next', reverse('homepage'))
    if (request.user.is_authenticated() and not ANONYMOUS_SESSION) or (ANONYMOUS_SESSION and request.user.username != ANONYMOUS_USERNAME):
        return HttpResponseRedirect(redirect_to)
    form = LoginForm(request.POST or None)
    if form.is_valid():
        username_or_email = form.cleaned_data['username_or_email']
        password = form.cleaned_data['password']
        username = None
        if username == ANONYMOUS_USERNAME:
            return red_ext(request, MESSAGES['ANONYMOUS_DENIED'])
        temp_user = None
        try:
            temp_user = User.objects.get(username=username_or_email)
            username = username_or_email
        except User.DoesNotExist:
            try:
                temp_user = User.objects.get(email=username_or_email)
                username = User.objects.get(email=username_or_email).username
            except User.DoesNotExist:
                form.errors['__all__'] = form.error_class(["Invalid username/password combination. Please try again."])
        if temp_user is not None:
            if temp_user.is_active:
                user = authenticate(username=username, password=password)
                if user is not None:
                    login(request, user)
                    if ANONYMOUS_SESSION:
                        request.session['ANONYMOUS_SESSION'] = True
                    return HttpResponseRedirect(redirect_to)
                else:
                    reset_url = request.build_absolute_uri(reverse('reset_pw'))
                    messages.add_message(request, messages.INFO, MESSAGES['RESET_MESSAGE'].format(reset_url=reset_url))
                    form.errors['__all__'] = form.error_class([MESSAGES['INVALID_LOGIN']])
                    time.sleep(1) # Invalid login - delay 1 second as rudimentary security against brute force attacks
            else:
                form.errors['__all__'] = form.error_class(["Your account is not active. Please contact the site administrator to activate your account."])

    return render_to_response('login.html', {
            'page_name': page_name,
            'form': form,
            'oauth_providers': _get_oauth_providers(),
            'redirect_to': redirect_to,
            }, context_instance=RequestContext(request))
=======
	''' The view of the profile page. '''
	page_name = "Profile Page"
	if request.user.username == ANONYMOUS_USERNAME:
		return red_home(request, MESSAGES['SPINELESS'])
	user = request.user
	userProfile = UserProfile.objects.get(user=request.user)
	change_password_form = PasswordChangeForm(
		request.user,
		request.POST if 'submit_password_form' in request.POST else None,
		)
	update_profile_form = UpdateProfileForm(
		request.POST if 'submit_profile_form' in request.POST else None,
		user=request.user,
		initial={
			'current_room': userProfile.current_room,
			'former_rooms': userProfile.former_rooms.all(),
			'former_houses': userProfile.former_houses,
			'email': user.email,
			'email_visible_to_others': userProfile.email_visible,
			'phone_number': userProfile.phone_number,
			'phone_visible_to_others': userProfile.phone_visible,
			})
	if change_password_form.is_valid():
		change_password_form.save()
		messages.add_message(request, messages.SUCCESS, "Your password was successfully changed.")
		return HttpResponseRedirect(reverse('my_profile'))
	if update_profile_form.is_valid():
		update_profile_form.save()
		messages.add_message(request, messages.SUCCESS, "Your profile has been successfully updated.")
		return HttpResponseRedirect(reverse('my_profile'))
	return render_to_response('my_profile.html', {
			'page_name': page_name,
			'update_profile_form': update_profile_form,
			'change_password_form': change_password_form,
			}, context_instance=RequestContext(request))

def login_view(request):
	''' The view of the login page. '''
	ANONYMOUS_SESSION = request.session.get('ANONYMOUS_SESSION', False)
	page_name = "Login Page"
	redirect_to = request.GET.get('next', reverse('homepage'))
	if (request.user.is_authenticated() and not ANONYMOUS_SESSION) or (ANONYMOUS_SESSION and request.user.username != ANONYMOUS_USERNAME):
		return HttpResponseRedirect(redirect_to)
	form = LoginForm(request.POST or None)
	if form.is_valid():
		username_or_email = form.cleaned_data['username_or_email']
		password = form.cleaned_data['password']
		username = None
		if username == ANONYMOUS_USERNAME:
			return red_ext(request, MESSAGES['ANONYMOUS_DENIED'])
		temp_user = None
		try:
			temp_user = User.objects.get(username=username_or_email)
			username = username_or_email
		except User.DoesNotExist:
			try:
				temp_user = User.objects.get(email=username_or_email)
				username = User.objects.get(email=username_or_email).username
			except User.DoesNotExist:
				form.errors['__all__'] = form.error_class(["Invalid username/password combination. Please try again."])
		if temp_user is not None:
			if temp_user.is_active:
				user = authenticate(username=username, password=password)
				if user is not None:
					login(request, user)
					if ANONYMOUS_SESSION:
						request.session['ANONYMOUS_SESSION'] = True
					return HttpResponseRedirect(redirect_to)
				else:
					reset_url = request.build_absolute_uri(reverse('reset_pw'))
					messages.add_message(request, messages.INFO, MESSAGES['RESET_MESSAGE'].format(reset_url=reset_url))
					form.errors['__all__'] = form.error_class([MESSAGES['INVALID_LOGIN']])
					time.sleep(1) # Invalid login - delay 1 second as rudimentary security against brute force attacks
			else:
				form.errors['__all__'] = form.error_class(["Your account is not active. Please contact the site administrator to activate your account."])

	return render_to_response('login.html', {
			'page_name': page_name,
			'form': form,
			'oauth_providers': _get_oauth_providers(),
			'redirect_to': redirect_to,
			}, context_instance=RequestContext(request))
>>>>>>> 44902c81

def _get_oauth_providers():
    matches = {
        "facebook": ("Facebook", "fb.png"),
        "google-oauth": ("Google", "google.png"),
        "google-oauth2": ("Google", "google.png"),
        "github": ("Github", "github.ico"),
        }

    providers = []
    for provider in settings.AUTHENTICATION_BACKENDS:
        if provider.startswith("social"):
            module_name, backend = provider.rsplit(".", 1)
            module = __import__(module_name, fromlist=[''])
            if module and getattr(module, backend, ""):
                backend_name = getattr(module, backend).name
                full_name, icon = matches.get(backend_name,
                                              ("Unknown", "unknown.png"))
                providers.append((backend_name, full_name, icon))
    return providers

def logout_view(request):
    ''' Log the user out. '''
    ANONYMOUS_SESSION = request.session.get('ANONYMOUS_SESSION', False)
    if ANONYMOUS_SESSION:
        if request.user.username != ANONYMOUS_USERNAME:
            logout(request)
            try:
                spineless = User.objects.get(username=ANONYMOUS_USERNAME)
            except User.DoesNotExist:
                random_password = User.objects.make_random_password()
                spineless = User.objects.create_user(username=ANONYMOUS_USERNAME, first_name="Anonymous", last_name="Coward", password=random_password)
                spineless.is_active = False
                spineless.save()
                spineless_profile = UserProfile.objects.get(user=spineless)
                spineless_profile.status = UserProfile.ALUMNUS
                spineless_profile.save()
            spineless.backend = 'django.contrib.auth.backends.ModelBackend'
            login(request, spineless)
            request.session['ANONYMOUS_SESSION'] = True
        else:
            messages.add_message(request, messages.ERROR, MESSAGES['ANONYMOUS_DENIED'])
    else:
        logout(request)
    return HttpResponseRedirect(reverse('homepage'))

@profile_required
def member_directory_view(request):
    ''' View of member directory. '''
    page_name = "Member Directory"
    residents = UserProfile.objects.filter(status=UserProfile.RESIDENT)
    boarders = UserProfile.objects.filter(status=UserProfile.BOARDER)
    alumni = UserProfile.objects.filter(status=UserProfile.ALUMNUS) \
      .exclude(user__username=ANONYMOUS_USERNAME)
    return render_to_response('member_directory.html', {
            'page_name': page_name,
            'residents': residents,
            'boarders': boarders,
            'alumni': alumni,
            }, context_instance=RequestContext(request))

@profile_required
def member_profile_view(request, targetUsername):
    ''' View a member's Profile. '''
    if targetUsername == request.user.username and targetUsername != ANONYMOUS_USERNAME:
        return HttpResponseRedirect(reverse('my_profile'))
    page_name = "%s's Profile" % targetUsername
    targetUser = get_object_or_404(User, username=targetUsername)
    targetProfile = get_object_or_404(UserProfile, user=targetUser)
    number_of_threads = Thread.objects.filter(owner=targetProfile).count()
    number_of_messages = Message.objects.filter(owner=targetProfile).count()
    number_of_requests = Request.objects.filter(owner=targetProfile).count()
    return render_to_response('member_profile.html', {
            'page_name': page_name,
            'targetUser': targetUser,
            'targetProfile': targetProfile,
            'number_of_threads': number_of_threads,
            'number_of_messages': number_of_messages,
            'number_of_requests': number_of_requests,
            }, context_instance=RequestContext(request))

def request_profile_view(request):
<<<<<<< HEAD
    ''' The page to request a user profile on the site. '''
    page_name = "Profile Request Page"
    redirect_to = request.REQUEST.get('next', reverse('homepage'))
    if request.user.is_authenticated() and request.user.username != ANONYMOUS_USERNAME:
        return HttpResponseRedirect(redirect_to)
    form = ProfileRequestForm(request.POST or None)
    if form.is_valid():
        username = form.cleaned_data['username']
        first_name = form.cleaned_data['first_name']
        last_name = form.cleaned_data['last_name']
        email = form.cleaned_data['email']
        if User.objects.filter(username=username).count():
            reset_url = request.build_absolute_uri(reverse('reset_pw'))
            form._errors['username'] = forms.util.ErrorList([MESSAGES["USERNAME_TAKEN"].format(username=username)])
            messages.add_message(request, messages.INFO, MESSAGES['RESET_MESSAGE'].format(reset_url=reset_url))
        elif User.objects.filter(email=email).count():
            reset_url = request.build_absolute_uri(reverse('reset_pw'))
            messages.add_message(request, messages.INFO, MESSAGES['RESET_MESSAGE'].format(reset_url=reset_url))
            form._errors['email'] = forms.util.ErrorList([MESSAGES["EMAIL_TAKEN"]])
        elif ProfileRequest.objects.filter(first_name=first_name, last_name=last_name).count():
            form.errors['__all__'] = form.error_class([MESSAGES["PROFILE_TAKEN"].format(first_name=first_name, last_name=last_name)])
        elif User.objects.filter(first_name=first_name, last_name=last_name).count():
            reset_url = request.build_absolute_uri(reverse('reset_pw'))
            messages.add_message(request, messages.INFO, MESSAGES['PROFILE_REQUEST_RESET'].format(reset_url=reset_url))
        else:
            form.save()
            messages.add_message(request, messages.SUCCESS, MESSAGES['PROFILE_SUBMITTED'])
            if settings.SEND_EMAILS and (email not in settings.EMAIL_BLACKLIST):
                submission_subject = SUBMISSION_SUBJECT.format(house=settings.HOUSE_NAME)
                submission_email = SUBMISSION_EMAIL.format(house=settings.HOUSE_NAME, full_name=first_name + " " + last_name, admin_name=settings.ADMINS[0][0],
                    admin_email=settings.ADMINS[0][1])
                try:
                    send_mail(submission_subject, submission_email, settings.EMAIL_HOST_USER, [email], fail_silently=False)
                    # Add logging here
                except SMTPException:
                    pass # Add logging here
            return HttpResponseRedirect(redirect_to)
    return render(request, 'request_profile.html', {
            'form': form,
            'page_name': page_name,
            'oauth_providers': _get_oauth_providers(),
            'redirect_to': redirect_to,
            })
=======
	''' The page to request a user profile on the site. '''
	page_name = "Profile Request Page"
	redirect_to = request.GET.get('next', reverse('homepage'))
	if request.user.is_authenticated() and request.user.username != ANONYMOUS_USERNAME:
		return HttpResponseRedirect(redirect_to)
	form = ProfileRequestForm(request.POST or None)
	if form.is_valid():
		username = form.cleaned_data['username']
		first_name = form.cleaned_data['first_name']
		last_name = form.cleaned_data['last_name']
		email = form.cleaned_data['email']
		if User.objects.filter(username=username).count():
			reset_url = request.build_absolute_uri(reverse('reset_pw'))
			form.add_error('username', MESSAGES["USERNAME_TAKEN"].format(username=username))
			messages.add_message(request, messages.INFO, MESSAGES['RESET_MESSAGE'].format(reset_url=reset_url))
		elif User.objects.filter(email=email).count():
			reset_url = request.build_absolute_uri(reverse('reset_pw'))
			messages.add_message(request, messages.INFO, MESSAGES['RESET_MESSAGE'].format(reset_url=reset_url))
			form.add_error('email', MESSAGES["EMAIL_TAKEN"])
		elif ProfileRequest.objects.filter(first_name=first_name, last_name=last_name).count():
			form.add_error('__all__', MESSAGES["PROFILE_TAKEN"].format(first_name=first_name, last_name=last_name))
		elif User.objects.filter(first_name=first_name, last_name=last_name).count():
			reset_url = request.build_absolute_uri(reverse('reset_pw'))
			messages.add_message(request, messages.INFO, MESSAGES['PROFILE_REQUEST_RESET'].format(reset_url=reset_url))
		else:
			form.save()
			messages.add_message(request, messages.SUCCESS, MESSAGES['PROFILE_SUBMITTED'])
			if settings.SEND_EMAILS and (email not in settings.EMAIL_BLACKLIST):
				submission_subject = SUBMISSION_SUBJECT.format(house=settings.HOUSE_NAME)
				submission_email = SUBMISSION_EMAIL.format(house=settings.HOUSE_NAME, full_name=first_name + " " + last_name, admin_name=settings.ADMINS[0][0],
					admin_email=settings.ADMINS[0][1])
				try:
					send_mail(submission_subject, submission_email, settings.EMAIL_HOST_USER, [email], fail_silently=False)
					# Add logging here
				except SMTPException:
					pass # Add logging here
			return HttpResponseRedirect(redirect_to)
	return render(request, 'request_profile.html', {
			'form': form,
			'page_name': page_name,
			'oauth_providers': _get_oauth_providers(),
			'redirect_to': redirect_to,
			})
>>>>>>> 44902c81

@admin_required
def manage_profile_requests_view(request):
    ''' The page to manage user profile requests. '''
    page_name = "Admin - Manage Profile Requests"
    profile_requests = ProfileRequest.objects.all()
    return render_to_response(
        'manage_profile_requests.html', {
            'page_name': page_name,
            'choices': UserProfile.STATUS_CHOICES,
            'profile_requests': profile_requests
            },
        context_instance=RequestContext(request))

@admin_required
def modify_profile_request_view(request, request_pk):
    ''' The page to modify a user's profile request. request_pk is the pk of the profile request. '''
    page_name = "Admin - Profile Request"
    profile_request = get_object_or_404(ProfileRequest, pk=request_pk)
    mod_form = ModifyProfileRequestForm(
        request.POST if 'add_user' in request.POST else None,
        initial={
            'status': profile_request.affiliation,
            'username': profile_request.username,
            'first_name': profile_request.first_name,
            'last_name': profile_request.last_name,
            'email': profile_request.email,
            'is_active': True,
            })
    addendum = ""
    if 'delete_request' in request.POST:
        if settings.SEND_EMAILS and (profile_request.email not in settings.EMAIL_BLACKLIST):
            deletion_subject = DELETION_SUBJECT.format(house=settings.HOUSE_NAME)
            deletion_email = DELETION_EMAIL.format(house=settings.HOUSE_NAME, full_name=profile_request.first_name + " " + profile_request.last_name,
                admin_name=settings.ADMINS[0][0], admin_email=settings.ADMINS[0][1])
            try:
                send_mail(deletion_subject, deletion_email, settings.EMAIL_HOST_USER, [profile_request.email], fail_silently=False)
                addendum = MESSAGES['PROFILE_REQUEST_DELETION_EMAIL'].format(full_name=profile_request.first_name + ' ' + profile_request.last_name,
                    email=profile_request.email)
            except SMTPException as e:
                message = MESSAGES['EMAIL_FAIL'].format(email=profile_request.email, error=e)
                messages.add_message(request, messages.ERROR, message)
        profile_request.delete()
        message = MESSAGES['PREQ_DEL'].format(first_name=profile_request.first_name, last_name=profile_request.last_name, username=profile_request.username)
        messages.add_message(request, messages.SUCCESS, message + addendum)
        return HttpResponseRedirect(reverse('manage_profile_requests'))
    if mod_form.is_valid():
        new_user = mod_form.save(profile_request)
        if new_user.is_active and settings.SEND_EMAILS and (new_user.email not in settings.EMAIL_BLACKLIST):
            approval_subject = APPROVAL_SUBJECT.format(house=settings.HOUSE_NAME)
            if profile_request.provider:
                username_bit = profile_request.provider.title()
            elif new_user.username == profile_request.username:
                username_bit = "the username and password you selected"
            else:
                username_bit = "the username %s and the password you selected" % new_user.username
            login_url = request.build_absolute_uri(reverse('login'))
            approval_email = APPROVAL_EMAIL.format(house=settings.HOUSE_NAME, full_name=new_user.get_full_name(), admin_name=settings.ADMINS[0][0],
                admin_email=settings.ADMINS[0][1], login_url=login_url, username_bit=username_bit, request_date=profile_request.request_date)
            try:
                send_mail(approval_subject, approval_email, settings.EMAIL_HOST_USER, [new_user.email], fail_silently=False)
                addendum = MESSAGES['PROFILE_REQUEST_APPROVAL_EMAIL'].format(full_name="{0} {1}".format(new_user.first_name, new_user.last_name),
                    email=new_user.email)
            except SMTPException as e:
                message = MESSAGES['EMAIL_FAIL'].format(email=new_user.email, error=e)
                messages.add_message(request, messages.ERROR, message)
        profile_request.delete()
        message = MESSAGES['USER_ADDED'].format(username=new_user.username)
        messages.add_message(request, messages.SUCCESS, message + addendum)
        return HttpResponseRedirect(reverse('manage_profile_requests'))
    return render_to_response('modify_profile_request.html', {
            'page_name': page_name,
            'add_user_form': mod_form,
            'provider': profile_request.provider,
            'uid': profile_request.uid,
            }, context_instance=RequestContext(request))

@admin_required
def custom_manage_users_view(request):
    page_name = "Admin - Manage Users"
    residents = UserProfile.objects.filter(status=UserProfile.RESIDENT)
    boarders = UserProfile.objects.filter(status=UserProfile.BOARDER)
    alumni = UserProfile.objects.filter(status=UserProfile.ALUMNUS).exclude(user__username=ANONYMOUS_USERNAME)
    return render_to_response('custom_manage_users.html', {
            'page_name': page_name,
            'residents': residents,
            'boarders': boarders,
            'alumni': alumni,
            }, context_instance=RequestContext(request))

@admin_required
def custom_modify_user_view(request, targetUsername):
    ''' The page to modify a user. '''
    if targetUsername == ANONYMOUS_USERNAME:
        messages.add_message(request, messages.WARNING, MESSAGES['ANONYMOUS_EDIT'])
    page_name = "Admin - Modify User"
    targetUser = get_object_or_404(User, username=targetUsername)
    targetProfile = get_object_or_404(UserProfile, user=targetUser)

    modify_user_form = ModifyUserForm(
        request.POST if "update_user_profile" in request.POST else None,
        user=targetUser,
        request=request,
        )
    change_user_password_form = AdminPasswordChangeForm(
        targetUser,
        request.POST if 'change_user_password' in request.POST else None,
        )
    delete_user_form = DeleteUserForm(
        request.POST if 'delete_user' in request.POST else None,
        user=targetUser,
        request=request,
        )
    if modify_user_form.is_valid():
        modify_user_form.save()
        messages.add_message(
            request, messages.SUCCESS,
            MESSAGES['USER_PROFILE_SAVED'].format(username=targetUser.username),
            )
        return HttpResponseRedirect(reverse('custom_modify_user',
                                            kwargs={'targetUsername': targetUsername}))
    if change_user_password_form.is_valid():
        change_user_password_form.save()
        messages.add_message(
            request, messages.SUCCESS,
            MESSAGES['USER_PW_CHANGED'].format(username=targetUser.username),
            )
        return HttpResponseRedirect(reverse('custom_modify_user',
                                            kwargs={'targetUsername': targetUsername}))
    if delete_user_form.is_valid():
        delete_user_form.save()
        messages.add_message(
            request, messages.SUCCESS,
            MESSAGES['USER_DELETED'].format(username=targetUser.username),
            )
        return HttpResponseRedirect(reverse("custom_manage_users"))

    return render_to_response('custom_modify_user.html', {
            'targetUser': targetUser,
            'targetProfile': targetProfile,
            'page_name': page_name,
            'modify_user_form': modify_user_form,
            'change_user_password_form': change_user_password_form,
            'delete_user_form': delete_user_form,
            'thread_count': Thread.objects.filter(owner=targetProfile).count(),
            'message_count': Message.objects.filter(owner=targetProfile).count(),
            'request_count': Request.objects.filter(owner=targetProfile).count(),
            'response_count': Response.objects.filter(owner=targetProfile).count(),
            'announcement_count': Announcement.objects.filter(incumbent=targetProfile).count(),
            'event_count': Event.objects.filter(owner=targetProfile).count(),
            }, context_instance=RequestContext(request))

@admin_required
def custom_add_user_view(request):
    ''' The page to add a new user. '''
    page_name = "Admin - Add User"
    add_user_form = AddUserForm(request.POST or None, initial={
        'status': UserProfile.RESIDENT,
        })
    if add_user_form.is_valid():
        add_user_form.save()
        message = MESSAGES['USER_ADDED'].format(
            username=add_user_form.cleaned_data["username"])
        messages.add_message(request, messages.SUCCESS, message)
        return HttpResponseRedirect(reverse('custom_add_user'))
    return render_to_response('custom_add_user.html', {
            'page_name': page_name,
            'add_user_form': add_user_form,
            'members': User.objects.all().exclude(username=ANONYMOUS_USERNAME),
            }, context_instance=RequestContext(request))

@admin_required
def utilities_view(request):
    ''' View for an admin to do maintenance tasks on the site. '''
    return render_to_response('utilities.html', {
            'page_name': "Admin - Site Utilities",
            }, context_instance=RequestContext(request))

def reset_pw_view(request):
    """ View to send an e-mail to reset password. """
    return password_reset(request,
        template_name="reset.html",
        email_template_name="reset_email.html",
        subject_template_name="reset_subject.txt",
        post_reset_redirect=reverse('login'))

def reset_pw_confirm_view(request, uidb64=None, token=None):
    """ View to confirm resetting password. """
    return password_reset_confirm(request,
        template_name="reset_confirmation.html",
        uidb64=uidb64, token=token, post_reset_redirect=reverse('login'))

@admin_required
def recount_view(request):
	''' Recount number_of_messages for all threads and number_of_responses for all requests. '''
	requests_changed = 0
	for req in Request.objects.all():
		recount = Response.objects.filter(request=req).count()
		if req.number_of_responses != recount:
			req.number_of_responses = recount
			req.save()
			requests_changed += 1
	threads_changed = 0
	for thread in Thread.objects.all():
		recount = Message.objects.filter(thread=thread).count()
		if thread.number_of_messages != recount:
			thread.number_of_messages = recount
			thread.save()
			threads_changed += 1
	messages.add_message(request, messages.SUCCESS, MESSAGES['RECOUNTED'].format(
			requests_changed=requests_changed,
			request_count=Request.objects.all().count(),
			threads_changed=threads_changed,
			thread_count=Thread.objects.all().count()),
			)
	return HttpResponseRedirect(reverse('utilities'))

def archives_view(request):
    """ View of the archives page. """
    resident_count = UserProfile.objects.filter(status=UserProfile.RESIDENT).count()
    boarder_count = UserProfile.objects.filter(status=UserProfile.BOARDER).count()
    alumni_count = UserProfile.objects.filter(status=UserProfile.ALUMNUS).exclude(user__username=ANONYMOUS_USERNAME).count()
    member_count = resident_count + boarder_count + alumni_count
    thread_count = Thread.objects.all().count()
    message_count = Message.objects.all().count()
    request_count = Request.objects.all().count()
    response_count = Response.objects.all().count()
    announcement_count = Announcement.objects.all().count()
    event_count = Event.objects.all().count()
    return render_to_response('archives.html', {
            'page_name': "Archives",
            'resident_count': resident_count,
            'boarder_count': boarder_count,
            'alumni_count': alumni_count,
            'member_count': member_count,
            'thread_count': thread_count,
            'message_count': message_count,
            'request_count': request_count,
            'response_count': response_count,
            'announcement_count': announcement_count,
            'event_count': event_count,
            }, context_instance=RequestContext(request))<|MERGE_RESOLUTION|>--- conflicted
+++ resolved
@@ -25,6 +25,7 @@
 from django.template import RequestContext
 from django.utils.timezone import utc
 
+from utils.funcs import form_add_error
 from utils.variables import ANONYMOUS_USERNAME, MESSAGES, APPROVAL_SUBJECT, \
     APPROVAL_EMAIL, DELETION_SUBJECT, DELETION_EMAIL, SUBMISSION_SUBJECT, \
     SUBMISSION_EMAIL
@@ -216,7 +217,6 @@
 
 @profile_required
 def my_profile_view(request):
-<<<<<<< HEAD
     ''' The view of the profile page. '''
     page_name = "Profile Page"
     if request.user.username == ANONYMOUS_USERNAME:
@@ -232,7 +232,7 @@
         user=request.user,
         initial={
             'current_room': userProfile.current_room,
-            'former_rooms': userProfile.former_rooms,
+            'former_rooms': userProfile.former_rooms.all(),
             'former_houses': userProfile.former_houses,
             'email': user.email,
             'email_visible_to_others': userProfile.email_visible,
@@ -299,90 +299,6 @@
             'oauth_providers': _get_oauth_providers(),
             'redirect_to': redirect_to,
             }, context_instance=RequestContext(request))
-=======
-	''' The view of the profile page. '''
-	page_name = "Profile Page"
-	if request.user.username == ANONYMOUS_USERNAME:
-		return red_home(request, MESSAGES['SPINELESS'])
-	user = request.user
-	userProfile = UserProfile.objects.get(user=request.user)
-	change_password_form = PasswordChangeForm(
-		request.user,
-		request.POST if 'submit_password_form' in request.POST else None,
-		)
-	update_profile_form = UpdateProfileForm(
-		request.POST if 'submit_profile_form' in request.POST else None,
-		user=request.user,
-		initial={
-			'current_room': userProfile.current_room,
-			'former_rooms': userProfile.former_rooms.all(),
-			'former_houses': userProfile.former_houses,
-			'email': user.email,
-			'email_visible_to_others': userProfile.email_visible,
-			'phone_number': userProfile.phone_number,
-			'phone_visible_to_others': userProfile.phone_visible,
-			})
-	if change_password_form.is_valid():
-		change_password_form.save()
-		messages.add_message(request, messages.SUCCESS, "Your password was successfully changed.")
-		return HttpResponseRedirect(reverse('my_profile'))
-	if update_profile_form.is_valid():
-		update_profile_form.save()
-		messages.add_message(request, messages.SUCCESS, "Your profile has been successfully updated.")
-		return HttpResponseRedirect(reverse('my_profile'))
-	return render_to_response('my_profile.html', {
-			'page_name': page_name,
-			'update_profile_form': update_profile_form,
-			'change_password_form': change_password_form,
-			}, context_instance=RequestContext(request))
-
-def login_view(request):
-	''' The view of the login page. '''
-	ANONYMOUS_SESSION = request.session.get('ANONYMOUS_SESSION', False)
-	page_name = "Login Page"
-	redirect_to = request.GET.get('next', reverse('homepage'))
-	if (request.user.is_authenticated() and not ANONYMOUS_SESSION) or (ANONYMOUS_SESSION and request.user.username != ANONYMOUS_USERNAME):
-		return HttpResponseRedirect(redirect_to)
-	form = LoginForm(request.POST or None)
-	if form.is_valid():
-		username_or_email = form.cleaned_data['username_or_email']
-		password = form.cleaned_data['password']
-		username = None
-		if username == ANONYMOUS_USERNAME:
-			return red_ext(request, MESSAGES['ANONYMOUS_DENIED'])
-		temp_user = None
-		try:
-			temp_user = User.objects.get(username=username_or_email)
-			username = username_or_email
-		except User.DoesNotExist:
-			try:
-				temp_user = User.objects.get(email=username_or_email)
-				username = User.objects.get(email=username_or_email).username
-			except User.DoesNotExist:
-				form.errors['__all__'] = form.error_class(["Invalid username/password combination. Please try again."])
-		if temp_user is not None:
-			if temp_user.is_active:
-				user = authenticate(username=username, password=password)
-				if user is not None:
-					login(request, user)
-					if ANONYMOUS_SESSION:
-						request.session['ANONYMOUS_SESSION'] = True
-					return HttpResponseRedirect(redirect_to)
-				else:
-					reset_url = request.build_absolute_uri(reverse('reset_pw'))
-					messages.add_message(request, messages.INFO, MESSAGES['RESET_MESSAGE'].format(reset_url=reset_url))
-					form.errors['__all__'] = form.error_class([MESSAGES['INVALID_LOGIN']])
-					time.sleep(1) # Invalid login - delay 1 second as rudimentary security against brute force attacks
-			else:
-				form.errors['__all__'] = form.error_class(["Your account is not active. Please contact the site administrator to activate your account."])
-
-	return render_to_response('login.html', {
-			'page_name': page_name,
-			'form': form,
-			'oauth_providers': _get_oauth_providers(),
-			'redirect_to': redirect_to,
-			}, context_instance=RequestContext(request))
->>>>>>> 44902c81
 
 def _get_oauth_providers():
     matches = {
@@ -465,7 +381,6 @@
             }, context_instance=RequestContext(request))
 
 def request_profile_view(request):
-<<<<<<< HEAD
     ''' The page to request a user profile on the site. '''
     page_name = "Profile Request Page"
     redirect_to = request.REQUEST.get('next', reverse('homepage'))
@@ -479,14 +394,20 @@
         email = form.cleaned_data['email']
         if User.objects.filter(username=username).count():
             reset_url = request.build_absolute_uri(reverse('reset_pw'))
-            form._errors['username'] = forms.util.ErrorList([MESSAGES["USERNAME_TAKEN"].format(username=username)])
-            messages.add_message(request, messages.INFO, MESSAGES['RESET_MESSAGE'].format(reset_url=reset_url))
+            form_add_error(form, 'username',
+                           MESSAGES["USERNAME_TAKEN"].format(username=username))
+            messages.add_message(request, messages.INFO,
+                                 MESSAGES['RESET_MESSAGE'].format(reset_url=reset_url))
         elif User.objects.filter(email=email).count():
             reset_url = request.build_absolute_uri(reverse('reset_pw'))
-            messages.add_message(request, messages.INFO, MESSAGES['RESET_MESSAGE'].format(reset_url=reset_url))
-            form._errors['email'] = forms.util.ErrorList([MESSAGES["EMAIL_TAKEN"]])
+            messages.add_message(request, messages.INFO,
+                                 MESSAGES['RESET_MESSAGE'].format(reset_url=reset_url))
+            form_add_error(form, "email", MESSAGES["EMAIL_TAKEN"])
         elif ProfileRequest.objects.filter(first_name=first_name, last_name=last_name).count():
-            form.errors['__all__'] = form.error_class([MESSAGES["PROFILE_TAKEN"].format(first_name=first_name, last_name=last_name)])
+            form_add_error(
+                form, '__all__',
+                MESSAGES["PROFILE_TAKEN"].format(first_name=first_name,
+                                                 last_name=last_name))
         elif User.objects.filter(first_name=first_name, last_name=last_name).count():
             reset_url = request.build_absolute_uri(reverse('reset_pw'))
             messages.add_message(request, messages.INFO, MESSAGES['PROFILE_REQUEST_RESET'].format(reset_url=reset_url))
@@ -509,51 +430,6 @@
             'oauth_providers': _get_oauth_providers(),
             'redirect_to': redirect_to,
             })
-=======
-	''' The page to request a user profile on the site. '''
-	page_name = "Profile Request Page"
-	redirect_to = request.GET.get('next', reverse('homepage'))
-	if request.user.is_authenticated() and request.user.username != ANONYMOUS_USERNAME:
-		return HttpResponseRedirect(redirect_to)
-	form = ProfileRequestForm(request.POST or None)
-	if form.is_valid():
-		username = form.cleaned_data['username']
-		first_name = form.cleaned_data['first_name']
-		last_name = form.cleaned_data['last_name']
-		email = form.cleaned_data['email']
-		if User.objects.filter(username=username).count():
-			reset_url = request.build_absolute_uri(reverse('reset_pw'))
-			form.add_error('username', MESSAGES["USERNAME_TAKEN"].format(username=username))
-			messages.add_message(request, messages.INFO, MESSAGES['RESET_MESSAGE'].format(reset_url=reset_url))
-		elif User.objects.filter(email=email).count():
-			reset_url = request.build_absolute_uri(reverse('reset_pw'))
-			messages.add_message(request, messages.INFO, MESSAGES['RESET_MESSAGE'].format(reset_url=reset_url))
-			form.add_error('email', MESSAGES["EMAIL_TAKEN"])
-		elif ProfileRequest.objects.filter(first_name=first_name, last_name=last_name).count():
-			form.add_error('__all__', MESSAGES["PROFILE_TAKEN"].format(first_name=first_name, last_name=last_name))
-		elif User.objects.filter(first_name=first_name, last_name=last_name).count():
-			reset_url = request.build_absolute_uri(reverse('reset_pw'))
-			messages.add_message(request, messages.INFO, MESSAGES['PROFILE_REQUEST_RESET'].format(reset_url=reset_url))
-		else:
-			form.save()
-			messages.add_message(request, messages.SUCCESS, MESSAGES['PROFILE_SUBMITTED'])
-			if settings.SEND_EMAILS and (email not in settings.EMAIL_BLACKLIST):
-				submission_subject = SUBMISSION_SUBJECT.format(house=settings.HOUSE_NAME)
-				submission_email = SUBMISSION_EMAIL.format(house=settings.HOUSE_NAME, full_name=first_name + " " + last_name, admin_name=settings.ADMINS[0][0],
-					admin_email=settings.ADMINS[0][1])
-				try:
-					send_mail(submission_subject, submission_email, settings.EMAIL_HOST_USER, [email], fail_silently=False)
-					# Add logging here
-				except SMTPException:
-					pass # Add logging here
-			return HttpResponseRedirect(redirect_to)
-	return render(request, 'request_profile.html', {
-			'form': form,
-			'page_name': page_name,
-			'oauth_providers': _get_oauth_providers(),
-			'redirect_to': redirect_to,
-			})
->>>>>>> 44902c81
 
 @admin_required
 def manage_profile_requests_view(request):
@@ -582,7 +458,8 @@
             'last_name': profile_request.last_name,
             'email': profile_request.email,
             'is_active': True,
-            })
+            },
+        )
     addendum = ""
     if 'delete_request' in request.POST:
         if settings.SEND_EMAILS and (profile_request.email not in settings.EMAIL_BLACKLIST):
