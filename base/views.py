--- conflicted
+++ resolved
@@ -612,11 +612,35 @@
         post_reset_redirect=reverse('login'))
 
 def reset_pw_confirm_view(request, uidb64=None, token=None):
-<<<<<<< HEAD
     """ View to confirm resetting password. """
     return password_reset_confirm(request,
         template_name="reset_confirmation.html",
         uidb64=uidb64, token=token, post_reset_redirect=reverse('login'))
+
+@admin_required
+def recount_view(request):
+	''' Recount number_of_messages for all threads and number_of_responses for all requests. '''
+	requests_changed = 0
+	for req in Request.objects.all():
+		recount = Response.objects.filter(request=req).count()
+		if req.number_of_responses != recount:
+			req.number_of_responses = recount
+			req.save()
+			requests_changed += 1
+	threads_changed = 0
+	for thread in Thread.objects.all():
+		recount = Message.objects.filter(thread=thread).count()
+		if thread.number_of_messages != recount:
+			thread.number_of_messages = recount
+			thread.save()
+			threads_changed += 1
+	messages.add_message(request, messages.SUCCESS, MESSAGES['RECOUNTED'].format(
+			requests_changed=requests_changed,
+			request_count=Request.objects.all().count(),
+			threads_changed=threads_changed,
+			thread_count=Thread.objects.all().count()),
+			)
+	return HttpResponseRedirect(reverse('utilities'))
 
 def archives_view(request):
     """ View of the archives page. """
@@ -642,35 +666,4 @@
             'response_count': response_count,
             'announcement_count': announcement_count,
             'event_count': event_count,
-            }, context_instance=RequestContext(request))
-=======
-	""" View to confirm resetting password. """
-	return password_reset_confirm(request,
-		template_name="reset_confirmation.html",
-		uidb64=uidb64, token=token, post_reset_redirect=reverse('login'))
-
-@admin_required
-def recount_view(request):
-	''' Recount number_of_messages for all threads and number_of_responses for all requests. '''
-	requests_changed = 0
-	for req in Request.objects.all():
-		recount = Response.objects.filter(request=req).count()
-		if req.number_of_responses != recount:
-			req.number_of_responses = recount
-			req.save()
-			requests_changed += 1
-	threads_changed = 0
-	for thread in Thread.objects.all():
-		recount = Message.objects.filter(thread=thread).count()
-		if thread.number_of_messages != recount:
-			thread.number_of_messages = recount
-			thread.save()
-			threads_changed += 1
-	messages.add_message(request, messages.SUCCESS, MESSAGES['RECOUNTED'].format(
-			requests_changed=requests_changed,
-			request_count=Request.objects.all().count(),
-			threads_changed=threads_changed,
-			thread_count=Thread.objects.all().count()),
-			)
-	return HttpResponseRedirect(reverse('utilities'))
->>>>>>> 143c4b38
+            }, context_instance=RequestContext(request))