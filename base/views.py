
<<<<<<< HEAD
from datetime import datetime, timedelta
=======
>>>>>>> 0add979e
import time
from smtplib import SMTPException

from django.conf import settings
from django.contrib import messages
from django.contrib.auth import logout, login, authenticate
from django.contrib.auth.forms import PasswordChangeForm, \
	 AdminPasswordChangeForm
from django.contrib.auth.models import User
from django.contrib.auth.views import password_reset, password_reset_confirm
from django.core.urlresolvers import reverse
from django.core.mail import send_mail
from django.http import HttpResponseRedirect
from django.shortcuts import render_to_response, render, get_object_or_404
from django.template import RequestContext
from django.utils.timezone import utc

from utils.variables import ANONYMOUS_USERNAME, MESSAGES, APPROVAL_SUBJECT, \
	APPROVAL_EMAIL, DELETION_SUBJECT, DELETION_EMAIL, SUBMISSION_SUBJECT, \
	SUBMISSION_EMAIL
from base.models import UserProfile, ProfileRequest
from base.redirects import red_ext, red_home
from base.decorators import profile_required, admin_required
from base.forms import ProfileRequestForm, AddUserForm, ModifyUserForm, \
	 ModifyProfileRequestForm, LoginForm, \
	 UpdateProfileForm, DeleteUserForm
from threads.models import Thread, Message
from threads.forms import ThreadForm
from managers.models import RequestType, Manager, Request, Response, Announcement
from managers.forms import AnnouncementForm, ManagerResponseForm, VoteForm, UnpinForm
from events.models import Event
from events.forms import RsvpForm

def add_context(request):
	''' Add variables to all dictionaries passed to templates. '''
	PRESIDENT = False # whether the user has president privileges
	try:
		userProfile = UserProfile.objects.get(user=request.user)
	except (UserProfile.DoesNotExist, TypeError):
		pass
	else:
		for pos in Manager.objects.filter(incumbent=userProfile):
			if pos.president:
				PRESIDENT = True
				break
	if request.user.username == ANONYMOUS_USERNAME:
		request.session['ANONYMOUS_SESSION'] = True
	ANONYMOUS_SESSION = request.session.get('ANONYMOUS_SESSION', False)
	request_types = list() # A list with items of form (RequestType, number_of_open_requests)
	for request_type in RequestType.objects.filter(enabled=True):
		request_types.append((request_type, Request.objects.filter(request_type=request_type, filled=False, closed=False).count()))
	return {
		'REQUEST_TYPES': request_types,
		'HOUSE': settings.HOUSE_NAME,
		'ANONYMOUS_USERNAME': ANONYMOUS_USERNAME,
		'SHORT_HOUSE': settings.SHORT_HOUSE_NAME,
		'ADMIN': settings.ADMINS[0],
		'NUM_OF_PROFILE_REQUESTS': ProfileRequest.objects.all().count(),
		'ANONYMOUS_SESSION': ANONYMOUS_SESSION,
		'PRESIDENT': PRESIDENT,
		}

def landing_view(request):
	''' The external landing.'''
	return render_to_response('external.html', {
			'page_name': "Landing",
			}, context_instance=RequestContext(request))

@profile_required(redirect_no_user='external', redirect_profile=red_ext)
def homepage_view(request, message=None):
	''' The view of the homepage. '''
	userProfile = UserProfile.objects.get(user=request.user)
	request_types = RequestType.objects.filter(enabled=True)
	manager_request_types = list() # List of request types for which the user is a relevant manager
	for request_type in request_types:
		for position in request_type.managers.filter(active=True):
			if userProfile == position.incumbent:
				manager_request_types.append(request_type)
				break
	requests_dict = list() # Pseudo-dictionary, list with items of form (request_type, (request, [list_of_request_responses], response_form))
	# Generate a dict of unfilled, unclosed requests for each request_type for which the user is a relevant manager:
	if manager_request_types:
		for request_type in manager_request_types:
			requests_list = list() # Items of form (request, [list_of_request_responses], response_form, upvote, vote_form)
			# Select only unclosed, unfilled requests of type request_type:
			type_requests = Request.objects.filter(request_type=request_type, filled=False, closed=False)
			for req in type_requests:
				response_list = Response.objects.filter(request=req)
				form = ManagerResponseForm(
					initial={'request_pk': req.pk},
					profile=userProfile,
					)
				upvote = userProfile in req.upvotes.all()
				vote_form = VoteForm(
					initial={'request_pk': req.pk},
					profile=userProfile,
					)
				requests_list.append((req, response_list, form, upvote, vote_form))
			requests_dict.append((request_type, requests_list))
	announcement_form = None
	announcements_dict = list() # Pseudo-dictionary, list with items of form (announcement, announcement_unpin_form)
	for a in Announcement.objects.filter(pinned=True):
		unpin_form = None
		if request.user.is_superuser or (a.manager.incumbent == userProfile):
			unpin_form = UnpinForm(initial={'announcement_pk': a.pk})
		announcements_dict.append((a, unpin_form))
	now = datetime.utcnow().replace(tzinfo=utc)
    # Oldest genesis of an unpinned announcement to be displayed.
	within_life = now - timedelta(days=settings.ANNOUNCEMENT_LIFE)
	for a in Announcement.objects.filter(pinned=False, post_date__gte=within_life):
		unpin_form = None
		if request.user.is_superuser or (a.manager.incumbent == userProfile):
			unpin_form = UnpinForm(initial={'announcement_pk': a.pk})
		announcements_dict.append((a, unpin_form))
	week_from_now = now + timedelta(days=7)
	# Get only next 7 days of events:
	events_list = Event.objects.all().exclude(start_time__gte=week_from_now).exclude(end_time__lte=now)
	events_dict = list() # Pseudo-dictionary, list with items of form (event, ongoing, rsvpd, rsvp_form)
	for event in events_list:
		form = RsvpForm(initial={'event_pk': event.pk})
		ongoing = ((event.start_time <= now) and (event.end_time >= now))
		rsvpd = (userProfile in event.rsvps.all())
		events_dict.append((event, ongoing, rsvpd, form))
	response_form = ManagerResponseForm(
		request.POST if 'add_response' in request.POST else None,
		profile=userProfile,
		)
	announcement_form = AnnouncementForm(
		request.POST if 'post_announcement' in request.POST else None,
		profile=userProfile,
		)
	unpin_form = UnpinForm(
		request.POST if 'unpin' in request.POST else None,
		)
	rsvp_form = RsvpForm(
		request.POST if 'rsvp' in request.POST else None,
		)
	thread_form = ThreadForm(
		request.POST if 'submit_thread_form' in request.POST else None,
		profile=userProfile,
		)
	vote_form = VoteForm(
		request.POST if 'upvote' in request.POST else None,
		profile=userProfile,
		)
	thread_set = [] # List of with items of form (thread, most_recent_message_in_thread)
	for thread in Thread.objects.all()[:settings.HOME_MAX_THREADS]:
		try:
			latest_message = Message.objects.filter(thread=thread).latest('post_date')
		except Message.DoesNotExist:
			latest_message = None
		thread_set.append((thread, latest_message))
	if response_form.is_valid():
		response = response_form.save()
		if response.request.closed:
			messages.add_message(request, messages.SUCCESS, MESSAGES['REQ_CLOSED'])
		if response.request.filled:
			messages.add_message(request, messages.SUCCESS, MESSAGES['REQ_FILLED'])
		return HttpResponseRedirect(reverse('homepage'))
	if announcement_form.is_valid():
		announcement_form.save()
		return HttpResponseRedirect(reverse('homepage'))
	if unpin_form.is_valid():
		unpin_form.save()
		return HttpResponseRedirect(reverse('homepage'))
	if rsvp_form.is_valid():
		relevant_event = rsvp_form.cleaned_data['event_pk']
		if userProfile in relevant_event.rsvps.all():
			relevant_event.rsvps.remove(userProfile)
			message = MESSAGES['RSVP_REMOVE'].format(event=relevant_event.title)
			messages.add_message(request, messages.SUCCESS, message)
		else:
			relevant_event.rsvps.add(userProfile)
			message = MESSAGES['RSVP_ADD'].format(event=relevant_event.title)
			messages.add_message(request, messages.SUCCESS, message)
		relevant_event.save()
		return HttpResponseRedirect(reverse('homepage'))
	if thread_form.is_valid():
		thread_form.save()
		return HttpResponseRedirect(reverse('homepage'))
	if vote_form.is_valid():
		vote_form.save()
		return HttpResponseRedirect(reverse('homepage'))
	return render_to_response('homepage.html', {
			'page_name': "Home",
			'requests_dict': requests_dict,
			'announcements_dict': announcements_dict,
			'announcement_form': announcement_form,
			'events_dict': events_dict,
			'thread_set': thread_set,
			'thread_form': thread_form,
			}, context_instance=RequestContext(request))

def help_view(request):
	''' The view of the helppage. '''
	return render_to_response('helppage.html', {
			'page_name': "Help Page",
			},  context_instance=RequestContext(request))

def site_map_view(request):
	''' The view of the site map. '''
	page_name = "Site Map"
	return render_to_response('site_map.html', {
			'page_name': page_name,
			}, context_instance=RequestContext(request))

@profile_required
def my_profile_view(request):
	''' The view of the profile page. '''
	page_name = "Profile Page"
	if request.user.username == ANONYMOUS_USERNAME:
		return red_home(request, MESSAGES['SPINELESS'])
	user = request.user
	userProfile = UserProfile.objects.get(user=request.user)
	change_password_form = PasswordChangeForm(
		request.user,
		request.POST if 'submit_password_form' in request.POST else None,
		)
	update_profile_form = UpdateProfileForm(
		request.POST if 'submit_profile_form' in request.POST else None,
		user=request.user,
		initial={
			'current_room': userProfile.current_room,
			'former_rooms': userProfile.former_rooms.all(),
			'former_houses': userProfile.former_houses,
			'email': user.email,
			'email_visible_to_others': userProfile.email_visible,
			'phone_number': userProfile.phone_number,
			'phone_visible_to_others': userProfile.phone_visible,
			})
	if change_password_form.is_valid():
		change_password_form.save()
		messages.add_message(request, messages.SUCCESS, "Your password was successfully changed.")
		return HttpResponseRedirect(reverse('my_profile'))
	if update_profile_form.is_valid():
		update_profile_form.save()
		messages.add_message(request, messages.SUCCESS, "Your profile has been successfully updated.")
		return HttpResponseRedirect(reverse('my_profile'))
	return render_to_response('my_profile.html', {
			'page_name': page_name,
			'update_profile_form': update_profile_form,
			'change_password_form': change_password_form,
			}, context_instance=RequestContext(request))

def login_view(request):
	''' The view of the login page. '''
	ANONYMOUS_SESSION = request.session.get('ANONYMOUS_SESSION', False)
	page_name = "Login Page"
	redirect_to = request.GET.get('next', reverse('homepage'))
	if (request.user.is_authenticated() and not ANONYMOUS_SESSION) or (ANONYMOUS_SESSION and request.user.username != ANONYMOUS_USERNAME):
		return HttpResponseRedirect(redirect_to)
	form = LoginForm(request.POST or None)
	if form.is_valid():
		username_or_email = form.cleaned_data['username_or_email']
		password = form.cleaned_data['password']
		username = None
		if username == ANONYMOUS_USERNAME:
			return red_ext(request, MESSAGES['ANONYMOUS_DENIED'])
		temp_user = None
		try:
			temp_user = User.objects.get(username=username_or_email)
			username = username_or_email
		except User.DoesNotExist:
			try:
				temp_user = User.objects.get(email=username_or_email)
				username = User.objects.get(email=username_or_email).username
			except User.DoesNotExist:
				form.errors['__all__'] = form.error_class(["Invalid username/password combination. Please try again."])
		if temp_user is not None:
			if temp_user.is_active:
				user = authenticate(username=username, password=password)
				if user is not None:
					login(request, user)
					if ANONYMOUS_SESSION:
						request.session['ANONYMOUS_SESSION'] = True
					return HttpResponseRedirect(redirect_to)
				else:
					reset_url = request.build_absolute_uri(reverse('reset_pw'))
					messages.add_message(request, messages.INFO, MESSAGES['RESET_MESSAGE'].format(reset_url=reset_url))
					form.errors['__all__'] = form.error_class([MESSAGES['INVALID_LOGIN']])
					time.sleep(1) # Invalid login - delay 1 second as rudimentary security against brute force attacks
			else:
				form.errors['__all__'] = form.error_class(["Your account is not active. Please contact the site administrator to activate your account."])

	return render_to_response('login.html', {
			'page_name': page_name,
			'form': form,
			'oauth_providers': _get_oauth_providers(),
			'redirect_to': redirect_to,
			}, context_instance=RequestContext(request))

def _get_oauth_providers():
	matches = {
		"facebook": ("Facebook", "fb.png"),
		"google-oauth": ("Google", "google.png"),
		"google-oauth2": ("Google", "google.png"),
		"github": ("Github", "github.ico"),
		}

	providers = []
	for provider in settings.AUTHENTICATION_BACKENDS:
		if provider.startswith("social"):
			module_name, backend = provider.rsplit(".", 1)
			module = __import__(module_name, fromlist=[''])
			if module and getattr(module, backend, ""):
				backend_name = getattr(module, backend).name
				full_name, icon = matches.get(backend_name,
											  ("Unknown", "unknown.png"))
				providers.append((backend_name, full_name, icon))
	return providers

def logout_view(request):
	''' Log the user out. '''
	ANONYMOUS_SESSION = request.session.get('ANONYMOUS_SESSION', False)
	if ANONYMOUS_SESSION:
		if request.user.username != ANONYMOUS_USERNAME:
			logout(request)
			try:
				spineless = User.objects.get(username=ANONYMOUS_USERNAME)
			except User.DoesNotExist:
				random_password = User.objects.make_random_password()
				spineless = User.objects.create_user(username=ANONYMOUS_USERNAME, first_name="Anonymous", last_name="Coward", password=random_password)
				spineless.is_active = False
				spineless.save()
				spineless_profile = UserProfile.objects.get(user=spineless)
				spineless_profile.status = UserProfile.ALUMNUS
				spineless_profile.save()
			spineless.backend = 'django.contrib.auth.backends.ModelBackend'
			login(request, spineless)
			request.session['ANONYMOUS_SESSION'] = True
		else:
			messages.add_message(request, messages.ERROR, MESSAGES['ANONYMOUS_DENIED'])
	else:
		logout(request)
	return HttpResponseRedirect(reverse('homepage'))

@profile_required
def member_directory_view(request):
	''' View of member directory. '''
	page_name = "Member Directory"
	residents = UserProfile.objects.filter(status=UserProfile.RESIDENT)
	boarders = UserProfile.objects.filter(status=UserProfile.BOARDER)
	alumni = UserProfile.objects.filter(status=UserProfile.ALUMNUS) \
	  .exclude(user__username=ANONYMOUS_USERNAME)
	return render_to_response('member_directory.html', {
			'page_name': page_name,
			'residents': residents,
			'boarders': boarders,
			'alumni': alumni,
			}, context_instance=RequestContext(request))

@profile_required
def member_profile_view(request, targetUsername):
	''' View a member's Profile. '''
	if targetUsername == request.user.username and targetUsername != ANONYMOUS_USERNAME:
		return HttpResponseRedirect(reverse('my_profile'))
	page_name = "%s's Profile" % targetUsername
	targetUser = get_object_or_404(User, username=targetUsername)
	targetProfile = get_object_or_404(UserProfile, user=targetUser)
	number_of_threads = Thread.objects.filter(owner=targetProfile).count()
	number_of_messages = Message.objects.filter(owner=targetProfile).count()
	number_of_requests = Request.objects.filter(owner=targetProfile).count()
	return render_to_response('member_profile.html', {
			'page_name': page_name,
			'targetUser': targetUser,
			'targetProfile': targetProfile,
			'number_of_threads': number_of_threads,
			'number_of_messages': number_of_messages,
			'number_of_requests': number_of_requests,
			}, context_instance=RequestContext(request))

def request_profile_view(request):
	''' The page to request a user profile on the site. '''
	page_name = "Profile Request Page"
	redirect_to = request.GET.get('next', reverse('homepage'))
	if request.user.is_authenticated() and request.user.username != ANONYMOUS_USERNAME:
		return HttpResponseRedirect(redirect_to)
	form = ProfileRequestForm(request.POST or None)
	if form.is_valid():
		username = form.cleaned_data['username']
		first_name = form.cleaned_data['first_name']
		last_name = form.cleaned_data['last_name']
		email = form.cleaned_data['email']
		if User.objects.filter(username=username).count():
			reset_url = request.build_absolute_uri(reverse('reset_pw'))
			form.add_error('username', MESSAGES["USERNAME_TAKEN"].format(username=username))
			messages.add_message(request, messages.INFO, MESSAGES['RESET_MESSAGE'].format(reset_url=reset_url))
		elif User.objects.filter(email=email).count():
			reset_url = request.build_absolute_uri(reverse('reset_pw'))
			messages.add_message(request, messages.INFO, MESSAGES['RESET_MESSAGE'].format(reset_url=reset_url))
			form.add_error('email', MESSAGES["EMAIL_TAKEN"])
		elif ProfileRequest.objects.filter(first_name=first_name, last_name=last_name).count():
			form.add_error('__all__', MESSAGES["PROFILE_TAKEN"].format(first_name=first_name, last_name=last_name))
		elif User.objects.filter(first_name=first_name, last_name=last_name).count():
			reset_url = request.build_absolute_uri(reverse('reset_pw'))
			messages.add_message(request, messages.INFO, MESSAGES['PROFILE_REQUEST_RESET'].format(reset_url=reset_url))
		else:
			form.save()
			messages.add_message(request, messages.SUCCESS, MESSAGES['PROFILE_SUBMITTED'])
			if settings.SEND_EMAILS and (email not in settings.EMAIL_BLACKLIST):
				submission_subject = SUBMISSION_SUBJECT.format(house=settings.HOUSE_NAME)
				submission_email = SUBMISSION_EMAIL.format(house=settings.HOUSE_NAME, full_name=first_name + " " + last_name, admin_name=settings.ADMINS[0][0],
					admin_email=settings.ADMINS[0][1])
				try:
					send_mail(submission_subject, submission_email, settings.EMAIL_HOST_USER, [email], fail_silently=False)
					# Add logging here
				except SMTPException:
					pass # Add logging here
			return HttpResponseRedirect(redirect_to)
	return render(request, 'request_profile.html', {
			'form': form,
			'page_name': page_name,
			'oauth_providers': _get_oauth_providers(),
			'redirect_to': redirect_to,
			})

@admin_required
def manage_profile_requests_view(request):
	''' The page to manage user profile requests. '''
	page_name = "Admin - Manage Profile Requests"
	profile_requests = ProfileRequest.objects.all()
	return render_to_response(
		'manage_profile_requests.html', {
			'page_name': page_name,
			'choices': UserProfile.STATUS_CHOICES,
			'profile_requests': profile_requests
			},
		context_instance=RequestContext(request))

@admin_required
def modify_profile_request_view(request, request_pk):
	''' The page to modify a user's profile request. request_pk is the pk of the profile request. '''
	page_name = "Admin - Profile Request"
	profile_request = get_object_or_404(ProfileRequest, pk=request_pk)
	mod_form = ModifyProfileRequestForm(
		request.POST if 'add_user' in request.POST else None,
		initial={
			'status': profile_request.affiliation,
			'username': profile_request.username,
			'first_name': profile_request.first_name,
			'last_name': profile_request.last_name,
			'email': profile_request.email,
			'is_active': True,
			})
	addendum = ""
	if 'delete_request' in request.POST:
		if settings.SEND_EMAILS and (profile_request.email not in settings.EMAIL_BLACKLIST):
			deletion_subject = DELETION_SUBJECT.format(house=settings.HOUSE_NAME)
			deletion_email = DELETION_EMAIL.format(house=settings.HOUSE_NAME, full_name=profile_request.first_name + " " + profile_request.last_name,
				admin_name=settings.ADMINS[0][0], admin_email=settings.ADMINS[0][1])
			try:
				send_mail(deletion_subject, deletion_email, settings.EMAIL_HOST_USER, [profile_request.email], fail_silently=False)
				addendum = MESSAGES['PROFILE_REQUEST_DELETION_EMAIL'].format(full_name=profile_request.first_name + ' ' + profile_request.last_name,
					email=profile_request.email)
			except SMTPException as e:
				message = MESSAGES['EMAIL_FAIL'].format(email=profile_request.email, error=e)
				messages.add_message(request, messages.ERROR, message)
		profile_request.delete()
		message = MESSAGES['PREQ_DEL'].format(first_name=profile_request.first_name, last_name=profile_request.last_name, username=profile_request.username)
		messages.add_message(request, messages.SUCCESS, message + addendum)
		return HttpResponseRedirect(reverse('manage_profile_requests'))
	if mod_form.is_valid():
		new_user = mod_form.save(profile_request)
		if new_user.is_active and settings.SEND_EMAILS and (new_user.email not in settings.EMAIL_BLACKLIST):
			approval_subject = APPROVAL_SUBJECT.format(house=settings.HOUSE_NAME)
			if profile_request.provider:
				username_bit = profile_request.provider.title()
			elif new_user.username == profile_request.username:
				username_bit = "the username and password you selected"
			else:
				username_bit = "the username %s and the password you selected" % new_user.username
			login_url = request.build_absolute_uri(reverse('login'))
			approval_email = APPROVAL_EMAIL.format(house=settings.HOUSE_NAME, full_name=new_user.get_full_name(), admin_name=settings.ADMINS[0][0],
				admin_email=settings.ADMINS[0][1], login_url=login_url, username_bit=username_bit, request_date=profile_request.request_date)
			try:
				send_mail(approval_subject, approval_email, settings.EMAIL_HOST_USER, [new_user.email], fail_silently=False)
				addendum = MESSAGES['PROFILE_REQUEST_APPROVAL_EMAIL'].format(full_name="{0} {1}".format(new_user.first_name, new_user.last_name),
					email=new_user.email)
			except SMTPException as e:
				message = MESSAGES['EMAIL_FAIL'].format(email=new_user.email, error=e)
				messages.add_message(request, messages.ERROR, message)
		profile_request.delete()
		message = MESSAGES['USER_ADDED'].format(username=new_user.username)
		messages.add_message(request, messages.SUCCESS, message + addendum)
		return HttpResponseRedirect(reverse('manage_profile_requests'))
	return render_to_response('modify_profile_request.html', {
			'page_name': page_name,
			'add_user_form': mod_form,
			'provider': profile_request.provider,
			'uid': profile_request.uid,
			}, context_instance=RequestContext(request))

@admin_required
def custom_manage_users_view(request):
	page_name = "Admin - Manage Users"
	residents = UserProfile.objects.filter(status=UserProfile.RESIDENT)
	boarders = UserProfile.objects.filter(status=UserProfile.BOARDER)
	alumni = UserProfile.objects.filter(status=UserProfile.ALUMNUS).exclude(user__username=ANONYMOUS_USERNAME)
	return render_to_response('custom_manage_users.html', {
			'page_name': page_name,
			'residents': residents,
			'boarders': boarders,
			'alumni': alumni,
			}, context_instance=RequestContext(request))

@admin_required
def custom_modify_user_view(request, targetUsername):
	''' The page to modify a user. '''
	if targetUsername == ANONYMOUS_USERNAME:
		messages.add_message(request, messages.WARNING, MESSAGES['ANONYMOUS_EDIT'])
	page_name = "Admin - Modify User"
	targetUser = get_object_or_404(User, username=targetUsername)
	targetProfile = get_object_or_404(UserProfile, user=targetUser)

	modify_user_form = ModifyUserForm(
		request.POST if "update_user_profile" in request.POST else None,
		user=targetUser,
		request=request,
		)
	change_user_password_form = AdminPasswordChangeForm(
		targetUser,
		request.POST if 'change_user_password' in request.POST else None,
		)
	delete_user_form = DeleteUserForm(
		request.POST if 'delete_user' in request.POST else None,
		user=targetUser,
		request=request,
		)
	if modify_user_form.is_valid():
		modify_user_form.save()
		messages.add_message(
			request, messages.SUCCESS,
			MESSAGES['USER_PROFILE_SAVED'].format(username=targetUser.username),
			)
		return HttpResponseRedirect(reverse('custom_modify_user',
											kwargs={'targetUsername': targetUsername}))
	if change_user_password_form.is_valid():
		change_user_password_form.save()
		messages.add_message(
			request, messages.SUCCESS,
			MESSAGES['USER_PW_CHANGED'].format(username=targetUser.username),
			)
		return HttpResponseRedirect(reverse('custom_modify_user',
											kwargs={'targetUsername': targetUsername}))
	if delete_user_form.is_valid():
		delete_user_form.save()
		messages.add_message(
			request, messages.SUCCESS,
			MESSAGES['USER_DELETED'].format(username=targetUser.username),
			)
		return HttpResponseRedirect(reverse("custom_manage_users"))

	return render_to_response('custom_modify_user.html', {
			'targetUser': targetUser,
			'targetProfile': targetProfile,
			'page_name': page_name,
			'modify_user_form': modify_user_form,
			'change_user_password_form': change_user_password_form,
			'delete_user_form': delete_user_form,
			'thread_count': Thread.objects.filter(owner=targetProfile).count(),
			'message_count': Message.objects.filter(owner=targetProfile).count(),
			'request_count': Request.objects.filter(owner=targetProfile).count(),
			'response_count': Response.objects.filter(owner=targetProfile).count(),
			'announcement_count': Announcement.objects.filter(incumbent=targetProfile).count(),
			'event_count': Event.objects.filter(owner=targetProfile).count(),
			}, context_instance=RequestContext(request))

@admin_required
def custom_add_user_view(request):
	''' The page to add a new user. '''
	page_name = "Admin - Add User"
	add_user_form = AddUserForm(request.POST or None, initial={
		'status': UserProfile.RESIDENT,
		})
	if add_user_form.is_valid():
		add_user_form.save()
		message = MESSAGES['USER_ADDED'].format(
			username=add_user_form.cleaned_data["username"])
		messages.add_message(request, messages.SUCCESS, message)
		return HttpResponseRedirect(reverse('custom_add_user'))
	return render_to_response('custom_add_user.html', {
			'page_name': page_name,
			'add_user_form': add_user_form,
			}, context_instance=RequestContext(request))

@admin_required
def utilities_view(request):
	''' View for an admin to do maintenance tasks on the site. '''
	return render_to_response('utilities.html', {
			'page_name': "Admin - Site Utilities",
			}, context_instance=RequestContext(request))

def reset_pw_view(request):
	""" View to send an e-mail to reset password. """
	return password_reset(request,
		template_name="reset.html",
		email_template_name="reset_email.html",
		subject_template_name="reset_subject.txt",
		post_reset_redirect=reverse('login'))

def reset_pw_confirm_view(request, uidb64=None, token=None):
	""" View to confirm resetting password. """
	return password_reset_confirm(request,
		template_name="reset_confirmation.html",
		uidb64=uidb64, token=token, post_reset_redirect=reverse('login'))<|MERGE_RESOLUTION|>--- conflicted
+++ resolved
@@ -1,8 +1,5 @@
 
-<<<<<<< HEAD
 from datetime import datetime, timedelta
-=======
->>>>>>> 0add979e
 import time
 from smtplib import SMTPException
 
