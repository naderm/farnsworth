--- conflicted
+++ resolved
@@ -273,46 +273,6 @@
 		self.profile.former_houses = self.cleaned_data['former_houses']
 		self.profile.save()
 
-<<<<<<< HEAD
-class ChangeUserPasswordForm(forms.Form):
-	''' Form for an admin to change a user's password. '''
-	user_password = forms.CharField(max_length=100, widget=forms.PasswordInput(attrs={'size':'50'}))
-	confirm_password = forms.CharField(max_length=100, widget=forms.PasswordInput(attrs={'size':'50'}))
-
-	def __init__(self, *args, **kwargs):
-		self.user = kwargs.pop('user')
-		self.request = kwargs.pop('request')
-		super(ChangeUserPasswordForm, self).__init__(*args, **kwargs)
-
-	def clean_user_password(self):
-		password = self.cleaned_data['user_password']
-		hashed_password = hashers.make_password(password)
-		if not hashers.is_password_usable(hashed_password):
-			raise forms.ValidationError("Password didn't hash properly.  Please try again.")
-		return password
-
-	def clean_confirm_password(self):
-		password = self.cleaned_data['confirm_password']
-		hashed_password = hashers.make_password(password)
-		if not hashers.is_password_usable(hashed_password):
-			raise forms.ValidationError("Password didn't hash properly.  Please try again.")
-		return password
-
-	def clean(self):
-		cleaned_data = super(ChangeUserPasswordForm, self).clean()
-		if self.user == self.request.user:
-			self.add_error("__all__", MESSAGES['ADMIN_PASSWORD'])
-		if cleaned_data['user_password'] != cleaned_data['confirm_password']:
-			self.add_error('user_password', u"Passwords don't match.")
-			self.add_error('confirm_password', u"Passwords don't match.")
-		return cleaned_data
-
-	def save(self):
-		self.user.password = hashers.make_password(self.cleaned_data['user_password'])
-		self.user.save()
-
-=======
->>>>>>> 0add979e
 class ModifyProfileRequestForm(forms.Form):
 	''' Form to modify a profile request. '''
 	username = forms.CharField(max_length=100, widget=forms.TextInput(attrs={'size':'50'}), help_text='Characters A-Z, a-z, 0-9, -, or _.')
@@ -447,49 +407,4 @@
 class LoginForm(forms.Form):
 	''' Form to login. '''
 	username_or_email = forms.CharField(max_length=100, widget=forms.TextInput(attrs={'size':'50'}))
-<<<<<<< HEAD
-	password = forms.CharField(max_length=100, widget=forms.PasswordInput(attrs={'size':'50'}))
-
-class ChangePasswordForm(forms.Form):
-	''' Form for a user to change own password. '''
-	current_password = forms.CharField(max_length=100, widget=forms.PasswordInput(attrs={'size':'50'}))
-	new_password = forms.CharField(max_length=100, widget=forms.PasswordInput(attrs={'size':'50'}))
-	confirm_password = forms.CharField(max_length=100, widget=forms.PasswordInput(attrs={'size':'50'}))
-
-	def __init__(self, *args, **kwargs):
-		self.user = kwargs.pop('user')
-		super(ChangePasswordForm, self).__init__(*args, **kwargs)
-
-	def clean_current_password(self):
-		current_password = self.cleaned_data['current_password']
-		if not hashers.check_password(current_password, self.user.password):
-			raise forms.ValidationError("Wrong password.")
-		return None
-
-	def clean_new_password(self):
-		password = self.cleaned_data['new_password']
-		hashed_password = hashers.make_password(password)
-		if not hashers.is_password_usable(hashed_password):
-			raise forms.ValidationError("Password didn't hash properly.  Please try again.")
-		return password
-
-	def clean_confirm_password(self):
-		password = self.cleaned_data['confirm_password']
-		hashed_password = hashers.make_password(password)
-		if not hashers.is_password_usable(hashed_password):
-			raise forms.ValidationError("Password didn't hash properly.  Please try again.")
-		return password
-
-	def clean(self):
-		cleaned_data = super(ChangePasswordForm, self).clean()
-		if cleaned_data['new_password'] != cleaned_data['confirm_password']:
-			self.add_error('new_password', u"Passwords don't match.")
-			self.add_error('confirm_password', u"Passwords don't match.")
-		return cleaned_data
-
-	def save(self):
-		self.user.password = hashers.make_password(self.cleaned_data['new_password'])
-		self.user.save()
-=======
-	password = forms.CharField(max_length=100, widget=forms.PasswordInput(attrs={'size':'50'}))
->>>>>>> 0add979e
+	password = forms.CharField(max_length=100, widget=forms.PasswordInput(attrs={'size':'50'}))