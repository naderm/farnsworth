'''
Project: Farnsworth

Author: Karandeep Singh Nagra
'''

from django.conf import settings
from django.db import models
from django.contrib.auth.models import User, Group, Permission

from phonenumber_field.modelfields import PhoneNumberField

from social.utils import setting_name

UID_LENGTH = getattr(settings, setting_name('UID_LENGTH'), 255)

class UserProfile(models.Model):
<<<<<<< HEAD
    '''
    The UserProfile model.  Tied to a unique User.  Contains current room number, former
    room numbers, and phone number.
    '''
    user = models.OneToOneField(User)
    former_houses = models.CharField(blank=True, null=True, max_length=100, help_text="List of user's former BSC houses")
    phone_number = PhoneNumberField(
        blank=True,
        default='',
        )
    email_visible = models.BooleanField(default=False, help_text="Whether the email is visible in the directory")
    phone_visible = models.BooleanField(default=False, help_text="Whether the phone number is visible in the directory")
    RESIDENT = 'R'
    BOARDER = 'B'
    ALUMNUS = 'A'
    STATUS_CHOICES = (
        (RESIDENT, 'Current Resident'),
        (BOARDER, 'Current Boarder'),
        (ALUMNUS, 'Alumna/Alumnus'),
    )
    status = models.CharField(max_length=1, choices=STATUS_CHOICES, default=RESIDENT, help_text="Member status (resident, boarder, alumnus)")

    def __unicode__(self):
        return self.user.get_full_name()

    def is_userprofile(self):
        return True
=======
	'''
	The UserProfile model.  Tied to a unique User.  Contains current room number, former
	room numbers, and phone number.
	'''
	user = models.OneToOneField(User)
	current_room = models.CharField(blank=True, null=True, max_length=100, help_text="User's current room number")
	former_rooms = models.CharField(blank=True, null=True, max_length=100, help_text="List of user's former room numbers")
	former_houses = models.CharField(blank=True, null=True, max_length=100, help_text="List of user's former BSC houses")
	phone_number = models.CharField(blank=True, null=True, max_length=20, help_text="User's phone number")
	email_visible = models.BooleanField(default=False, help_text="Whether the email is visible in the directory")
	phone_visible = models.BooleanField(default=False, help_text="Whether the phone number is visible in the directory")
	RESIDENT = 'R'
	BOARDER = 'B'
	ALUMNUS = 'A'
	STATUS_CHOICES = (
		(RESIDENT, 'Current Resident'),
		(BOARDER, 'Current Boarder'),
		(ALUMNUS, 'Alumna/Alumnus'),
	)
	status = models.CharField(max_length=1, choices=STATUS_CHOICES, default=RESIDENT, help_text="Member status (resident, boarder, alumnus)")

	def __unicode__(self):
		return self.user.get_full_name()

	def is_userprofile(self):
		return True
>>>>>>> 9a432a65

class ProfileRequest(models.Model):
    '''
    The ProfileRequest model.  A request to create a user account on the site.
    '''
    username = models.CharField(blank=False, null=True, max_length=100, help_text="Username if this user is created.")
    first_name = models.CharField(blank=False, null=False, max_length=100, help_text="First name if user is created.")
    last_name = models.CharField(blank=False, null=False, max_length=100, help_text="Last name if user is created.")
    email = models.CharField(blank=False, null=False, max_length=255, help_text="E-mail address if user is created.")
    request_date = models.DateTimeField(auto_now_add=True, help_text="Whether this request has been granted.")
    affiliation = models.CharField(max_length=1, choices=UserProfile.STATUS_CHOICES, default=UserProfile.RESIDENT, help_text="User's affiliation with the house.")
    password = models.CharField(blank=True, max_length=255, help_text="User's password.  Stored as hash")
    provider = models.CharField(blank=True, max_length=32)
    uid = models.CharField(blank=True, max_length=UID_LENGTH)
    message = models.CharField(blank=True, max_length=255, help_text="Details on how you're affiliated with us.  Optional.")

<<<<<<< HEAD
    def __unicode__(self):
        return "Profile request for account '%s %s (%s)' on %s" % (self.first_name, self.last_name, self.username, self.request_date)
=======
	def __unicode__(self):
		return "Profile request for account '{0.first_name} {0.last_name} ({0.username})' on {0.request_date}".format(self)
>>>>>>> 9a432a65

    def is_profilerequest(self):
        return True

def create_user_profile(sender, instance, created, **kwargs):
    '''
    Function to add a user profile for every User that is created.
    Parameters:
        instance is an of User that was just saved.
    '''
    if created:
        UserProfile.objects.create(user=instance)

# Connect signals with their respective functions from above.
# When a user is created, create a user profile associated with that user.
models.signals.post_save.connect(create_user_profile, sender=User)<|MERGE_RESOLUTION|>--- conflicted
+++ resolved
@@ -15,7 +15,6 @@
 UID_LENGTH = getattr(settings, setting_name('UID_LENGTH'), 255)
 
 class UserProfile(models.Model):
-<<<<<<< HEAD
     '''
     The UserProfile model.  Tied to a unique User.  Contains current room number, former
     room numbers, and phone number.
@@ -43,34 +42,6 @@
 
     def is_userprofile(self):
         return True
-=======
-	'''
-	The UserProfile model.  Tied to a unique User.  Contains current room number, former
-	room numbers, and phone number.
-	'''
-	user = models.OneToOneField(User)
-	current_room = models.CharField(blank=True, null=True, max_length=100, help_text="User's current room number")
-	former_rooms = models.CharField(blank=True, null=True, max_length=100, help_text="List of user's former room numbers")
-	former_houses = models.CharField(blank=True, null=True, max_length=100, help_text="List of user's former BSC houses")
-	phone_number = models.CharField(blank=True, null=True, max_length=20, help_text="User's phone number")
-	email_visible = models.BooleanField(default=False, help_text="Whether the email is visible in the directory")
-	phone_visible = models.BooleanField(default=False, help_text="Whether the phone number is visible in the directory")
-	RESIDENT = 'R'
-	BOARDER = 'B'
-	ALUMNUS = 'A'
-	STATUS_CHOICES = (
-		(RESIDENT, 'Current Resident'),
-		(BOARDER, 'Current Boarder'),
-		(ALUMNUS, 'Alumna/Alumnus'),
-	)
-	status = models.CharField(max_length=1, choices=STATUS_CHOICES, default=RESIDENT, help_text="Member status (resident, boarder, alumnus)")
-
-	def __unicode__(self):
-		return self.user.get_full_name()
-
-	def is_userprofile(self):
-		return True
->>>>>>> 9a432a65
 
 class ProfileRequest(models.Model):
     '''
@@ -87,13 +58,8 @@
     uid = models.CharField(blank=True, max_length=UID_LENGTH)
     message = models.CharField(blank=True, max_length=255, help_text="Details on how you're affiliated with us.  Optional.")
 
-<<<<<<< HEAD
     def __unicode__(self):
-        return "Profile request for account '%s %s (%s)' on %s" % (self.first_name, self.last_name, self.username, self.request_date)
-=======
-	def __unicode__(self):
-		return "Profile request for account '{0.first_name} {0.last_name} ({0.username})' on {0.request_date}".format(self)
->>>>>>> 9a432a65
+        return "Profile request for account '{0.first_name} {0.last_name} ({0.username})' on {0.request_date}".format(self)
 
     def is_profilerequest(self):
         return True
