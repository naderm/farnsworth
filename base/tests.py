--- conflicted
+++ resolved
@@ -706,291 +706,6 @@
         self.assertEqual(response.status_code, 404)
 
 class TestModifyUser(TestCase):
-<<<<<<< HEAD
-    def setUp(self):
-        self.su = User.objects.create_user(username="su", password="pwd")
-        self.u = User.objects.create_user(username="u", password="pwd")
-        self.ou = User.objects.create_user(
-            username="ou", email="ou@email.com",
-            first_name="Test First", last_name="Test Last",
-            )
-
-        self.su.is_staff, self.su.is_superuser = True, True
-        self.su.save()
-
-        self.profile = UserProfile.objects.get(user=self.ou)
-        self.profile.phone_number = "(222) 222-2222"
-        self.profile.save()
-
-    def test_set_visible(self):
-        self.client.login(username="u", password="pwd")
-
-        response = self.client.get("/profile/{0}/".format(self.ou.username))
-        self.assertEqual(response.status_code, 200)
-        self.assertNotContains(response, self.ou.email)
-        self.assertNotContains(response, self.profile.phone_number)
-
-        self.client.logout()
-
-        self.client.login(username="su", password="pwd")
-
-        url = "/custom_admin/modify_user/{0}/" .format(self.ou.username)
-        response = self.client.post(url, {
-                "email_visible_to_others": "on",
-                "phone_visible_to_others": "on",
-                "email": self.ou.email,
-                "phone_number": self.profile.phone_number,
-                "first_name": self.ou.first_name,
-                "last_name": self.ou.last_name,
-                "status": self.profile.status,
-                "update_user_profile": "",
-                }, follow=True)
-        self.assertRedirects(response, url)
-        self.assertContains(
-            response,
-            MESSAGES['USER_PROFILE_SAVED'].format(username=self.ou.username),
-            )
-
-        self.client.logout()
-
-        self.client.login(username="u", password="pwd")
-
-        response = self.client.get("/profile/{0}/".format(self.ou.username))
-        self.assertEqual(response.status_code, 200)
-        self.assertContains(response, self.ou.email)
-        self.assertContains(response, self.profile.phone_number)
-
-    def test_set_profile_status(self):
-        """
-        Test modifying profiles to have different user statuses (Resident, Boarder,
-        Alumni).
-        """
-        url = "/custom_admin/modify_user/{0}/".format(self.ou.username)
-
-        for status, title in UserProfile.STATUS_CHOICES:
-            self.client.login(username="su", password="pwd")
-
-            response = self.client.post(url, {
-                    "email_visible_to_others": "on",
-                    "phone_visible_to_others": "on",
-                    "email": self.ou.email,
-                    "phone_number": self.profile.phone_number,
-                    "first_name": self.ou.first_name,
-                    "last_name": self.ou.last_name,
-                    "status": status,
-                    "update_user_profile": "",
-                    }, follow=True)
-            self.assertRedirects(response, url)
-            self.assertContains(
-                response,
-                MESSAGES['USER_PROFILE_SAVED'].format(username=self.ou.username),
-                )
-
-            self.client.logout()
-
-            self.client.login(username="u", password="pwd")
-
-            response = self.client.get("/profile/{0}/".format(self.ou.username))
-            self.assertEqual(response.status_code, 200)
-            self.assertContains(response, title)
-
-            self.client.logout()
-
-    def test_change_user_password(self):
-        self.client.login(username="su", password="pwd")
-
-        url = "/custom_admin/modify_user/{0}/".format(self.u.username)
-        response = self.client.post(url, {
-            "change_user_password": "",
-            "password1": "Leeroy",
-            "password2": "Leeroy",
-            }, follow=True)
-
-        self.assertRedirects(response, url)
-        self.assertContains(response,
-                            MESSAGES['USER_PW_CHANGED'].format(username=self.u.username))
-        self.client.logout()
-        self.assertEqual(False, self.client.login(username="u", password="pwd"))
-        self.assertEqual(True, self.client.login(username="u", password="Leeroy"))
-
-    def test_confirm_user_password(self):
-        self.client.login(username="su", password="pwd")
-
-        url = "/custom_admin/modify_user/{0}/".format(self.u.username)
-        response = self.client.post(url, {
-            "change_user_password": "",
-            "password1": "Leeroy",
-            "password2": "Lereoy",
-            })
-
-        self.assertEqual(response.status_code, 200)
-        self.assertNotContains(
-            response, MESSAGES['USER_PW_CHANGED'].format(username=self.u.username))
-        self.assertContains(
-            response, "The two password fields didn't match.".replace("'", "&#39;")
-            )
-        self.client.logout()
-        self.assertEqual(False, self.client.login(username="u", password="Leeroy"))
-        self.assertEqual(True, self.client.login(username="u", password="pwd"))
-
-class TestAdminFunctions(TestCase):
-    def setUp(self):
-        self.su = User.objects.create_user(username="su", password="pwd")
-        self.u = User.objects.create_user(username="u", password="pwd")
-
-        self.su.is_staff, self.su.is_superuser = True, True
-        self.su.save()
-
-        self.client.login(username="su", password="pwd")
-
-    def test_add_user(self):
-        response = self.client.post("/custom_admin/add_user/", {
-                "username": "nu",
-                "first_name": "First",
-                "last_name": "Last",
-                "email": "nu@email.com",
-                "phone_number": "(222) 222-2222",
-                "user_password": "newpwd",
-                "confirm_password": "newpwd",
-                "is_active": "true",
-                "status": UserProfile.RESIDENT,
-                 }, follow=True)
-        self.assertRedirects(response, "/custom_admin/add_user/")
-        self.assertContains(
-            response,
-            MESSAGES['USER_ADDED'].format(username="nu"),
-            )
-
-        self.assertEqual(1, User.objects.filter(username="nu").count())
-
-        response = self.client.get("/profile/{0}/".format("nu"))
-
-        self.assertEqual(response.status_code, 200)
-        self.assertNotContains(response, "nu@email.com")
-        self.assertNotContains(response, "(222) 222-2222")
-
-        self.client.logout()
-
-        self.assertFalse(self.client.login(username="nu", password="pwd"))
-        self.assertTrue(self.client.login(username="nu", password="newpwd"))
-        response = self.client.get("/")
-        self.assertEqual(response.status_code, 200)
-
-        User.objects.get(username="nu").delete()
-        self.assertFalse(self.client.login(username="nu", password="newpwd"))
-
-    def test_add_visible(self):
-        response = self.client.post("/custom_admin/add_user/", {
-                "username": "nu",
-                "first_name": "First",
-                "last_name": "Last",
-                "email": "nu@email.com",
-                "phone_number": "(222) 222-2222",
-                "user_password": "newpwd",
-                "confirm_password": "newpwd",
-                "is_active": "true",
-                "email_visible_to_others": "on",
-                "phone_visible_to_others": "on",
-                "status": UserProfile.RESIDENT,
-                 }, follow=True)
-        self.assertRedirects(response, "/custom_admin/add_user/")
-        self.assertContains(
-            response,
-            MESSAGES['USER_ADDED'].format(username="nu"),
-            )
-        self.assertEqual(1, User.objects.filter(username="nu").count())
-
-        response = self.client.get("/profile/{0}/".format("nu"))
-
-        self.assertEqual(response.status_code, 200)
-        self.assertContains(response, "nu@email.com")
-        self.assertContains(response, "(222) 222-2222")
-
-    def test_set_add_status(self):
-        """
-        Test adding users with different statuses (Resident, Boarder, Alumni).
-        """
-        url = "/custom_admin/add_user/"
-
-        for status, title in UserProfile.STATUS_CHOICES:
-            response = self.client.post(url, {
-                    "username": "nu",
-                    "first_name": "First",
-                    "last_name": "Last",
-                    "email": "nu@email.com",
-                    "phone_number": "(222) 222-2222",
-                    "user_password": "newpwd",
-                    "confirm_password": "newpwd",
-                    "is_active": "true",
-                    "status": status,
-                    }, follow=True)
-            self.assertRedirects(response, url)
-            self.assertContains(
-                response,
-                MESSAGES['USER_ADDED'].format(username="nu"),
-                )
-
-            response = self.client.get("/profile/{0}/".format("nu"))
-            self.assertEqual(response.status_code, 200)
-            self.assertContains(response, title)
-
-            User.objects.get(username="nu").delete()
-
-    def test_delete_user(self):
-        response = self.client.post("/custom_admin/modify_user/{0}/".format(self.u.username), {
-                "username": self.u.username,
-                "password": "pwd",
-                "delete_user": "",
-                 }, follow=True)
-        self.assertRedirects(response, "/custom_admin/manage_users/")
-        self.assertContains(
-            response,
-            MESSAGES['USER_DELETED'].format(username="u"),
-            )
-        self.assertEqual(0, User.objects.filter(username="u").count())
-
-        response = self.client.get("/profile/{0}/".format("u"))
-        self.assertEqual(response.status_code, 404)
-
-        self.client.logout()
-
-        self.assertFalse(self.client.login(username="u", password="pwd"))
-
-    def test_deleted_content(self):
-        profile = UserProfile.objects.get(user=self.u)
-
-        self.client.logout()
-        self.assertTrue(self.client.login(username="u", password="pwd"))
-
-        response = self.client.post("/threads/", {
-                "submit_thread_form": "",
-                "subject": "Test Subject",
-                "body": "Test Body",
-                }, follow=True)
-        self.assertRedirects(response, "/threads/")
-
-        self.assertEqual(1, Thread.objects.filter(owner=profile).count())
-        self.assertEqual(1, Message.objects.filter(owner=profile).count())
-
-        self.client.logout()
-        self.assertTrue(self.client.login(username="su", password="pwd"))
-
-        response = self.client.post("/custom_admin/modify_user/{0}/"
-                                    .format(self.u.username), {
-                "username": self.u.username,
-                "password": "pwd",
-                "delete_user": "",
-                 }, follow=True)
-        self.assertRedirects(response, "/custom_admin/manage_users/")
-        self.assertContains(
-            response,
-            MESSAGES['USER_DELETED'].format(username="u"),
-            )
-        self.assertEqual(0, User.objects.filter(username="u").count())
-
-        self.assertEqual(0, Thread.objects.filter(owner=profile).count())
-        self.assertEqual(0, Message.objects.filter(owner=profile).count())
-=======
 	def setUp(self):
 		self.su = User.objects.create_user(username="su", password="pwd")
 		self.u = User.objects.create_user(username="u", password="pwd")
@@ -1275,7 +990,6 @@
 
 		self.assertEqual(0, Thread.objects.filter(owner=profile).count())
 		self.assertEqual(0, Message.objects.filter(owner=profile).count())
->>>>>>> 143c4b38
 
 class TestMemberDirectory(TestCase):
     def setUp(self):
