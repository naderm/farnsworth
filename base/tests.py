"""
This file demonstrates writing tests using the unittest module. These will pass
when you run "manage.py test".
"""

from datetime import datetime, timedelta
from django.test import TestCase
from django.core.urlresolvers import reverse
from django.conf import settings
from django.contrib.auth.models import User
from django.utils.timezone import utc

from django.core.management import call_command
import haystack
from haystack.query import SearchQuerySet

from utils.variables import MESSAGES
from base.models import UserProfile, ProfileRequest
from threads.models import Thread, Message
from managers.models import Manager, Announcement, RequestType, Request
from events.models import Event
from rooms.models import Room

class TestLogin(TestCase):
    def setUp(self):
        self.u = User.objects.create_user(username="u", password="pwd")
        self.iu = User.objects.create_user(username="iu", password="pwd")

        self.iu.is_active = False
        self.iu.save()

    def test_user_profile_created(self):
        ''' Test that the user profile for a user is automatically created when a user is created. '''
        self.assertEqual(1, UserProfile.objects.filter(user=self.u).count())
        self.assertEqual(self.u, UserProfile.objects.get(user=self.u).user)

    def test_login(self):
        self.assertTrue(self.client.login(username="u", password="pwd"))
        self.assertEqual(None, self.client.logout())

        response = self.client.post("/login/", {
                "username_or_email": self.u.username,
                "password": "pwd",
                }, follow=True)
        self.assertRedirects(response, "/")

        response = self.client.get("/logout/", follow=True)
        self.assertRedirects(response, reverse('external'))

    def test_bad_login(self):
        self.assertFalse(self.client.login(username=self.iu.username, password="bad pwd"))
        self.assertFalse(self.client.login(username="baduser", password="pwd"))

        response = self.client.post("/login/", {
                "username_or_email": self.u.username,
                "password": "bad pwd",
                })
        self.assertEqual(response.status_code, 200)
        self.assertContains(response, MESSAGES["INVALID_LOGIN"])

        response = self.client.post("/login/", {
                "username_or_email": "baduser",
                "password": "pwd",
                })
        self.assertEqual(response.status_code, 200)
        self.assertContains(response, MESSAGES["INVALID_LOGIN"])

    def test_inactive_login(self):
        self.assertFalse(self.client.login(username=self.iu.username, password="pwd"))

        response = self.client.post("/login/", {
                "username_or_email": self.iu.username,
                "password": "pwd",
                })
        self.assertEqual(response.status_code, 200)
        self.assertContains(
            response,
            "Your account is not active. Please contact the site administrator to activate your account.")

        response = self.client.get("/", follow=True)
        self.assertRedirects(response, reverse('external'))

    def test_homepage(self):
        response = self.client.get("/", follow=True)
        self.assertRedirects(response, reverse('external'))
        self.client.login(username="u", password="pwd")
        response = self.client.get("/")
        self.assertEqual(response.status_code, 200)
        self.client.logout()
        response = self.client.get("/", follow=True)
        self.assertRedirects(response, reverse('external'))

class TestHomepage(TestCase):
    def setUp(self):
        self.u = User.objects.create_user(username="u", password="pwd")

        self.profile = UserProfile.objects.get(user=self.u)

        self.manager = Manager(title="Super Manager", url_title="super")
        self.manager.incumbent = self.profile
        self.manager.save()

        self.rt = RequestType(name="Super", url_name="super", enabled=True)
        self.rt.save()
        self.rt.managers = [self.manager]
        self.rt.save()

        self.req = Request(owner=self.profile, request_type=self.rt)
        self.req.save()

        now = datetime.utcnow().replace(tzinfo=utc)
        one_day = timedelta(days=1)
        self.ev = Event(owner=self.profile, title="Event Title Test",
                start_time=now, end_time=now + one_day)
        self.ev.save()

        self.announce = Announcement(
            manager=self.manager,
            incumbent=self.profile,
            body="Test Announcement Body",
            )
        self.announce.save()

        self.client.login(username="u", password="pwd")

    def test_homepage_view(self):
        response = self.client.get("/")

        self.assertEqual(response.status_code, 200)
        self.assertContains(response, "Recent Threads")
        self.assertContains(response, "Recent Announcements")
        self.assertContains(response, "Week's Events")
        self.assertContains(response, self.ev.title)
        self.assertContains(response, "{0} Requests".format(self.rt.name))

    def test_homepage_no_requests(self):
        self.req.delete()
        response = self.client.get("/")
        self.assertNotContains(response, "{0} Requests".format(self.rt.name))

    def test_homepage_requests_filled(self):
        self.req.filled = True
        self.req.save()
        response = self.client.get("/")
        self.assertNotContains(response, "{0} Requests".format(self.rt.name))

    def test_thread_post(self):
        response = self.client.post("/", {
                "submit_thread_form": "",
                "subject": "Thread Subject Test",
                "body": "Thread Body Text Test",
                 }, follow=True)
        self.assertRedirects(response, "/")
        self.assertContains(response, "Thread Subject Test")

        thread = Thread.objects.get(subject="Thread Subject Test")
        self.assertEqual(thread.owner, self.profile)

    def test_announcment_post(self):
        response = self.client.post("/", {
                "post_announcement": "",
                "manager": "1",
                "body": "Announcement Body Text Test",
                }, follow=True)
        self.assertRedirects(response, "/")
        self.assertContains(response, "Announcement Body Text Test")

        announcement = Announcement.objects.get(body="Announcement Body Text Test")
        self.assertEqual(announcement.incumbent, self.profile)

    def test_rsvp_post(self):
        response = self.client.post("/", {
                "rsvp": "",
                "event_pk": "{0}".format(self.ev.pk),
                }, follow=True)
        self.assertRedirects(response, "/")
        self.assertContains(response, 'Un-RSVP')

        response = self.client.post("/", {
                "rsvp": "",
                "event_pk": "{0}".format(self.ev.pk),
                }, follow=True)
        self.assertRedirects(response, "/")
        self.assertContains(response, 'RSVP')

    def test_response(self):
        response = self.client.post("/", {
            "add_response": "",
            "request_pk": self.req.pk,
            "body": "You betcha",
            }, follow=True)
        self.assertRedirects(response, "/")
        self.assertContains(response, "You betcha")
        self.assertNotContains(response, MESSAGES['REQ_CLOSED'])
        self.assertNotContains(response, MESSAGES['REQ_FILLED'])

    def test_response_closed(self):
        response = self.client.post("/", {
            "add_response": "",
            "request_pk": self.req.pk,
            "body": "You betcha",
            "mark_closed": "on",
            }, follow=True)
        self.assertRedirects(response, "/")
        # We shouldn't see the request body on the homepage any more when it is
        # filled
        self.assertNotContains(response, "You betcha")
        self.assertContains(response, MESSAGES['REQ_CLOSED'])
        self.assertNotContains(response, MESSAGES['REQ_FILLED'])

    def test_response_filled(self):
        response = self.client.post("/", {
            "add_response": "",
            "request_pk": self.req.pk,
            "body": "You betcha",
            "mark_filled": "on",
            }, follow=True)
        self.assertRedirects(response, "/")
        # We shouldn't see the request body on the homepage any more when it is
        # filled
        self.assertNotContains(response, "You betcha")
        self.assertNotContains(response, MESSAGES['REQ_CLOSED'])
        self.assertContains(response, MESSAGES['REQ_FILLED'])

    def test_unpin(self):
        self.announce.pinned = True
        self.announce.save()
        response = self.client.post("/", {
            "unpin": "",
            "announcement_pk": self.announce.pk,
            }, follow=True)
        self.assertRedirects(response, "/")
        self.assertEqual(Announcement.objects.get(pk=self.announce.pk).pinned,
                         False)

    def test_upvote(self):
        # Upvote
        response = self.client.post("/", {
            "upvote": "",
            "request_pk": self.req.pk,
            }, follow=True)
        self.assertRedirects(response, "/")
        self.assertIn(self.profile,
                      Request.objects.get(pk=self.req.pk).upvotes.all())

        # Remove upvote
        response = self.client.post("/", {
            "upvote": "",
            "request_pk": self.req.pk,
            }, follow=True)
        self.assertRedirects(response, "/")
        self.assertNotIn(self.profile,
                         Request.objects.get(pk=self.req.pk).upvotes.all())

    def test_bad_page(self):
        response = self.client.get("/bad_page/")
        self.assertEqual(response.status_code, 404)

        self.client.logout()

        response = self.client.get("/bad_page/")
        self.assertEqual(response.status_code, 404)

class TestRequestProfile(TestCase):
    def test_request_profile(self):
        response = self.client.post("/request_profile/", {
                "username": "request",
                "first_name": "first",
                "last_name": "last",
                "email": "request@email.com",
                "affiliation_with_the_house": UserProfile.RESIDENT,
                "password": "pwd",
                "confirm_password": "pwd",
                }, follow=True)
        self.assertRedirects(response, reverse("external"))
        self.assertEqual(1, ProfileRequest.objects.filter(username="request").count())

    def test_bad_username(self):
        usernames = [
            "user&name",
            "user.name",
            "user,name",
            "user>name",
            "user<name",
            "user^name",
            "user%name",
            "user:name",
            "user+name",
            "\"username",
            "~username",
            "\'username",
            ]

        for username in usernames:
            response = self.client.post("/request_profile/", {
                    "username": username,
                    "first_name": "first",
                    "last_name": "last",
                    "email": "request@email.com",
                    "affiliation_with_the_house": UserProfile.RESIDENT,
                    "password": "pwd",
                    "confirm_password": "pwd",
                    })
            self.assertEqual(response.status_code, 200)
            self.assertContains(response, MESSAGES["INVALID_USERNAME"])
            self.assertEqual(0, ProfileRequest.objects.filter(username=username).count())

    def test_good_username(self):
        usernames = [
            "u",
            "U",
            "1",
            "_",
            "____________________",
            "aA_1",
            "zZ_9",
            "9_Fg",
            ]

        for username in usernames:
            response = self.client.post("/request_profile/", {
                    "username": username,
                    "first_name": "first",
                    "last_name": "last",
                    "email": "request@email.com",
                    "affiliation_with_the_house": UserProfile.RESIDENT,
                    "password": "pwd",
                    "confirm_password": "pwd",
                    }, follow=True)
            self.assertRedirects(response, reverse("external"))
            self.assertEqual(1, ProfileRequest.objects.filter(username=username).count())
            ProfileRequest.objects.get(username=username).delete()

    def test_duplicate_user(self):
        u = User.objects.create_user(username="request")

        response = self.client.post("/request_profile/", {
                "username": u.username,
                "first_name": "first",
                "last_name": "last",
                "email": "request@email.com",
                "affiliation_with_the_house": UserProfile.RESIDENT,
                "password": "pwd",
                "confirm_password": "pwd",
                }, follow=True)
        self.assertContains(
            response, MESSAGES["USERNAME_TAKEN"].format(username=u.username)
            )
        self.assertEqual(response.status_code, 200)
        self.assertEqual(0, ProfileRequest.objects.filter(username="request").count())

    def test_duplicate_request(self):
        pr = ProfileRequest(
            username="request",
            first_name="Tester",
            last_name="Tested",
            )
        pr.save()

        response = self.client.post("/request_profile/", {
                "username": "request2",
                "first_name": pr.first_name,
                "last_name": pr.last_name,
                "email": "request2@email.com",
                "affiliation_with_the_house": UserProfile.RESIDENT,
                "password": "pwd",
                "confirm_password": "pwd",
                }, follow=True)
        self.assertContains(
            response,
            MESSAGES["PROFILE_TAKEN"].format(first_name=pr.first_name,
                                             last_name=pr.last_name),
            )
        self.assertEqual(response.status_code, 200)
        self.assertEqual(0, ProfileRequest.objects.filter(username="request2").count())

    def test_bad_profile_requests(self):
        response = self.client.post("/request_profile/", {
                "username": "request",
                "first_name": "first",
                "last_name": "last",
                "email": "request@email.com",
                "affiliation_with_the_house": UserProfile.RESIDENT,
                "password": "pwd",
                "confirm_password": "pwd2",
                }, follow=True)
        self.assertEqual(response.status_code, 200)
        self.assertContains(response, "Passwords don&#39;t match.")
        self.assertEqual(0, ProfileRequest.objects.filter(username="request").count())

        response = self.client.post("/request_profile/", {
                "username": "request",
                "last_name": "last",
                "email": "request@email.com",
                "affiliation_with_the_house": UserProfile.RESIDENT,
                "password": "pwd",
                "confirm_password": "pwd2",
                }, follow=True)
        self.assertEqual(response.status_code, 200)
        self.assertContains(response, "This field is required.")
        self.assertEqual(0, ProfileRequest.objects.filter(username="request").count())

        response = self.client.post("/request_profile/", {
                "username": "*******", # hunter2
                "first_name": "first",
                "last_name": "last",
                "email": "request@email.com",
                "affiliation_with_the_house": UserProfile.RESIDENT,
                "password": "pwd",
                "confirm_password": "pwd2",
                }, follow=True)
        self.assertEqual(response.status_code, 200)
        self.assertContains(response, MESSAGES["INVALID_USERNAME"])
        self.assertEqual(0, ProfileRequest.objects.filter(username="request").count())

        response = self.client.post("/request_profile/", {
                "username": "request",
                "first_name": "first",
                "last_name": "last",
                "email": "request@email.com",
                "affiliation_with_the_house": "123",
                "password": "pwd",
                "confirm_password": "pwd",
                }, follow=True)
        self.assertEqual(response.status_code, 200)
        self.assertContains(
            response,
            "Select a valid choice. 123 is not one of the available choices.",
            )
        self.assertEqual(0, ProfileRequest.objects.filter(username="request").count())

class TestUtilities(TestCase):
    def setUp(self):
        self.u = User.objects.create_user(username="u", password="pwd")
        self.su = User.objects.create_user(username="su", password="pwd")
        self.su.is_staff, self.su.is_superuser = True, True
        self.su.save()

    def test_site_map(self):
        response = self.client.get("/site_map/")
        self.assertEqual(response.status_code, 200)

        self.client.login(username="u", password="pwd")
        response = self.client.get("/site_map/")
        self.assertEqual(response.status_code, 200)
        self.client.logout()

        self.client.login(username="su", password="pwd")
        response = self.client.get("/site_map/")
        self.assertEqual(response.status_code, 200)
        self.client.logout()

    def test_help_page(self):
        response = self.client.get("/help/")
        self.assertEqual(response.status_code, 200)

        self.client.login(username="u", password="pwd")
        response = self.client.get("/help/")
        self.assertEqual(response.status_code, 200)
        self.client.logout()

        self.client.login(username="su", password="pwd")
        response = self.client.get("/help/")
        self.assertEqual(response.status_code, 200)
        self.client.logout()

class TestSocialRequest(TestCase):
<<<<<<< HEAD
    def setUp(self):
        self.su = User.objects.create_user(username="su", password="pwd")
        self.su.is_staff, self.su.is_superuser = True, True
        self.su.save()

        self.pr = ProfileRequest(username="pr", email="pr@email.com",
                     affiliation=UserProfile.RESIDENT,
                     provider="github", uid="1234567890")
        self.pr.save()

        self.client.login(username="su", password="pwd")

    def test_profile_request_view(self):
        response = self.client.get("/custom_admin/profile_requests/{0}/"
                       .format(self.pr.pk))
        self.assertEqual(response.status_code, 200)
        self.assertContains(response, self.pr.email)

    def test_approve_profile_request(self):
        response = self.client.post("/custom_admin/profile_requests/{0}/"
                                    .format(self.pr.pk), {
                "username": self.pr.username,
                "first_name": "first",
                "last_name": "last",
                "email": self.pr.email,
                "phone_number": "",
                "status": self.pr.affiliation,
                "current_room": "",
                "former_rooms": "",
                "former_houses": "",
                "is_active": "on",
                "add_user": "",
                }, follow=True)

        self.assertRedirects(response, "/custom_admin/profile_requests/")
        self.assertContains(
            response,
            "User {0} was successfully added".format(self.pr.username),
            )

    def test_settings(self):
        for lib in settings.SOCIAL_AUTH_PIPELINE:
            module, func = lib.rsplit(".", 1)
            self.assertNotEqual(None, __import__(module, fromlist=[func]))
        self.assertIn("social.pipeline.social_auth.social_details",
                      settings.SOCIAL_AUTH_PIPELINE)
        self.assertIn("social.pipeline.social_auth.social_uid",
                      settings.SOCIAL_AUTH_PIPELINE)
        self.assertIn("social.pipeline.social_auth.auth_allowed",
                      settings.SOCIAL_AUTH_PIPELINE)
        self.assertIn("social.pipeline.social_auth.social_user",
                      settings.SOCIAL_AUTH_PIPELINE)
        self.assertIn("social.pipeline.user.get_username",
                      settings.SOCIAL_AUTH_PIPELINE)
        self.assertIn("base.pipeline.request_user",
                      settings.SOCIAL_AUTH_PIPELINE)

class TestProfileRequestAdmin(TestCase):
    def setUp(self):
        self.su = User.objects.create_user(username="su", password="pwd")

        self.su.is_staff, self.su.is_superuser = True, True
        self.su.save()

        self.pr = ProfileRequest(username="pr", email="pr@email.com",
                     first_name="Test First Name",
                     last_name="Test Last Name",
                     affiliation=UserProfile.RESIDENT)
        self.pr.save()

        self.client.login(username="su", password="pwd")

    def test_view(self):
        response = self.client.get("/custom_admin/profile_requests/{0}/"
                       .format(self.pr.pk))
        self.assertEqual(response.status_code, 200)
        self.assertContains(response, self.pr.email)

    def test_approve(self):
        response = self.client.post("/custom_admin/profile_requests/{0}/"
                                    .format(self.pr.pk), {
                "username": self.pr.username,
                "first_name": self.pr.first_name,
                "last_name": self.pr.last_name,
                "email": self.pr.email,
                "phone_number": "",
                "status": self.pr.affiliation,
                "current_room": "",
                "former_rooms": "",
                "former_houses": "",
                "is_active": "on",
                "add_user": "",
                }, follow=True)

        self.assertRedirects(response, "/custom_admin/profile_requests/")
        self.assertContains(
            response,
            "User {0} was successfully added".format(self.pr.username),
            )

        u = User.objects.get(username=self.pr.username)
        self.assertEqual(u.email, self.pr.email)

    def test_missing(self):
        response = self.client.post("/custom_admin/profile_requests/{0}/"
                                    .format(self.pr.pk + 1), {
                "username": self.pr.username,
                "first_name": self.pr.first_name,
                "last_name": self.pr.last_name,
                "email": self.pr.email,
                "phone_number": "",
                "status": self.pr.affiliation,
                "current_room": "",
                "former_rooms": "",
                "former_houses": "",
                "is_active": "on",
                "add_user": "",
                })
        self.assertEqual(response.status_code, 404)

    def test_delete(self):
        response = self.client.post("/custom_admin/profile_requests/{0}/"
                                    .format(self.pr.pk), {
                "delete_request": "",
                }, follow=True)
        self.assertRedirects(response, reverse('manage_profile_requests'))
        self.assertContains(
            response,
            MESSAGES['PREQ_DEL'].format(first_name=self.pr.first_name,
                                        last_name=self.pr.last_name,
                                        username=self.pr.username),
            )


class TestProfilePages(TestCase):
    def setUp(self):
        self.u = User.objects.create_user(username="u", email="u@email.com", password="pwd")
        self.ou = User.objects.create_user(username="ou", email="ou@email.com")

        self.profile = UserProfile.objects.get(user=self.u)
        self.profile.current_room = "Test Current Room"
        self.profile.former_rooms = "Test Former Room, Test Formerer Room"
        self.profile.former_houses = "Test House, Test Houser, Test Housest"
        self.profile.phone_number = "(111) 111-1111"
        self.profile.email_visible = False
        self.profile.phone_visible = False
        self.profile.status = UserProfile.RESIDENT
        self.profile.save()

        self.oprofile = UserProfile.objects.get(user=self.ou)
        self.oprofile.current_room = "Other Test Current Room"
        self.oprofile.former_rooms = "Other Test Former Room, Test Formerer Room"
        self.oprofile.former_houses = "Other Test House, Test Houser, Test Housest"
        self.oprofile.phone_number = "(222) 222-2222"
        self.oprofile.email_visible = False
        self.oprofile.phone_visible = False
        self.oprofile.status = UserProfile.RESIDENT
        self.oprofile.save()

        self.client.login(username="u", password="pwd")

    def test_profile_page(self):
        response = self.client.get("/profile/")

        self.assertEqual(response.status_code, 200)
        self.assertContains(response, "Update Your Profile")
        self.assertContains(response, self.u.email)
        self.assertContains(response, self.profile.current_room)
        self.assertContains(response, self.profile.former_rooms)
        self.assertContains(response, self.profile.former_houses)
        self.assertContains(response, self.profile.phone_number)

        response = self.client.get("/profile/{0}/".format(self.u.username),
                       follow=True)
        self.assertRedirects(response, "/profile/")

    def test_other_profile_page(self):
        response = self.client.get("/profile/{0}/".format(self.ou.username))

        self.assertEqual(response.status_code, 200)
        self.assertNotContains(response, self.ou.email)
        self.assertContains(
            response,
            "{0} {1}".format(self.ou.first_name, self.ou.last_name),
            )
        self.assertContains(response, UserProfile.STATUS_CHOICES[0][1])
        self.assertContains(response, self.oprofile.current_room)
        self.assertContains(response, self.oprofile.former_rooms)
        self.assertContains(response, self.oprofile.former_houses)
        self.assertNotContains(response, self.oprofile.phone_number)
        self.assertContains(response, "Threads Started")
        self.assertContains(response, "Requests Posted")

    def test_change_password(self):
        url = "/profile/"
        response = self.client.post(url, {
            "submit_password_form": "",
            "old_password": "pwd",
            "new_password1": "Jenkins",
            "new_password2": "Jenkins",
            }, follow=True)

        self.assertRedirects(response, url)
        self.assertContains(response, "Your password was successfully changed.")
        self.client.logout()
        self.assertEqual(False, self.client.login(username="u", password="pwd"))
        self.assertEqual(True, self.client.login(username="u", password="Jenkins"))

    def test_confirm_password(self):
        url = "/profile/"
        response = self.client.post(url, {
            "submit_password_form": "",
            "old_password": "pwd",
            "new_password1": "Jenkins",
            "new_password2": "Jeknins",
            })

        self.assertEqual(response.status_code, 200)
        self.assertNotContains(
            response, MESSAGES['USER_PW_CHANGED'].format(username=self.u.username))
        self.assertContains(
            response, "The two password fields didn't match.".replace("'", "&#39;")
            )
        self.client.logout()
        self.assertEqual(False, self.client.login(username="u", password="Jenkins"))
        self.assertEqual(True, self.client.login(username="u", password="pwd"))

    def test_visible(self):
        self.oprofile.email_visible = True
        self.oprofile.phone_visible = True
        self.oprofile.save()

        response = self.client.get("/profile/{0}/".format(self.ou.username))
        self.assertEqual(response.status_code, 200)
        self.assertContains(response, self.ou.email)
        self.assertContains(response, self.oprofile.phone_number)

    def test_bad_profile(self):
        response = self.client.get("/profile/404/")
        self.assertEqual(response.status_code, 404)
=======
	def setUp(self):
		self.su = User.objects.create_user(username="su", password="pwd")
		self.su.is_staff, self.su.is_superuser = True, True
		self.su.save()

		self.pr = ProfileRequest(username="pr", email="pr@email.com",
					 affiliation=UserProfile.RESIDENT,
					 provider="github", uid="1234567890")
		self.pr.save()

		self.client.login(username="su", password="pwd")

	def test_profile_request_view(self):
		response = self.client.get("/custom_admin/profile_requests/{0}/"
					   .format(self.pr.pk))
		self.assertEqual(response.status_code, 200)
		self.assertContains(response, self.pr.email)

	def test_approve_profile_request(self):
		response = self.client.post("/custom_admin/profile_requests/{0}/"
									.format(self.pr.pk), {
				"username": self.pr.username,
				"first_name": "first",
				"last_name": "last",
				"email": self.pr.email,
				"phone_number": "",
				"status": self.pr.affiliation,
				"current_room": "",
				"former_houses": "",
				"is_active": "on",
				"add_user": "",
				}, follow=True)

		self.assertRedirects(response, "/custom_admin/profile_requests/")
		self.assertContains(
			response,
			"User {0} was successfully added".format(self.pr.username),
			)

	def test_settings(self):
		for lib in settings.SOCIAL_AUTH_PIPELINE:
			module, func = lib.rsplit(".", 1)
			self.assertNotEqual(None, __import__(module, fromlist=[func]))
		self.assertIn("social.pipeline.social_auth.social_details",
					  settings.SOCIAL_AUTH_PIPELINE)
		self.assertIn("social.pipeline.social_auth.social_uid",
					  settings.SOCIAL_AUTH_PIPELINE)
		self.assertIn("social.pipeline.social_auth.auth_allowed",
					  settings.SOCIAL_AUTH_PIPELINE)
		self.assertIn("social.pipeline.social_auth.social_user",
					  settings.SOCIAL_AUTH_PIPELINE)
		self.assertIn("social.pipeline.user.get_username",
					  settings.SOCIAL_AUTH_PIPELINE)
		self.assertIn("base.pipeline.request_user",
					  settings.SOCIAL_AUTH_PIPELINE)

class TestProfileRequestAdmin(TestCase):
	def setUp(self):
		self.su = User.objects.create_user(username="su", password="pwd")

		self.su.is_staff, self.su.is_superuser = True, True
		self.su.save()

		self.pr = ProfileRequest(username="pr", email="pr@email.com",
					 first_name="Test First Name",
					 last_name="Test Last Name",
					 affiliation=UserProfile.RESIDENT)
		self.pr.save()

		self.client.login(username="su", password="pwd")

	def test_view(self):
		response = self.client.get("/custom_admin/profile_requests/{0}/"
					   .format(self.pr.pk))
		self.assertEqual(response.status_code, 200)
		self.assertContains(response, self.pr.email)

	def test_approve(self):
		response = self.client.post("/custom_admin/profile_requests/{0}/"
									.format(self.pr.pk), {
				"username": self.pr.username,
				"first_name": self.pr.first_name,
				"last_name": self.pr.last_name,
				"email": self.pr.email,
				"phone_number": "",
				"status": self.pr.affiliation,
				"current_room": "",
				"former_houses": "",
				"is_active": "on",
				"add_user": "",
				}, follow=True)

		self.assertRedirects(response, "/custom_admin/profile_requests/")
		self.assertContains(
			response,
			"User {0} was successfully added".format(self.pr.username),
			)

		u = User.objects.get(username=self.pr.username)
		self.assertEqual(u.email, self.pr.email)

	def test_missing(self):
		response = self.client.post("/custom_admin/profile_requests/{0}/"
									.format(self.pr.pk + 1), {
				"username": self.pr.username,
				"first_name": self.pr.first_name,
				"last_name": self.pr.last_name,
				"email": self.pr.email,
				"phone_number": "",
				"status": self.pr.affiliation,
				"current_room": "",
				"former_houses": "",
				"is_active": "on",
				"add_user": "",
				})
		self.assertEqual(response.status_code, 404)

	def test_delete(self):
		response = self.client.post("/custom_admin/profile_requests/{0}/"
									.format(self.pr.pk), {
				"delete_request": "",
				}, follow=True)
		self.assertRedirects(response, reverse('manage_profile_requests'))
		self.assertContains(
			response,
			MESSAGES['PREQ_DEL'].format(first_name=self.pr.first_name,
										last_name=self.pr.last_name,
										username=self.pr.username),
			)


class TestProfilePages(TestCase):
	def setUp(self):
		self.u = User.objects.create_user(username="u", email="u@email.com", password="pwd")
		self.ou = User.objects.create_user(username="ou", email="ou@email.com")

		self.r = Room.objects.create(title="2E")
		self.fr = Room.objects.create(title="1A")

		self.profile = UserProfile.objects.get(user=self.u)
		self.profile.current_room = self.r
		self.profile.former_houses = "Test House, Test Houser, Test Housest"
		self.profile.phone_number = "(111) 111-1111"
		self.profile.email_visible = False
		self.profile.phone_visible = False
		self.profile.status = UserProfile.RESIDENT
		self.profile.save()
		self.profile.former_rooms = [self.fr]
		self.profile.save()

		self.oprofile = UserProfile.objects.get(user=self.ou)
		self.oprofile.current_room = self.r
		self.oprofile.former_houses = "Other Test House, Test Houser, Test Housest"
		self.oprofile.phone_number = "(222) 222-2222"
		self.oprofile.email_visible = False
		self.oprofile.phone_visible = False
		self.oprofile.status = UserProfile.RESIDENT
		self.oprofile.save()
		self.oprofile.former_rooms = [self.fr]
		self.oprofile.save()

		self.client.login(username="u", password="pwd")

	def test_profile_page(self):
		response = self.client.get("/profile/")

		self.assertEqual(response.status_code, 200)
		self.assertContains(response, "Update Your Profile")
		self.assertContains(response, self.u.email)
		self.assertContains(response, self.profile.current_room.title)
		for room in self.profile.former_rooms.all():
			self.assertContains(response, room.title)
		self.assertContains(response, self.profile.former_houses)
		self.assertContains(response, self.profile.phone_number)

		response = self.client.get("/profile/{0}/".format(self.u.username),
					   follow=True)
		self.assertRedirects(response, "/profile/")

	def test_other_profile_page(self):
		response = self.client.get("/profile/{0}/".format(self.ou.username))

		self.assertEqual(response.status_code, 200)
		self.assertNotContains(response, self.ou.email)
		self.assertContains(
			response,
			"{0} {1}".format(self.ou.first_name, self.ou.last_name),
			)
		self.assertContains(response, UserProfile.STATUS_CHOICES[0][1])
		self.assertContains(response, self.oprofile.current_room.title)
		for room in self.oprofile.former_rooms.all():
			self.assertContains(response, room.title)
		self.assertNotContains(response, self.oprofile.phone_number)
		self.assertContains(response, "Threads Started")
		self.assertContains(response, "Requests Posted")

	def test_change_password(self):
		url = "/profile/"
		response = self.client.post(url, {
			"submit_password_form": "",
			"old_password": "pwd",
			"new_password1": "Jenkins",
			"new_password2": "Jenkins",
			}, follow=True)

		self.assertRedirects(response, url)
		self.assertContains(response, "Your password was successfully changed.")
		self.client.logout()
		self.assertEqual(False, self.client.login(username="u", password="pwd"))
		self.assertEqual(True, self.client.login(username="u", password="Jenkins"))

	def test_confirm_password(self):
		url = "/profile/"
		response = self.client.post(url, {
			"submit_password_form": "",
			"old_password": "pwd",
			"new_password1": "Jenkins",
			"new_password2": "Jeknins",
			})

		self.assertEqual(response.status_code, 200)
		self.assertNotContains(
			response, MESSAGES['USER_PW_CHANGED'].format(username=self.u.username))
		self.assertContains(
			response, "The two password fields didn't match.".replace("'", "&#39;")
			)
		self.client.logout()
		self.assertEqual(False, self.client.login(username="u", password="Jenkins"))
		self.assertEqual(True, self.client.login(username="u", password="pwd"))

	def test_visible(self):
		self.oprofile.email_visible = True
		self.oprofile.phone_visible = True
		self.oprofile.save()

		response = self.client.get("/profile/{0}/".format(self.ou.username))
		self.assertEqual(response.status_code, 200)
		self.assertContains(response, self.ou.email)
		self.assertContains(response, self.oprofile.phone_number)

	def test_bad_profile(self):
		response = self.client.get("/profile/404/")
		self.assertEqual(response.status_code, 404)
>>>>>>> 44902c81

class TestModifyUser(TestCase):
	def setUp(self):
		self.su = User.objects.create_user(username="su", password="pwd")
		self.u = User.objects.create_user(username="u", password="pwd")
		self.ou = User.objects.create_user(
			username="ou", email="ou@email.com",
			first_name="Test First", last_name="Test Last",
			)

		self.su.is_staff, self.su.is_superuser = True, True
		self.su.save()

		self.profile = UserProfile.objects.get(user=self.ou)
		self.profile.phone_number = "(222) 222-2222"
		self.profile.save()

	def test_set_visible(self):
		self.client.login(username="u", password="pwd")

		response = self.client.get("/profile/{0}/".format(self.ou.username))
		self.assertEqual(response.status_code, 200)
		self.assertNotContains(response, self.ou.email)
		self.assertNotContains(response, self.profile.phone_number)

		self.client.logout()

		self.client.login(username="su", password="pwd")

		url = reverse("custom_modify_user", kwargs={"targetUsername": self.ou.username})
		response = self.client.post(url, {
				"email_visible_to_others": "on",
				"phone_visible_to_others": "on",
				"email": self.ou.email,
				"phone_number": self.profile.phone_number,
				"first_name": self.ou.first_name,
				"last_name": self.ou.last_name,
				"status": self.profile.status,
				"update_user_profile": "",
				}, follow=True)
		self.assertRedirects(response, url)
		self.assertContains(
			response,
			MESSAGES['USER_PROFILE_SAVED'].format(username=self.ou.username),
			)

		self.client.logout()

		self.client.login(username="u", password="pwd")

		response = self.client.get("/profile/{0}/".format(self.ou.username))
		self.assertEqual(response.status_code, 200)
		self.assertContains(response, self.ou.email)
		self.assertContains(response, self.profile.phone_number)

	def test_set_profile_status(self):
		"""
		Test modifying profiles to have different user statuses (Resident, Boarder,
		Alumni).
		"""
		url = reverse("custom_modify_user", kwargs={"targetUsername": self.ou.username})

		for status, title in UserProfile.STATUS_CHOICES:
			self.client.login(username="su", password="pwd")

			response = self.client.post(url, {
					"email_visible_to_others": "on",
					"phone_visible_to_others": "on",
					"email": self.ou.email,
					"phone_number": self.profile.phone_number,
					"first_name": self.ou.first_name,
					"last_name": self.ou.last_name,
					"status": status,
					"update_user_profile": "",
					}, follow=True)
			self.assertRedirects(response, url)
			self.assertContains(
				response,
				MESSAGES['USER_PROFILE_SAVED'].format(username=self.ou.username),
				)

			self.client.logout()

			self.client.login(username="u", password="pwd")

			response = self.client.get("/profile/{0}/".format(self.ou.username))
			self.assertEqual(response.status_code, 200)
			self.assertContains(response, title)

			self.client.logout()

	def test_change_user_password(self):
		self.client.login(username="su", password="pwd")

		url = reverse("custom_modify_user", kwargs={"targetUsername": self.u.username})
		response = self.client.post(url, {
			"change_user_password": "",
			"password1": "Leeroy",
			"password2": "Leeroy",
			}, follow=True)

		self.assertRedirects(response, url)
		self.assertContains(response,
							MESSAGES['USER_PW_CHANGED'].format(username=self.u.username))
		self.client.logout()
		self.assertEqual(False, self.client.login(username="u", password="pwd"))
		self.assertEqual(True, self.client.login(username="u", password="Leeroy"))

	def test_confirm_user_password(self):
		self.client.login(username="su", password="pwd")

		url = reverse("custom_modify_user", kwargs={"targetUsername": self.u.username})
		response = self.client.post(url, {
			"change_user_password": "",
			"password1": "Leeroy",
			"password2": "Lereoy",
			})

		self.assertEqual(response.status_code, 200)
		self.assertNotContains(
			response, MESSAGES['USER_PW_CHANGED'].format(username=self.u.username))
		self.assertContains(
			response, "The two password fields didn't match.".replace("'", "&#39;")
			)
		self.client.logout()
		self.assertEqual(False, self.client.login(username="u", password="Leeroy"))
		self.assertEqual(True, self.client.login(username="u", password="pwd"))

class TestAdminFunctions(TestCase):
	def setUp(self):
		self.su = User.objects.create_user(username="su", password="pwd")
		self.u = User.objects.create_user(username="u", password="pwd")

		self.su.is_staff, self.su.is_superuser = True, True
		self.su.save()

		self.client.login(username="su", password="pwd")

	def test_add_user(self):
		response = self.client.post("/custom_admin/add_user/", {
				"username": "nu",
				"first_name": "First",
				"last_name": "Last",
				"email": "nu@email.com",
				"phone_number": "(222) 222-2222",
				"user_password": "newpwd",
				"confirm_password": "newpwd",
				"is_active": "true",
				"status": UserProfile.RESIDENT,
				 }, follow=True)
		self.assertRedirects(response, "/custom_admin/add_user/")
		self.assertContains(
			response,
			MESSAGES['USER_ADDED'].format(username="nu"),
			)

		self.assertEqual(1, User.objects.filter(username="nu").count())

		response = self.client.get("/profile/{0}/".format("nu"))

		self.assertEqual(response.status_code, 200)
		self.assertNotContains(response, "nu@email.com")
		self.assertNotContains(response, "(222) 222-2222")

		self.client.logout()

		self.assertFalse(self.client.login(username="nu", password="pwd"))
		self.assertTrue(self.client.login(username="nu", password="newpwd"))
		response = self.client.get("/")
		self.assertEqual(response.status_code, 200)

		User.objects.get(username="nu").delete()
		self.assertFalse(self.client.login(username="nu", password="newpwd"))

	def test_add_visible(self):
		response = self.client.post("/custom_admin/add_user/", {
				"username": "nu",
				"first_name": "First",
				"last_name": "Last",
				"email": "nu@email.com",
				"phone_number": "(222) 222-2222",
				"user_password": "newpwd",
				"confirm_password": "newpwd",
				"is_active": "true",
				"email_visible_to_others": "on",
				"phone_visible_to_others": "on",
				"status": UserProfile.RESIDENT,
				 }, follow=True)
		self.assertRedirects(response, "/custom_admin/add_user/")
		self.assertContains(
			response,
			MESSAGES['USER_ADDED'].format(username="nu"),
			)
		self.assertEqual(1, User.objects.filter(username="nu").count())

		response = self.client.get("/profile/{0}/".format("nu"))

		self.assertEqual(response.status_code, 200)
		self.assertContains(response, "nu@email.com")
		self.assertContains(response, "(222) 222-2222")

	def test_set_add_status(self):
		"""
		Test adding users with different statuses (Resident, Boarder, Alumni).
		"""
		url = "/custom_admin/add_user/"

		for status, title in UserProfile.STATUS_CHOICES:
			response = self.client.post(url, {
					"username": "nu",
					"first_name": "First",
					"last_name": "Last",
					"email": "nu@email.com",
					"phone_number": "(222) 222-2222",
					"user_password": "newpwd",
					"confirm_password": "newpwd",
					"is_active": "true",
					"status": status,
					}, follow=True)
			self.assertRedirects(response, url)
			self.assertContains(
				response,
				MESSAGES['USER_ADDED'].format(username="nu"),
				)

			response = self.client.get("/profile/{0}/".format("nu"))
			self.assertEqual(response.status_code, 200)
			self.assertContains(response, title)

			User.objects.get(username="nu").delete()

	def test_delete_user(self):
		url = reverse("custom_modify_user", kwargs={"targetUsername": self.u.username})
		response = self.client.post(url, {
				"username": self.u.username,
				"password": "pwd",
				"delete_user": "",
				 }, follow=True)
		self.assertRedirects(response, reverse("custom_manage_users"))
		self.assertContains(
			response,
			MESSAGES['USER_DELETED'].format(username="u"),
			)
		self.assertEqual(0, User.objects.filter(username="u").count())

		response = self.client.get("/profile/{0}/".format("u"))
		self.assertEqual(response.status_code, 404)

		self.client.logout()

		self.assertFalse(self.client.login(username="u", password="pwd"))

	def test_deleted_content(self):
		profile = UserProfile.objects.get(user=self.u)

		self.client.logout()
		self.assertTrue(self.client.login(username="u", password="pwd"))

		response = self.client.post("/threads/", {
				"submit_thread_form": "",
				"subject": "Test Subject",
				"body": "Test Body",
				}, follow=True)
		self.assertRedirects(response, "/threads/")

		self.assertEqual(1, Thread.objects.filter(owner=profile).count())
		self.assertEqual(1, Message.objects.filter(owner=profile).count())

		self.client.logout()
		self.assertTrue(self.client.login(username="su", password="pwd"))

		url = reverse("custom_modify_user", kwargs={"targetUsername": self.u.username})
		response = self.client.post(url, {
				"username": self.u.username,
				"password": "pwd",
				"delete_user": "",
				 }, follow=True)
		self.assertRedirects(response, "/custom_admin/manage_users/")
		self.assertContains(
			response,
			MESSAGES['USER_DELETED'].format(username="u"),
			)
		self.assertEqual(0, User.objects.filter(username="u").count())

		self.assertEqual(0, Thread.objects.filter(owner=profile).count())
		self.assertEqual(0, Message.objects.filter(owner=profile).count())

class TestMemberDirectory(TestCase):
    def setUp(self):
        self.ru = User.objects.create_user(username="ru", password="pwd",
                           email="ru@email.com")
        self.bu = User.objects.create_user(username="bu", email="bu@email.com")
        self.au = User.objects.create_user(username="au", email="au@email.com")

        self.ruprofile = UserProfile.objects.get(user=self.ru)
        self.buprofile = UserProfile.objects.get(user=self.bu)
        self.auprofile = UserProfile.objects.get(user=self.au)

        self.ruprofile.phone_number = "(000) 000-0000"

        self.buprofile.status = UserProfile.BOARDER
        self.buprofile.phone_number = "(111) 111-1111"
        self.buprofile.email_visible = True

        self.auprofile.status = UserProfile.ALUMNUS
        self.auprofile.phone_number = "(222) 222-2222"
        self.auprofile.phone_visible = True

        self.ruprofile.save()
        self.buprofile.save()
        self.auprofile.save()

        self.client.login(username="ru", password="pwd")

    def test_member_directory_view(self):
        response = self.client.get("/member_directory/")

        self.assertEqual(response.status_code, 200)

        self.assertNotContains(response, self.ru.email)
        self.assertContains(response, self.bu.email)
        self.assertNotContains(response, self.au.email)

        self.assertNotContains(response, self.ruprofile.phone_number)
        self.assertNotContains(response, self.buprofile.phone_number)
        self.assertContains(response, self.auprofile.phone_number)

        self.assertContains(response, self.ru.username)
        self.assertContains(response, self.bu.username)
        self.assertContains(response, self.au.username)

        self.assertContains(response, "Residents")
        self.assertContains(response, "Boarders")
        self.assertContains(response, "Alumni")

        self.assertNotContains(response, "pwd")

class TestSearch(TestCase):
<<<<<<< HEAD
    def setUp(self):
        for key, opts in haystack.connections.connections_info.items():
            haystack.connections.reload(key)
            call_command('clear_index', interactive=False, verbosity=0)

        self.u = User.objects.create_user(username="u", password="pwd")

        self.u.first_name = "FirstName"
        self.u.last_name = "LastName"
        self.u.save()

        self.profile = UserProfile.objects.get(user=self.u)
        self.profile.phone_number = "(111) 111-1111"
        self.profile.save()

        self.sqs = SearchQuerySet()

        self.client.login(username="u", password="pwd")

    def test_search_view(self):
        response = self.client.get("/search/")
        self.assertEqual(response.status_code, 200)
        self.assertContains(response, "Search")

    def test_model_backend(self):
        self.assertEqual(UserProfile.objects.count(),
                 self.sqs.models(UserProfile).count())
        self.assertEqual(self.profile,
                 self.sqs.facet(self.u.first_name)[0].object)
        self.assertEqual(self.profile,
                 self.sqs.facet(self.u.last_name)[0].object)
        self.assertEqual(self.profile,
                 self.sqs.facet(self.profile.phone_number)[0].object)

    # def test_search_results(self):
    #     response = self.client.get("/search/?q={0}".format(self.u.username))
    #     self.assertEqual(response.status_code, 200)
    #     self.assertNotContains(response, "No results found.")
    #     self.assertContains(response, self.u.first_name)
    #     self.assertContains(response, self.u.last_name)

    #     response = self.client.get("/search/?q={0}".format(self.u.last_name))
    #     self.assertEqual(response.status_code, 200)
    #     self.assertNotContains(response, "No results found.")
    #     self.assertContains(response, self.u.first_name)
    #     self.assertContains(response, self.u.last_name)

    #     # Searching by phone number not enabled
    #     number = self.profile.phone_number.replace(" ", "+") \
    #       .replace("(", "%28").replace(")", "%29")
    #     response = self.client.get("/search/?q={0}".format(number))
    #     self.assertEqual(response.status_code, 200)
    #     self.assertContains(response, "No results found.")
=======
	def setUp(self):
		for key, opts in haystack.connections.connections_info.items():
			haystack.connections.reload(key)
			call_command('clear_index', interactive=False, verbosity=0)

		self.u = User.objects.create_user(username="u", password="pwd")

		self.u.first_name = "FirstName"
		self.u.last_name = "LastName"
		self.u.save()

		self.profile = UserProfile.objects.get(user=self.u)
		self.profile.phone_number = "(111) 111-1111"
		self.profile.save()

		self.sqs = SearchQuerySet()

		self.client.login(username="u", password="pwd")

	def test_search_view(self):
		response = self.client.get("/search/")
		self.assertEqual(response.status_code, 200)
		self.assertContains(response, "Search")

	def test_model_backend(self):
		self.assertEqual(UserProfile.objects.count(),
				 self.sqs.models(UserProfile).count())
		self.assertEqual(self.profile,
				 self.sqs.facet(self.u.first_name)[0].object)
		self.assertEqual(self.profile,
				 self.sqs.facet(self.u.last_name)[0].object)
		self.assertEqual(self.profile,
				 self.sqs.facet(self.profile.phone_number)[0].object)

	def test_search_results(self):
		response = self.client.get("/search/?q={0}".format(self.u.first_name))
		self.assertEqual(response.status_code, 200)
		self.assertNotContains(response, "No results found.")
		self.assertContains(response, self.u.first_name)
		self.assertContains(response, self.u.last_name)

		response = self.client.get("/search/?q={0}".format(self.u.last_name))
		self.assertEqual(response.status_code, 200)
		self.assertNotContains(response, "No results found.")
		self.assertContains(response, self.u.first_name)
		self.assertContains(response, self.u.last_name)

		# Searching by phone number not enabled
		number = self.profile.phone_number.replace(" ", "+") \
		  .replace("(", "%28").replace(")", "%29")
		response = self.client.get("/search/?q={0}".format(number))
		self.assertEqual(response.status_code, 200)
		self.assertContains(response, "No results found.")
>>>>>>> 44902c81
<|MERGE_RESOLUTION|>--- conflicted
+++ resolved
@@ -199,7 +199,7 @@
             "add_response": "",
             "request_pk": self.req.pk,
             "body": "You betcha",
-            "mark_closed": "on",
+            "mark_closed": True,
             }, follow=True)
         self.assertRedirects(response, "/")
         # We shouldn't see the request body on the homepage any more when it is
@@ -213,7 +213,7 @@
             "add_response": "",
             "request_pk": self.req.pk,
             "body": "You betcha",
-            "mark_filled": "on",
+            "mark_filled": True,
             }, follow=True)
         self.assertRedirects(response, "/")
         # We shouldn't see the request body on the homepage any more when it is
@@ -465,7 +465,6 @@
         self.client.logout()
 
 class TestSocialRequest(TestCase):
-<<<<<<< HEAD
     def setUp(self):
         self.su = User.objects.create_user(username="su", password="pwd")
         self.su.is_staff, self.su.is_superuser = True, True
@@ -494,9 +493,9 @@
                 "phone_number": "",
                 "status": self.pr.affiliation,
                 "current_room": "",
-                "former_rooms": "",
+                "former_rooms": [],
                 "former_houses": "",
-                "is_active": "on",
+                "is_active": True,
                 "add_user": "",
                 }, follow=True)
 
@@ -554,9 +553,9 @@
                 "phone_number": "",
                 "status": self.pr.affiliation,
                 "current_room": "",
-                "former_rooms": "",
+                "former_rooms": [],
                 "former_houses": "",
-                "is_active": "on",
+                "is_active": True,
                 "add_user": "",
                 }, follow=True)
 
@@ -579,9 +578,9 @@
                 "phone_number": "",
                 "status": self.pr.affiliation,
                 "current_room": "",
-                "former_rooms": "",
+                "former_rooms": [],
                 "former_houses": "",
-                "is_active": "on",
+                "is_active": True,
                 "add_user": "",
                 })
         self.assertEqual(response.status_code, 404)
@@ -605,25 +604,30 @@
         self.u = User.objects.create_user(username="u", email="u@email.com", password="pwd")
         self.ou = User.objects.create_user(username="ou", email="ou@email.com")
 
+        self.r = Room.objects.create(title="2E")
+        self.fr = Room.objects.create(title="1A")
+
         self.profile = UserProfile.objects.get(user=self.u)
-        self.profile.current_room = "Test Current Room"
-        self.profile.former_rooms = "Test Former Room, Test Formerer Room"
+        self.profile.current_room = self.r
         self.profile.former_houses = "Test House, Test Houser, Test Housest"
         self.profile.phone_number = "(111) 111-1111"
         self.profile.email_visible = False
         self.profile.phone_visible = False
         self.profile.status = UserProfile.RESIDENT
         self.profile.save()
+        self.profile.former_rooms = [self.fr]
+        self.profile.save()
 
         self.oprofile = UserProfile.objects.get(user=self.ou)
-        self.oprofile.current_room = "Other Test Current Room"
-        self.oprofile.former_rooms = "Other Test Former Room, Test Formerer Room"
+        self.oprofile.current_room = self.r
         self.oprofile.former_houses = "Other Test House, Test Houser, Test Housest"
         self.oprofile.phone_number = "(222) 222-2222"
         self.oprofile.email_visible = False
         self.oprofile.phone_visible = False
         self.oprofile.status = UserProfile.RESIDENT
         self.oprofile.save()
+        self.oprofile.former_rooms = [self.fr]
+        self.oprofile.save()
 
         self.client.login(username="u", password="pwd")
 
@@ -633,8 +637,9 @@
         self.assertEqual(response.status_code, 200)
         self.assertContains(response, "Update Your Profile")
         self.assertContains(response, self.u.email)
-        self.assertContains(response, self.profile.current_room)
-        self.assertContains(response, self.profile.former_rooms)
+        self.assertContains(response, self.profile.current_room.title)
+        for room in self.profile.former_rooms.all():
+            self.assertContains(response, room.title)
         self.assertContains(response, self.profile.former_houses)
         self.assertContains(response, self.profile.phone_number)
 
@@ -652,8 +657,9 @@
             "{0} {1}".format(self.ou.first_name, self.ou.last_name),
             )
         self.assertContains(response, UserProfile.STATUS_CHOICES[0][1])
-        self.assertContains(response, self.oprofile.current_room)
-        self.assertContains(response, self.oprofile.former_rooms)
+        self.assertContains(response, self.oprofile.current_room.title)
+        for room in self.oprofile.former_rooms.all():
+            self.assertContains(response, room.title)
         self.assertContains(response, self.oprofile.former_houses)
         self.assertNotContains(response, self.oprofile.phone_number)
         self.assertContains(response, "Threads Started")
@@ -706,537 +712,292 @@
     def test_bad_profile(self):
         response = self.client.get("/profile/404/")
         self.assertEqual(response.status_code, 404)
-=======
-	def setUp(self):
-		self.su = User.objects.create_user(username="su", password="pwd")
-		self.su.is_staff, self.su.is_superuser = True, True
-		self.su.save()
-
-		self.pr = ProfileRequest(username="pr", email="pr@email.com",
-					 affiliation=UserProfile.RESIDENT,
-					 provider="github", uid="1234567890")
-		self.pr.save()
-
-		self.client.login(username="su", password="pwd")
-
-	def test_profile_request_view(self):
-		response = self.client.get("/custom_admin/profile_requests/{0}/"
-					   .format(self.pr.pk))
-		self.assertEqual(response.status_code, 200)
-		self.assertContains(response, self.pr.email)
-
-	def test_approve_profile_request(self):
-		response = self.client.post("/custom_admin/profile_requests/{0}/"
-									.format(self.pr.pk), {
-				"username": self.pr.username,
-				"first_name": "first",
-				"last_name": "last",
-				"email": self.pr.email,
-				"phone_number": "",
-				"status": self.pr.affiliation,
-				"current_room": "",
-				"former_houses": "",
-				"is_active": "on",
-				"add_user": "",
-				}, follow=True)
-
-		self.assertRedirects(response, "/custom_admin/profile_requests/")
-		self.assertContains(
-			response,
-			"User {0} was successfully added".format(self.pr.username),
-			)
-
-	def test_settings(self):
-		for lib in settings.SOCIAL_AUTH_PIPELINE:
-			module, func = lib.rsplit(".", 1)
-			self.assertNotEqual(None, __import__(module, fromlist=[func]))
-		self.assertIn("social.pipeline.social_auth.social_details",
-					  settings.SOCIAL_AUTH_PIPELINE)
-		self.assertIn("social.pipeline.social_auth.social_uid",
-					  settings.SOCIAL_AUTH_PIPELINE)
-		self.assertIn("social.pipeline.social_auth.auth_allowed",
-					  settings.SOCIAL_AUTH_PIPELINE)
-		self.assertIn("social.pipeline.social_auth.social_user",
-					  settings.SOCIAL_AUTH_PIPELINE)
-		self.assertIn("social.pipeline.user.get_username",
-					  settings.SOCIAL_AUTH_PIPELINE)
-		self.assertIn("base.pipeline.request_user",
-					  settings.SOCIAL_AUTH_PIPELINE)
-
-class TestProfileRequestAdmin(TestCase):
-	def setUp(self):
-		self.su = User.objects.create_user(username="su", password="pwd")
-
-		self.su.is_staff, self.su.is_superuser = True, True
-		self.su.save()
-
-		self.pr = ProfileRequest(username="pr", email="pr@email.com",
-					 first_name="Test First Name",
-					 last_name="Test Last Name",
-					 affiliation=UserProfile.RESIDENT)
-		self.pr.save()
-
-		self.client.login(username="su", password="pwd")
-
-	def test_view(self):
-		response = self.client.get("/custom_admin/profile_requests/{0}/"
-					   .format(self.pr.pk))
-		self.assertEqual(response.status_code, 200)
-		self.assertContains(response, self.pr.email)
-
-	def test_approve(self):
-		response = self.client.post("/custom_admin/profile_requests/{0}/"
-									.format(self.pr.pk), {
-				"username": self.pr.username,
-				"first_name": self.pr.first_name,
-				"last_name": self.pr.last_name,
-				"email": self.pr.email,
-				"phone_number": "",
-				"status": self.pr.affiliation,
-				"current_room": "",
-				"former_houses": "",
-				"is_active": "on",
-				"add_user": "",
-				}, follow=True)
-
-		self.assertRedirects(response, "/custom_admin/profile_requests/")
-		self.assertContains(
-			response,
-			"User {0} was successfully added".format(self.pr.username),
-			)
-
-		u = User.objects.get(username=self.pr.username)
-		self.assertEqual(u.email, self.pr.email)
-
-	def test_missing(self):
-		response = self.client.post("/custom_admin/profile_requests/{0}/"
-									.format(self.pr.pk + 1), {
-				"username": self.pr.username,
-				"first_name": self.pr.first_name,
-				"last_name": self.pr.last_name,
-				"email": self.pr.email,
-				"phone_number": "",
-				"status": self.pr.affiliation,
-				"current_room": "",
-				"former_houses": "",
-				"is_active": "on",
-				"add_user": "",
-				})
-		self.assertEqual(response.status_code, 404)
-
-	def test_delete(self):
-		response = self.client.post("/custom_admin/profile_requests/{0}/"
-									.format(self.pr.pk), {
-				"delete_request": "",
-				}, follow=True)
-		self.assertRedirects(response, reverse('manage_profile_requests'))
-		self.assertContains(
-			response,
-			MESSAGES['PREQ_DEL'].format(first_name=self.pr.first_name,
-										last_name=self.pr.last_name,
-										username=self.pr.username),
-			)
-
-
-class TestProfilePages(TestCase):
-	def setUp(self):
-		self.u = User.objects.create_user(username="u", email="u@email.com", password="pwd")
-		self.ou = User.objects.create_user(username="ou", email="ou@email.com")
-
-		self.r = Room.objects.create(title="2E")
-		self.fr = Room.objects.create(title="1A")
-
-		self.profile = UserProfile.objects.get(user=self.u)
-		self.profile.current_room = self.r
-		self.profile.former_houses = "Test House, Test Houser, Test Housest"
-		self.profile.phone_number = "(111) 111-1111"
-		self.profile.email_visible = False
-		self.profile.phone_visible = False
-		self.profile.status = UserProfile.RESIDENT
-		self.profile.save()
-		self.profile.former_rooms = [self.fr]
-		self.profile.save()
-
-		self.oprofile = UserProfile.objects.get(user=self.ou)
-		self.oprofile.current_room = self.r
-		self.oprofile.former_houses = "Other Test House, Test Houser, Test Housest"
-		self.oprofile.phone_number = "(222) 222-2222"
-		self.oprofile.email_visible = False
-		self.oprofile.phone_visible = False
-		self.oprofile.status = UserProfile.RESIDENT
-		self.oprofile.save()
-		self.oprofile.former_rooms = [self.fr]
-		self.oprofile.save()
-
-		self.client.login(username="u", password="pwd")
-
-	def test_profile_page(self):
-		response = self.client.get("/profile/")
-
-		self.assertEqual(response.status_code, 200)
-		self.assertContains(response, "Update Your Profile")
-		self.assertContains(response, self.u.email)
-		self.assertContains(response, self.profile.current_room.title)
-		for room in self.profile.former_rooms.all():
-			self.assertContains(response, room.title)
-		self.assertContains(response, self.profile.former_houses)
-		self.assertContains(response, self.profile.phone_number)
-
-		response = self.client.get("/profile/{0}/".format(self.u.username),
-					   follow=True)
-		self.assertRedirects(response, "/profile/")
-
-	def test_other_profile_page(self):
-		response = self.client.get("/profile/{0}/".format(self.ou.username))
-
-		self.assertEqual(response.status_code, 200)
-		self.assertNotContains(response, self.ou.email)
-		self.assertContains(
-			response,
-			"{0} {1}".format(self.ou.first_name, self.ou.last_name),
-			)
-		self.assertContains(response, UserProfile.STATUS_CHOICES[0][1])
-		self.assertContains(response, self.oprofile.current_room.title)
-		for room in self.oprofile.former_rooms.all():
-			self.assertContains(response, room.title)
-		self.assertNotContains(response, self.oprofile.phone_number)
-		self.assertContains(response, "Threads Started")
-		self.assertContains(response, "Requests Posted")
-
-	def test_change_password(self):
-		url = "/profile/"
-		response = self.client.post(url, {
-			"submit_password_form": "",
-			"old_password": "pwd",
-			"new_password1": "Jenkins",
-			"new_password2": "Jenkins",
-			}, follow=True)
-
-		self.assertRedirects(response, url)
-		self.assertContains(response, "Your password was successfully changed.")
-		self.client.logout()
-		self.assertEqual(False, self.client.login(username="u", password="pwd"))
-		self.assertEqual(True, self.client.login(username="u", password="Jenkins"))
-
-	def test_confirm_password(self):
-		url = "/profile/"
-		response = self.client.post(url, {
-			"submit_password_form": "",
-			"old_password": "pwd",
-			"new_password1": "Jenkins",
-			"new_password2": "Jeknins",
-			})
-
-		self.assertEqual(response.status_code, 200)
-		self.assertNotContains(
-			response, MESSAGES['USER_PW_CHANGED'].format(username=self.u.username))
-		self.assertContains(
-			response, "The two password fields didn't match.".replace("'", "&#39;")
-			)
-		self.client.logout()
-		self.assertEqual(False, self.client.login(username="u", password="Jenkins"))
-		self.assertEqual(True, self.client.login(username="u", password="pwd"))
-
-	def test_visible(self):
-		self.oprofile.email_visible = True
-		self.oprofile.phone_visible = True
-		self.oprofile.save()
-
-		response = self.client.get("/profile/{0}/".format(self.ou.username))
-		self.assertEqual(response.status_code, 200)
-		self.assertContains(response, self.ou.email)
-		self.assertContains(response, self.oprofile.phone_number)
-
-	def test_bad_profile(self):
-		response = self.client.get("/profile/404/")
-		self.assertEqual(response.status_code, 404)
->>>>>>> 44902c81
 
 class TestModifyUser(TestCase):
-	def setUp(self):
-		self.su = User.objects.create_user(username="su", password="pwd")
-		self.u = User.objects.create_user(username="u", password="pwd")
-		self.ou = User.objects.create_user(
-			username="ou", email="ou@email.com",
-			first_name="Test First", last_name="Test Last",
-			)
-
-		self.su.is_staff, self.su.is_superuser = True, True
-		self.su.save()
-
-		self.profile = UserProfile.objects.get(user=self.ou)
-		self.profile.phone_number = "(222) 222-2222"
-		self.profile.save()
-
-	def test_set_visible(self):
-		self.client.login(username="u", password="pwd")
-
-		response = self.client.get("/profile/{0}/".format(self.ou.username))
-		self.assertEqual(response.status_code, 200)
-		self.assertNotContains(response, self.ou.email)
-		self.assertNotContains(response, self.profile.phone_number)
-
-		self.client.logout()
-
-		self.client.login(username="su", password="pwd")
-
-		url = reverse("custom_modify_user", kwargs={"targetUsername": self.ou.username})
-		response = self.client.post(url, {
-				"email_visible_to_others": "on",
-				"phone_visible_to_others": "on",
-				"email": self.ou.email,
-				"phone_number": self.profile.phone_number,
-				"first_name": self.ou.first_name,
-				"last_name": self.ou.last_name,
-				"status": self.profile.status,
-				"update_user_profile": "",
-				}, follow=True)
-		self.assertRedirects(response, url)
-		self.assertContains(
-			response,
-			MESSAGES['USER_PROFILE_SAVED'].format(username=self.ou.username),
-			)
-
-		self.client.logout()
-
-		self.client.login(username="u", password="pwd")
-
-		response = self.client.get("/profile/{0}/".format(self.ou.username))
-		self.assertEqual(response.status_code, 200)
-		self.assertContains(response, self.ou.email)
-		self.assertContains(response, self.profile.phone_number)
-
-	def test_set_profile_status(self):
-		"""
-		Test modifying profiles to have different user statuses (Resident, Boarder,
-		Alumni).
-		"""
-		url = reverse("custom_modify_user", kwargs={"targetUsername": self.ou.username})
-
-		for status, title in UserProfile.STATUS_CHOICES:
-			self.client.login(username="su", password="pwd")
-
-			response = self.client.post(url, {
-					"email_visible_to_others": "on",
-					"phone_visible_to_others": "on",
-					"email": self.ou.email,
-					"phone_number": self.profile.phone_number,
-					"first_name": self.ou.first_name,
-					"last_name": self.ou.last_name,
-					"status": status,
-					"update_user_profile": "",
-					}, follow=True)
-			self.assertRedirects(response, url)
-			self.assertContains(
-				response,
-				MESSAGES['USER_PROFILE_SAVED'].format(username=self.ou.username),
-				)
-
-			self.client.logout()
-
-			self.client.login(username="u", password="pwd")
-
-			response = self.client.get("/profile/{0}/".format(self.ou.username))
-			self.assertEqual(response.status_code, 200)
-			self.assertContains(response, title)
-
-			self.client.logout()
-
-	def test_change_user_password(self):
-		self.client.login(username="su", password="pwd")
-
-		url = reverse("custom_modify_user", kwargs={"targetUsername": self.u.username})
-		response = self.client.post(url, {
-			"change_user_password": "",
-			"password1": "Leeroy",
-			"password2": "Leeroy",
-			}, follow=True)
-
-		self.assertRedirects(response, url)
-		self.assertContains(response,
-							MESSAGES['USER_PW_CHANGED'].format(username=self.u.username))
-		self.client.logout()
-		self.assertEqual(False, self.client.login(username="u", password="pwd"))
-		self.assertEqual(True, self.client.login(username="u", password="Leeroy"))
-
-	def test_confirm_user_password(self):
-		self.client.login(username="su", password="pwd")
-
-		url = reverse("custom_modify_user", kwargs={"targetUsername": self.u.username})
-		response = self.client.post(url, {
-			"change_user_password": "",
-			"password1": "Leeroy",
-			"password2": "Lereoy",
-			})
-
-		self.assertEqual(response.status_code, 200)
-		self.assertNotContains(
-			response, MESSAGES['USER_PW_CHANGED'].format(username=self.u.username))
-		self.assertContains(
-			response, "The two password fields didn't match.".replace("'", "&#39;")
-			)
-		self.client.logout()
-		self.assertEqual(False, self.client.login(username="u", password="Leeroy"))
-		self.assertEqual(True, self.client.login(username="u", password="pwd"))
+    def setUp(self):
+        self.su = User.objects.create_user(username="su", password="pwd")
+        self.u = User.objects.create_user(username="u", password="pwd")
+        self.ou = User.objects.create_user(
+            username="ou", email="ou@email.com",
+            first_name="Test First", last_name="Test Last",
+            )
+
+        self.su.is_staff, self.su.is_superuser = True, True
+        self.su.save()
+
+        self.profile = UserProfile.objects.get(user=self.ou)
+        self.profile.phone_number = "(222) 222-2222"
+        self.profile.save()
+
+    def test_set_visible(self):
+        self.client.login(username="u", password="pwd")
+
+        response = self.client.get("/profile/{0}/".format(self.ou.username))
+        self.assertEqual(response.status_code, 200)
+        self.assertNotContains(response, self.ou.email)
+        self.assertNotContains(response, self.profile.phone_number)
+
+        self.client.logout()
+
+        self.client.login(username="su", password="pwd")
+
+        url = reverse("custom_modify_user", kwargs={"targetUsername": self.ou.username})
+        response = self.client.post(url, {
+                "email_visible_to_others": True,
+                "phone_visible_to_others": True,
+                "email": self.ou.email,
+                "phone_number": self.profile.phone_number,
+                "first_name": self.ou.first_name,
+                "last_name": self.ou.last_name,
+                "status": self.profile.status,
+                "update_user_profile": "",
+                }, follow=True)
+        self.assertRedirects(response, url)
+        self.assertContains(
+            response,
+            MESSAGES['USER_PROFILE_SAVED'].format(username=self.ou.username),
+            )
+
+        self.client.logout()
+
+        self.client.login(username="u", password="pwd")
+
+        response = self.client.get("/profile/{0}/".format(self.ou.username))
+        self.assertEqual(response.status_code, 200)
+        self.assertContains(response, self.ou.email)
+        self.assertContains(response, self.profile.phone_number)
+
+    def test_set_profile_status(self):
+        """
+        Test modifying profiles to have different user statuses (Resident, Boarder,
+        Alumni).
+        """
+        url = reverse("custom_modify_user", kwargs={"targetUsername": self.ou.username})
+
+        for status, title in UserProfile.STATUS_CHOICES:
+            self.client.login(username="su", password="pwd")
+
+            response = self.client.post(url, {
+                    "email_visible_to_others": True,
+                    "phone_visible_to_others": True,
+                    "email": self.ou.email,
+                    "phone_number": self.profile.phone_number,
+                    "first_name": self.ou.first_name,
+                    "last_name": self.ou.last_name,
+                    "status": status,
+                    "update_user_profile": "",
+                    }, follow=True)
+            self.assertRedirects(response, url)
+            self.assertContains(
+                response,
+                MESSAGES['USER_PROFILE_SAVED'].format(username=self.ou.username),
+                )
+
+            self.client.logout()
+
+            self.client.login(username="u", password="pwd")
+
+            response = self.client.get("/profile/{0}/".format(self.ou.username))
+            self.assertEqual(response.status_code, 200)
+            self.assertContains(response, title)
+
+            self.client.logout()
+
+    def test_change_user_password(self):
+        self.client.login(username="su", password="pwd")
+
+        url = reverse("custom_modify_user", kwargs={"targetUsername": self.u.username})
+        response = self.client.post(url, {
+            "change_user_password": "",
+            "password1": "Leeroy",
+            "password2": "Leeroy",
+            }, follow=True)
+
+        self.assertRedirects(response, url)
+        self.assertContains(response,
+                            MESSAGES['USER_PW_CHANGED'].format(username=self.u.username))
+        self.client.logout()
+        self.assertEqual(False, self.client.login(username="u", password="pwd"))
+        self.assertEqual(True, self.client.login(username="u", password="Leeroy"))
+
+    def test_confirm_user_password(self):
+        self.client.login(username="su", password="pwd")
+
+        url = reverse("custom_modify_user", kwargs={"targetUsername": self.u.username})
+        response = self.client.post(url, {
+            "change_user_password": "",
+            "password1": "Leeroy",
+            "password2": "Lereoy",
+            })
+
+        self.assertEqual(response.status_code, 200)
+        self.assertNotContains(
+            response, MESSAGES['USER_PW_CHANGED'].format(username=self.u.username))
+        self.assertContains(
+            response, "The two password fields didn't match.".replace("'", "&#39;")
+            )
+        self.client.logout()
+        self.assertEqual(False, self.client.login(username="u", password="Leeroy"))
+        self.assertEqual(True, self.client.login(username="u", password="pwd"))
 
 class TestAdminFunctions(TestCase):
-	def setUp(self):
-		self.su = User.objects.create_user(username="su", password="pwd")
-		self.u = User.objects.create_user(username="u", password="pwd")
-
-		self.su.is_staff, self.su.is_superuser = True, True
-		self.su.save()
-
-		self.client.login(username="su", password="pwd")
-
-	def test_add_user(self):
-		response = self.client.post("/custom_admin/add_user/", {
-				"username": "nu",
-				"first_name": "First",
-				"last_name": "Last",
-				"email": "nu@email.com",
-				"phone_number": "(222) 222-2222",
-				"user_password": "newpwd",
-				"confirm_password": "newpwd",
-				"is_active": "true",
-				"status": UserProfile.RESIDENT,
-				 }, follow=True)
-		self.assertRedirects(response, "/custom_admin/add_user/")
-		self.assertContains(
-			response,
-			MESSAGES['USER_ADDED'].format(username="nu"),
-			)
-
-		self.assertEqual(1, User.objects.filter(username="nu").count())
-
-		response = self.client.get("/profile/{0}/".format("nu"))
-
-		self.assertEqual(response.status_code, 200)
-		self.assertNotContains(response, "nu@email.com")
-		self.assertNotContains(response, "(222) 222-2222")
-
-		self.client.logout()
-
-		self.assertFalse(self.client.login(username="nu", password="pwd"))
-		self.assertTrue(self.client.login(username="nu", password="newpwd"))
-		response = self.client.get("/")
-		self.assertEqual(response.status_code, 200)
-
-		User.objects.get(username="nu").delete()
-		self.assertFalse(self.client.login(username="nu", password="newpwd"))
-
-	def test_add_visible(self):
-		response = self.client.post("/custom_admin/add_user/", {
-				"username": "nu",
-				"first_name": "First",
-				"last_name": "Last",
-				"email": "nu@email.com",
-				"phone_number": "(222) 222-2222",
-				"user_password": "newpwd",
-				"confirm_password": "newpwd",
-				"is_active": "true",
-				"email_visible_to_others": "on",
-				"phone_visible_to_others": "on",
-				"status": UserProfile.RESIDENT,
-				 }, follow=True)
-		self.assertRedirects(response, "/custom_admin/add_user/")
-		self.assertContains(
-			response,
-			MESSAGES['USER_ADDED'].format(username="nu"),
-			)
-		self.assertEqual(1, User.objects.filter(username="nu").count())
-
-		response = self.client.get("/profile/{0}/".format("nu"))
-
-		self.assertEqual(response.status_code, 200)
-		self.assertContains(response, "nu@email.com")
-		self.assertContains(response, "(222) 222-2222")
-
-	def test_set_add_status(self):
-		"""
-		Test adding users with different statuses (Resident, Boarder, Alumni).
-		"""
-		url = "/custom_admin/add_user/"
-
-		for status, title in UserProfile.STATUS_CHOICES:
-			response = self.client.post(url, {
-					"username": "nu",
-					"first_name": "First",
-					"last_name": "Last",
-					"email": "nu@email.com",
-					"phone_number": "(222) 222-2222",
-					"user_password": "newpwd",
-					"confirm_password": "newpwd",
-					"is_active": "true",
-					"status": status,
-					}, follow=True)
-			self.assertRedirects(response, url)
-			self.assertContains(
-				response,
-				MESSAGES['USER_ADDED'].format(username="nu"),
-				)
-
-			response = self.client.get("/profile/{0}/".format("nu"))
-			self.assertEqual(response.status_code, 200)
-			self.assertContains(response, title)
-
-			User.objects.get(username="nu").delete()
-
-	def test_delete_user(self):
-		url = reverse("custom_modify_user", kwargs={"targetUsername": self.u.username})
-		response = self.client.post(url, {
-				"username": self.u.username,
-				"password": "pwd",
-				"delete_user": "",
-				 }, follow=True)
-		self.assertRedirects(response, reverse("custom_manage_users"))
-		self.assertContains(
-			response,
-			MESSAGES['USER_DELETED'].format(username="u"),
-			)
-		self.assertEqual(0, User.objects.filter(username="u").count())
-
-		response = self.client.get("/profile/{0}/".format("u"))
-		self.assertEqual(response.status_code, 404)
-
-		self.client.logout()
-
-		self.assertFalse(self.client.login(username="u", password="pwd"))
-
-	def test_deleted_content(self):
-		profile = UserProfile.objects.get(user=self.u)
-
-		self.client.logout()
-		self.assertTrue(self.client.login(username="u", password="pwd"))
-
-		response = self.client.post("/threads/", {
-				"submit_thread_form": "",
-				"subject": "Test Subject",
-				"body": "Test Body",
-				}, follow=True)
-		self.assertRedirects(response, "/threads/")
-
-		self.assertEqual(1, Thread.objects.filter(owner=profile).count())
-		self.assertEqual(1, Message.objects.filter(owner=profile).count())
-
-		self.client.logout()
-		self.assertTrue(self.client.login(username="su", password="pwd"))
-
-		url = reverse("custom_modify_user", kwargs={"targetUsername": self.u.username})
-		response = self.client.post(url, {
-				"username": self.u.username,
-				"password": "pwd",
-				"delete_user": "",
-				 }, follow=True)
-		self.assertRedirects(response, "/custom_admin/manage_users/")
-		self.assertContains(
-			response,
-			MESSAGES['USER_DELETED'].format(username="u"),
-			)
-		self.assertEqual(0, User.objects.filter(username="u").count())
-
-		self.assertEqual(0, Thread.objects.filter(owner=profile).count())
-		self.assertEqual(0, Message.objects.filter(owner=profile).count())
+    def setUp(self):
+        self.su = User.objects.create_user(username="su", password="pwd")
+        self.u = User.objects.create_user(username="u", password="pwd")
+
+        self.su.is_staff, self.su.is_superuser = True, True
+        self.su.save()
+
+        self.client.login(username="su", password="pwd")
+
+    def test_add_user(self):
+        response = self.client.post("/custom_admin/add_user/", {
+                "username": "nu",
+                "first_name": "First",
+                "last_name": "Last",
+                "email": "nu@email.com",
+                "phone_number": "(222) 222-2222",
+                "user_password": "newpwd",
+                "confirm_password": "newpwd",
+                "is_active": "true",
+                "status": UserProfile.RESIDENT,
+                 }, follow=True)
+        self.assertRedirects(response, "/custom_admin/add_user/")
+        self.assertContains(
+            response,
+            MESSAGES['USER_ADDED'].format(username="nu"),
+            )
+
+        self.assertEqual(1, User.objects.filter(username="nu").count())
+
+        response = self.client.get("/profile/{0}/".format("nu"))
+
+        self.assertEqual(response.status_code, 200)
+        self.assertNotContains(response, "nu@email.com")
+        self.assertNotContains(response, "(222) 222-2222")
+
+        self.client.logout()
+
+        self.assertFalse(self.client.login(username="nu", password="pwd"))
+        self.assertTrue(self.client.login(username="nu", password="newpwd"))
+        response = self.client.get("/")
+        self.assertEqual(response.status_code, 200)
+
+        User.objects.get(username="nu").delete()
+        self.assertFalse(self.client.login(username="nu", password="newpwd"))
+
+    def test_add_visible(self):
+        response = self.client.post("/custom_admin/add_user/", {
+                "username": "nu",
+                "first_name": "First",
+                "last_name": "Last",
+                "email": "nu@email.com",
+                "phone_number": "(222) 222-2222",
+                "user_password": "newpwd",
+                "confirm_password": "newpwd",
+                "is_active": True,
+                "email_visible_to_others": True,
+                "phone_visible_to_others": True,
+                "status": UserProfile.RESIDENT,
+                 }, follow=True)
+        self.assertRedirects(response, "/custom_admin/add_user/")
+        self.assertContains(
+            response,
+            MESSAGES['USER_ADDED'].format(username="nu"),
+            )
+        self.assertEqual(1, User.objects.filter(username="nu").count())
+
+        response = self.client.get("/profile/{0}/".format("nu"))
+
+        self.assertEqual(response.status_code, 200)
+        self.assertContains(response, "nu@email.com")
+        self.assertContains(response, "(222) 222-2222")
+
+    def test_set_add_status(self):
+        """
+        Test adding users with different statuses (Resident, Boarder, Alumni).
+        """
+        url = "/custom_admin/add_user/"
+
+        for status, title in UserProfile.STATUS_CHOICES:
+            response = self.client.post(url, {
+                    "username": "nu",
+                    "first_name": "First",
+                    "last_name": "Last",
+                    "email": "nu@email.com",
+                    "phone_number": "(222) 222-2222",
+                    "user_password": "newpwd",
+                    "confirm_password": "newpwd",
+                    "is_active": "true",
+                    "status": status,
+                    }, follow=True)
+            self.assertRedirects(response, url)
+            self.assertContains(
+                response,
+                MESSAGES['USER_ADDED'].format(username="nu"),
+                )
+
+            response = self.client.get("/profile/{0}/".format("nu"))
+            self.assertEqual(response.status_code, 200)
+            self.assertContains(response, title)
+
+            User.objects.get(username="nu").delete()
+
+    def test_delete_user(self):
+        url = reverse("custom_modify_user", kwargs={"targetUsername": self.u.username})
+        response = self.client.post(url, {
+                "username": self.u.username,
+                "password": "pwd",
+                "delete_user": "",
+                 }, follow=True)
+        self.assertRedirects(response, reverse("custom_manage_users"))
+        self.assertContains(
+            response,
+            MESSAGES['USER_DELETED'].format(username="u"),
+            )
+        self.assertEqual(0, User.objects.filter(username="u").count())
+
+        response = self.client.get("/profile/{0}/".format("u"))
+        self.assertEqual(response.status_code, 404)
+
+        self.client.logout()
+
+        self.assertFalse(self.client.login(username="u", password="pwd"))
+
+    def test_deleted_content(self):
+        profile = UserProfile.objects.get(user=self.u)
+
+        self.client.logout()
+        self.assertTrue(self.client.login(username="u", password="pwd"))
+
+        response = self.client.post("/threads/", {
+                "submit_thread_form": "",
+                "subject": "Test Subject",
+                "body": "Test Body",
+                }, follow=True)
+        self.assertRedirects(response, "/threads/")
+
+        self.assertEqual(1, Thread.objects.filter(owner=profile).count())
+        self.assertEqual(1, Message.objects.filter(owner=profile).count())
+
+        self.client.logout()
+        self.assertTrue(self.client.login(username="su", password="pwd"))
+
+        url = reverse("custom_modify_user", kwargs={"targetUsername": self.u.username})
+        response = self.client.post(url, {
+                "username": self.u.username,
+                "password": "pwd",
+                "delete_user": "",
+                 }, follow=True)
+        self.assertRedirects(response, "/custom_admin/manage_users/")
+        self.assertContains(
+            response,
+            MESSAGES['USER_DELETED'].format(username="u"),
+            )
+        self.assertEqual(0, User.objects.filter(username="u").count())
+
+        self.assertEqual(0, Thread.objects.filter(owner=profile).count())
+        self.assertEqual(0, Message.objects.filter(owner=profile).count())
 
 class TestMemberDirectory(TestCase):
     def setUp(self):
@@ -1289,7 +1050,6 @@
         self.assertNotContains(response, "pwd")
 
 class TestSearch(TestCase):
-<<<<<<< HEAD
     def setUp(self):
         for key, opts in haystack.connections.connections_info.items():
             haystack.connections.reload(key)
@@ -1342,59 +1102,4 @@
     #       .replace("(", "%28").replace(")", "%29")
     #     response = self.client.get("/search/?q={0}".format(number))
     #     self.assertEqual(response.status_code, 200)
-    #     self.assertContains(response, "No results found.")
-=======
-	def setUp(self):
-		for key, opts in haystack.connections.connections_info.items():
-			haystack.connections.reload(key)
-			call_command('clear_index', interactive=False, verbosity=0)
-
-		self.u = User.objects.create_user(username="u", password="pwd")
-
-		self.u.first_name = "FirstName"
-		self.u.last_name = "LastName"
-		self.u.save()
-
-		self.profile = UserProfile.objects.get(user=self.u)
-		self.profile.phone_number = "(111) 111-1111"
-		self.profile.save()
-
-		self.sqs = SearchQuerySet()
-
-		self.client.login(username="u", password="pwd")
-
-	def test_search_view(self):
-		response = self.client.get("/search/")
-		self.assertEqual(response.status_code, 200)
-		self.assertContains(response, "Search")
-
-	def test_model_backend(self):
-		self.assertEqual(UserProfile.objects.count(),
-				 self.sqs.models(UserProfile).count())
-		self.assertEqual(self.profile,
-				 self.sqs.facet(self.u.first_name)[0].object)
-		self.assertEqual(self.profile,
-				 self.sqs.facet(self.u.last_name)[0].object)
-		self.assertEqual(self.profile,
-				 self.sqs.facet(self.profile.phone_number)[0].object)
-
-	def test_search_results(self):
-		response = self.client.get("/search/?q={0}".format(self.u.first_name))
-		self.assertEqual(response.status_code, 200)
-		self.assertNotContains(response, "No results found.")
-		self.assertContains(response, self.u.first_name)
-		self.assertContains(response, self.u.last_name)
-
-		response = self.client.get("/search/?q={0}".format(self.u.last_name))
-		self.assertEqual(response.status_code, 200)
-		self.assertNotContains(response, "No results found.")
-		self.assertContains(response, self.u.first_name)
-		self.assertContains(response, self.u.last_name)
-
-		# Searching by phone number not enabled
-		number = self.profile.phone_number.replace(" ", "+") \
-		  .replace("(", "%28").replace(")", "%29")
-		response = self.client.get("/search/?q={0}".format(number))
-		self.assertEqual(response.status_code, 200)
-		self.assertContains(response, "No results found.")
->>>>>>> 44902c81
+    #     self.assertContains(response, "No results found.")