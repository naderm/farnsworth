--- conflicted
+++ resolved
@@ -122,85 +122,6 @@
             {% endif %} {% comment %} End if REQUEST_TYPES {% endcomment %}
           </ul> <!-- .dropdown-menu -->
         </li>
-<<<<<<< HEAD
-		<li class="dropdown">
-		  <a href="#" class="dropdown-toggle" data-toggle="dropdown">
-			<span class="glyphicon glyphicon-arrow-right"></span> Go<b class="caret"></b>
-		  </a>
-		  <ul class="dropdown-menu">
-			<li>
-			  <a href="{% url 'member_directory' %}">
-				<span class="glyphicon glyphicon-book"></span> Member Directory
-			  </a>
-			</li>
-			<li>
-			  <a href="{% url 'events:list' %}">
-				<span class="glyphicon glyphicon-calendar"></span> Upcoming Events
-			  </a>
-			</li>
-			<li>
-			  <a href="{% url 'rooms:list' %}">
-				<span class="glyphicon glyphicon-home"></span> Room List
-			  </a>
-			</li>
-			{% if WORKSHIFT_PROFILE %}
-			<li class="divider"></li>
-			<li class="dropdown-header">Workshift</li>
-			<li>
-			  <a href="{% url 'workshift:view_semester' %}">
-				<span class="glyphicon glyphicon-list-alt"></span> Workshift Board
-			  </a>
-			</li>
-			<li>
-			  <a href="{% url 'workshift:profiles' %}">
-				<span class="glyphicon glyphicon-tasks"></span> Standings
-			  </a>
-			</li>
-			<li>
-			  <a href="{% url 'workshift:list_types' %}">
-				<span class="glyphicon glyphicon-align-justify"></span> All Shifts
-			  </a>
-			</li>
-			{% endif %}
-			<li class="divider"></li>
-			<li class="dropdown-header">Utilities</li>
-			<li>
-			  <a class="menu_link" href="{% url 'helppage' %}">
-				<span class="glyphicon glyphicon-question-sign"></span> How To
-			  </a>
-			</li>
-			<li>
-			  <a class="menu_link" href="{% url 'bylaws' %}">
-				<span class="glyphicon glyphicon-flag"></span> House Bylaws
-			  </a>
-			</li>
-			<li>
-			  <a class="menu_link" id="sub_menu_display" href="{% url 'site_map' %}">
-				<span class="glyphicon glyphicon-map-marker"></span> Site Map
-			  </a>
-			</li>
-			<li>
-			  <a href="{% url 'external' %}">
-				<span class="glyphicon glyphicon-plane"></span> Landing
-			  </a>
-			</li>
-			<li>
-			  <a href="{% url 'archives' %}">
-				<span class="glyphicon glyphicon-hdd"></span> Archives
-			  </a>
-			</li>
-			<li class="divider">
-			</li>
-			<li>
-			  <a href="https://github.com/knagra/farnsworth" target="_blank">
-				<span class="glyphicon glyphicon-info-sign"></span> Source
-			  </a>
-			</li>
-		  </ul> <!-- .dropdown-menu -->
-		</li> <!-- .dropdown -->
-		{% if user.is_superuser or PRESIDENT or WORKSHIFT_MANAGER%}
-		<li class="dropdown">
-=======
         <li class="dropdown">
           <a href="#" class="dropdown-toggle" data-toggle="dropdown">
             <span class="pull-right"><b class="caret"></b></span>
@@ -277,16 +198,10 @@
                 <span class="glyphicon glyphicon-info-sign"></span> Source
               </a>
             </li>
-			<li>
-			  <a href="/internal_archive/kwiki/toadish_definitions" target="_blank">
-				<span class="glyphicon glyphicon-heart"></span> Toadish
-			  </a>
-			</li>
           </ul> <!-- .dropdown-menu -->
         </li> <!-- .dropdown -->
         {% if user.is_superuser or PRESIDENT or WORKSHIFT_MANAGER%}
         <li class="dropdown">
->>>>>>> b52edf8a
           <a href="#" class="dropdown-toggle" data-toggle="dropdown">
             <span class="pull-right"><b class="caret"></b></span>
             <span class="glyphicon glyphicon-cog"></span> Admin
