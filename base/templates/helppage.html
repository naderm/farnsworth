{% extends "base.html" %}

{% load static from staticfiles %}

{% block headers %}
<link type="text/css" rel="stylesheet" href="{% static 'ui/css/content.css' %}" />
<style>
p {
    padding-top: 10px;
    padding-left: 10px;
    padding-right: 10px;
}
</style>
{% endblock %}

{% block title %}
{% if not user.is_authenticated %}
<div id="title">
    <h1 id="page_title" class="hidden-xs">Welcome to {{ HOUSE }}</h1>
    <h1 class="visible-xs sub_title" style="margin: 0;">{{ HOUSE }}</h1>
    <br />
</div> <!-- close "title" -->
{% endif %}
{% endblock %}

{% block content %}
<div class="row">
{% if user.is_authenticated %}
<div class="col-sm-5 col-md-4">
<h1 class="sub_title"><small><a name="contents" title="A link to contents" href="#contents">&Dagger;</a></small> Contents</h1>
<hr />
<div class="text-center">
    <a id="show_content_list" title="Show table of contents"><span class="glyphicon glyphicon-collapse-down"></span> show</a>
</div>
<ol id="content_list" type="1">
    <li><a href="#welcome">Welcome</a></li>
    {% if user.is_superuser %}
    <li><a href="#managing_users">Admin: Managing Users</a>
        <ol type="a">
            <li><a href="#adding_users">Adding Users</a></li>
            <li><a href="#modifying_users">Modifying Users</a></li>
            <li><a href="#profile_requests">Profile Requests</a></li>
        </ol>
    </li>
    <li><a href="#admin_miscellaneous">Admin: Miscellaneous</a>
        <ol type="a">
            <li><a href="#anonymous_user">Anonymous User</a></li>
            <li><a href="#recounts">Model Recounts</a></li>
            <li><a href="#django">Django Admin</a></li>
        </ol>
    </li>
    {% endif %}
    {% if user.is_superuser or PRESIDENT %}
    <li><a href="#meta_manager">President: Meta-Manager</a>
        <ol type="a">
            <li><a href="#adding_managers">Adding Managers</a></li>
            <li><a href="#managing_managers">Managing Managers</a></li>
        </ol>
    </li>
    <li><a href="#request_types">President: Request Types</a>
        <ol type="a">
            <li><a href="#about_request_types">About Request Types</a></li>
            <li><a href="#adding_request_types">Adding Request Types</a></li>
            <li><a href="#managing_request_types">Managing Request Types</a></li>
        </ol>
    </li>
    {% endif %}
    <li><a href="#navigation">Navigation</a></li>
    <li><a href="#tips">General Tips</a></li>
    <li><a href="#profile_management">Profile Management</a>
        <ol type="a">
            <li><a href="#profile">Profile Details</a></li>
            <li><a href="#password">Password</a></li>
            <li><a href="#profile_history">Profile History</a></li>
        </ol>
    </li>
    <li><a href="#threads">Threads</a>
        <ol type="a">
            <li><a href="#starting_threads">Starting Threads</a></li>
            <li><a href="#adding_messages">Adding Messages</a></li>
        </ol>
    </li>
    <li><a href="#requests">Requests</a>
        <ol type="a">
            <li><a href="#about_requests">About Requests</a></li>
            <li><a href="#working_with_requests">Working with Requests</a></li>
        </ol>
    </li>
    <li><a href="#announcements">Announcements</a></li>
    <li><a href="#events">Events</a></li>
    <li><a href="#miscellaneous">Miscellaneous</a>
        <ol type="a">
            <li><a href="#tinymce">TinyMCE</a></li>
            <li><a href="#datetime">Date-Time Picker</a></li>
            <li><a href="#search">Search</a></li>
        </ol>
    </li>
</ol>
<div class="text-center">
    <a id="hide_content_list" title="Hide table of contents"><span class="glyphicon glyphicon-collapse-up"></span> hide</a>
</div>
<hr />
</div> <!-- .col-md-4 -->
<div class="col-sm-7 col-md-8">
    <h1 class="text-center sub_title">
        <small><a name="welcome" title="A link to this section" href="#welcome">&sect;</a></small>
        Welcome to {{ HOUSE }}
    </h1>
{% else %}
<div class="col-sm-12">
{% endif %}
    <p>Welcome!  This is a virtual gathering place for members of {{ HOUSE }} as well as a community outreach and general information site.
    </p>
    {% if not user.is_authenticated %}
    <p>If you are a new member, you can request an account by clicking <a href="{% url 'request_profile' %}">here</a> or on the request profile link
    in the menu above.  Once your request is submitted, an admin will contact you.
    </p>
    {% else %}
    <p>This help page is quite lengthy and tries to be as exhaustive as possible about how to use this website.
    If you find that this page is lacking in information or clarity, please feel free to contact Karandeep.
    Or better yet, you can open up the source code and update this page yourself.
    </p>
    <p>For quick links, please refer to the <a href="#contents">table of contents</a>.
    </p>
    {% endif %}
    <p>This website is an instance of a project called Farnsworth, planned and executed by
    <a title="Opens in new tab" target="_blank" href="https://www.github.com/knagra/"><span class="glyphicon glyphicon-new-window"></span> Karandeep Singh Nagra</a>
    and <a title="Opens in new tab" target="_blank" href="https://www.github.com/naderm"><span class="glyphicon glyphicon-new-window"></span> Nader Morshed</a>.
    It was originally developed to encourage the use of new technologies in the <a href="http://bsc.coop">Berkeley Student Cooperative</a>
    and provide a better online presence for houses in the cooperative.
    The site is designed abstractly and easily set up for any other house with a few settings changes.
    Several example implementations of Farnsworth exist for you to mimic.
    If you would like to implement an instance of Farnsworth for another house, please contact Karandeep at
    <a title="Write E-mail" href="mailto:karandeepsnagra@gmail.com">karandeepsnagra@gmail.com</a>.
    </p>
    <p>Farnsworth is free and open source software.  The source code is freely available in
    <a title="Opens in new tab" target="_blank" href="https://github.com/knagra/farnsworth/"><span class="glyphicon glyphicon-new-window"></span>
    this GitHub repository</a>.
    You are encouraged to modify, expand, and share this software with others.
    The several branches of this repository represent different implementations of Farnsworth for difference houses.
    If you would like to contribute to this project, see the
    <a title="Opens in new tab" target="_blank" href="https://github.com/knagra/farnsworth/blob/master/DOCS/roadmap">
        <span class="glyphicon glyphicon-new-window"></span> roadmap</a>
    for a list of features you can implement.  Pull requests to the repository are welcomed.
    </p>
</div> <!-- #general_info -->
</div> <!-- .row -->
{% if user.is_authenticated %}
    {% if user.is_superuser %}
    <div class="row">
    <div id="managing_users" class="col-md-10 col-md-offset-1 col-lg-8 col-lg-offset-2">
        <h1 class="sub_title text-center">
            <small><a name="managing_users" title="A link to this section" href="#managing_users">&sect;</a></small>
            Admin: Managing Users
            <small><a href="#contents" title="To contents">&Dagger;</a></small>
        </h1>
        <div id="managing_users_body" class="toggleable">
        <hr style="width: 75%;" />
        <h2 class="sub_subtitle"><a name="adding_users" title="A link to this sub-section" href="#adding_users">&sect;</a> Adding Users</h2>
            <p>You can add a user from the <a target="_blank" href="{% url 'custom_add_user' %}">add user page</a>.
            Usernames should be unique and a single word composed of alphanumeric characters or the underscore character.
            It is recommended that e-mails and phone numbers be kept hidden from other members when creating a user.
            A user can modify her/his own profile to reveal e-mail and phone number to other members.
            </p>
            <p>The "is active" status is an indicator of whether the user can login.  You can add inactive users, but you will probably be adding active users.
            Starting alumni as inactive users is advised, as this will result in a tighter security spec for your implementation of Farnsworth.
            Doing so is permissible as alumni are not very likely to log in.  And if an alumnus does want to, s/he can e-mail you (via the e-mail listed at the
            bottom of this page to get her/his account activated.
            When an inactive user attempts to login, s/he is given a message saying her/his account is inactive.
            </p>
            <p>The "is staff" status indicates whether a user can access the <a target="_blank" href="{% url 'admin:index' %}">Django admin pages</a>.
            Use of the Django admin pages is discouraged.  If something really needs to be done at that level,
            it would be better if you wrote the page up yourself in the regular interface
            and shared it with everyone else using Farnsworth.  Writing pages is very easy.  Read the documentation at Karandeep's
            <a target="_blank" href="https://www.github.com/knagra/farnsworth/">GitHub repo</a> or contact him directly
            (e-mail: <a href="mailto:karandeepsnagra@gmail.com">karandeepsnagra@gmail.com</a>) for some quick tips.
            </p>
            <p>However, even if a user has staff status, s/he will not have any privileges without a superuser giving her/him those rights.
            This can be done from the Django admin pages.  Read the <a target="_blank" href="https://docs.djangoproject.com/">Django docs</a> to learn more.
            </p>
            <p>The "is superuser" status toggles admin rights on the site.
            A user with superuser privileges will able to access admin pages written into this interface and have full privileges in the Django admin.
            </p>
            <p>It can be useful to give users superadmin status and not give them staff status as all admin privileges in the custom admin are granted
            with superadmin status, but access to the Django admin is restricted.
            Effectively, superuser-not-staff status is a weak obfuscation-based security against users really messing things up by misusing the Django
            admin.
            </p>
            <p>Groups are fully supported by Django but are not yet supported by the custom Farnsworth interface.
            They are provided in this page in case someone wants to do further development of Django which involves groups.
            You can CTRL-click and select multiple groups from this list.
            </p>
            <p><b>You must provide a password.</b>  An option is not yet available to create users without passwords.
            This would be a neat feature if you care to implement it yourself.  If you want to create a user that will probably not use the site for a while
            (alumni, for example), it is recommended that you toggle off the "is active" option for the user.  You can toggle it back on later by modifying
            the user when the user wants access to the site.
            </p>
        <h2 class="sub_subtitle"><a name="modifying_users" title="A link to this sub-section" href="#modifying_users">&sect;</a> Modifying Users</h2>
            <p>A list of all users can be seen at the <a target="_blank" href="{% url 'custom_manage_users' %}">manage users page</a>.
            This page will give you a quick run-down of users, their e-mail addresses, phone numbers, and active, staff and superuser statuses.
            The tables are sortable.  You can click on any heading to sort the table by that column.
            You can also hold <kbd>Shift</kbd> and click multiple column headings to sort by all those columns successively.
            By default, the tables are sorted by last name and then first name.
            Clicking on an e-mail address will prompt you to send an e-mail to that address.
            You can click on any user's name from the manage users page to edit that user's profile.
            </p>
            <p>From the modify user page, you can change a user's personal details, member status, etc., as well as change her/his password.
            To prevent permanent lockout, if you are the only superadmin, <b>you will be prevented from changing your own superadmin status</b>.
            Everything else will be saved when you try to change your own profile as the only admin.
            </p>
            <p><b>It is highly recommended that users not be deleted.  You should instead deactivate them.</b>
            But if you really need to delete a user, you can do so from the modify user page for that user.
            Doing so will delete all threads and requests the user posted, all messages and responses the user posted, as well as all events
            and all announcements the user posted.
            This can mess up all manner of things.  So it's recommended that you not do it.
            </p>
            <p>You will be required to provide your password to delete a user.
            </p>
            <p>To prevent someone from maliciously changing your password if you leave yourself logged in somewhere,
            you are prevented from changing your own password from the modify user page.
            You can instead change your password from the <a href="{% url 'my_profile' %}">my profile</a> page.
            </p>
            <p>You cannot modify usernames from the custom admin pages, but you can do so from the Django admin pages.
            It doesn't seem productive to allow such a change as the user who owns the account will locked out of his/her account and unable even to know
            what happened.
            </p>
            <p>You are also discouraged from modifying the anonymous user (username "{{ ANONYMOUS_USERNAME }}").
            When you open this user's edit page, a warning will be displayed saying the same.
            More on the anonymous user is covered under the <a href="#anonymous_user">Anonymous User sub-section</a>
            of the <a href="#admin_miscellaneous">Admin: Miscellaneous section</a>.
            </p>
            <p>On every user profile page (a general user page accessed from various parts of the site, most notably the
            <a href="{% url 'member_directory' %}">member directory</a>),
            there will appear a yellow edit button in the top right corner if an admin is accessing the page.
            This button does not appear for non-superadmin users; so you don't need to worry about that.
            Clicking this button will redirect you to the modify user page (an admin page accessed usually through the manage users page).
            </p>
            <p>The modify user page is almost identical to the <a href="{% url 'custom_add_user' %}">add user page</a>, with a few exceptions.
            First, the username, first name, and last name fields are missing.  And second, there is a separate form at the bottom to change the password.
            You can update the profile or change the password for the user, but not both in one HTTP request.
            AJAX is not currently supported.  This is another cool feature, if you care to implement it.
            </p>
        <h2 class="sub_subtitle"><a name="profile_requests" title="A link to this sub-section" href="#profile_requests">&sect;</a> Profile Requests</h2>
            <p>Sometimes - especially at the beginning of the semester - you will get requests for new profiles.
            These can be managed from the <a href="{% url 'manage_profile_requests' %}">manage profile requests</a> page.
            Profile requests contain most of the information affiliated with a prospective user profile.
            You can sort this table as well, in the same way described in the <a href="#modifying_users">Modifying Users</a> sub-section above.
            You can click on the e-mail link to write an e-mail to the user or click the user's proposed username to modify the request.
            </p>
            <p>The form in the modify profile request page is almost identical to the one in the add user page
            (detailed <a href="#adding_users">above</a>), with a few exceptions.
            First, the information the user provided in her/his profile request is used to fill some of the fields of the form.
            Second, there is a button next to the add user button that allows you to delete the request permanently.
            And third, there is no password field since the user provided her/his own password when submitting the request.
            </p>
            <p>Please note that if a request is deleted, there is no way to retrieve it.
            The user will have to fill another request, or you can add the user manually
            (check the <a href="#adding_users">adding users</a> section above for more info).
            </p>
        </div> <!-- #managing_users_body -->
    </div> <!-- #managing_users -->
    </div> <!-- .row -->

<<<<<<< HEAD
    <div class="row">
    <div id="admin_misc" class="col-md-10 col-md-offset-1 col-lg-8 col-lg-offset-2">
        <h1 class="sub_title text-center">
            <small><a name="admin_miscellaneous" title="A link to this section" href="#admin_miscellaneous">&sect;</a></small>
            Admin: Miscellaneous
            <small><a href="#contents" title="To contents">&Dagger;</a></small>
        </h1>
        <div id="admin_misc_body" class="toggleable">
        <hr style="width: 75%;" />
        <h2 class="sub_subtitle"><a name="anonymous_user" title="A link to this sub-section" href="#anonymous_user">&sect;</a> Anonymous User</h2>
            <p>Farnsworth comes prepackaged with an anonymous user.  This user (and profile) is autogenerated the first time you start an anonymous session.
            The default username is {{ ANONYMOUS_USERNAME }}.  This can be changed from the settings file (/path/to/head/farnsworth/settings.py)
            <b>before starting a first anonymous session.  Don't change this setting if the anonymous user already exists.</b>
            The autogenerated user is named Anonymous Coward.  This is a bit trickier to change; contact Karandeep if you really want to change this.
            </p>
            <p>The anonymous user is intended for logins on common space machines.  Since users will want access to the site fairly quickly on common space
            machines and won't want to login and logout constantly to check minor things, the anonymous user can be used to fill the need.
            The anonymous user is prevented from up/down voting requests or RSVP-ing to events.  But the account is permitted to start threads,
            post messages, make requests, post responses, and start events.
            </p>
            <p>An anonymous session is started from the <a href="{% url 'utilities' %}">utilities</a> page.  Login on a common space machine
            and go to this page and start an anonymous session.  When the anonymous user is logged in, the profile links are disabled and replaced by
            a login link.  Users can temporarily login to assume identity.  When a logged in user logs out, the anonymous user will be logged in and
            the anonymous session will resume.  Anonymous sessions are easy to detect as the login/profile link (the second link in the menu) is red
            during an anonymous session.
            </p>
            <p><b>Logout is disabled for the anonymous user.</b>  To logout the anonymous user and end the anonymous session, login as yourself in the
            anonymous session, go to the <a href="{% url 'utilities' %}">utilities</a> page, and end the anonymous session.
            This will logout the anonymous user and end the anonymous session.
            Your session will resume.  So make sure to logout yourself if you intend to leave the computer.
            </p>
            <p>The anonymous user is also forbidden from modifying the anonymous user profile.
            An error message will be displayed if a user tries to modify the anonymous user profile from the my profile page.
            The member directory excludes the anonymous user and the profile for the anonymous user
            </p>
        <h2 class="sub_subtitle"><a name="recounts" title="A link to this sub-section" href="#recounts">&sect;</a> Model Recounts</h2>
            <p>To save processor power and increase efficiency, Farnsworth counts thread messages and request responses very infrequently.
            These fields are incremented whenever a new message or response is posted.
            However, if messages or responses are deleted (only through the Django admin interface), or users or user profiles are deleted
            (also only through the Django admin interface), these fields can fall out of sync.
            The fact that this can happen is one of the reasons you are discouraged from using the Django admin interface.
            To further the development of Farnsworth, you are encouraged to write your own interface for doing things not currently supported.
            </p>
            <p>To correct for the possibility of the database entries for response and messages counts, a utitility is provided to recount these fields.
            The recount utility is accessed from the <a href="{% url 'utilities' %}">utilities</a> page.
            When you recount responses and messages, Farnsworth iterates over the set of requests, checks if the number of responses in the database is
            different from the number present in the model instance of each request, and if it is different, Farnsworth changes the model field of
            the request to reflect the newly counted number of responses.
            Thread messages are counted in an identical fashion.
            </p>
            <p>Since UPDATEs are heavier, resource-wise, than SELECTs, in database systems, this setup is more efficient than recounting responses or messages
            for and changing every instance of request and thread, since it reduces the number of UPDATEs while maintaining the number of SELECTs.
            </p>
            <p>Even still, the recount process may still take a while.
            Avoid having to use this utility by not messing with the Django admin interface often.
            </p>
        <h2 class="sub_subtitle"><a name="django" title="A link to this sub-section" href="#django">&sect;</a> Django Admin</h2>
            <p>If you absolutely must use the Django admin interface, here are a few quick tips on how to use it.
            </p>
            <p>Django arranges its admin interface by application.  There are several applications that make up the whole of Farnsworth.
            These include an application for threads, an application for requests and announcements, and an application for events.
            You can click on the header of each of the tables to see just that application or select one of the model types listed.
            By selecting one of the listed model types, you can get a list of all model instances of that type.
            Then you can delete or modify these models.
            </p>
            <p>
            Certain fields have been disabled for models.  You can change this aspect of the program with some effort.
            If you haven't worked with Django before, contact Karandeep for more details on how to do this.
            </p>
            <p>There are also links form these pages to add new instances of models.  You can use these to manually create models,
            though this is not a very likely scenario.
            </p>
            <p>The Django auth application is used for handling user authentication.
            The auth package includes a user model and a group model.  The user model contains the core set of fields for users on this site.
            But to augment this set, a user profile model with a one-to-one relationship was created in the threads application.
            This decision was made to make it easy to integrate Farnsworth with other Django applications or with other interfaces that are Django-compatible.
            </p>
            <p><b>Note that deleting a user will delete all model instances dependent on that user instance.</b>
            This means that all threads (including mesages associated with a thread started by the user), all messages,
            all requests (including all responses associated with a request posted by the user), etc. are deleted when a user is deleted.
            Do this only if you really really <b>really</b> need to delete a user.  You will be prompted with the repercussions of deleting
            a model when you try to delete any model at all from the Django interface.
            </p>
            <p>For most cases, though, simply deactivating users is sufficient and encouraged.
            </p>
            <p>Django fully supports groups and permissions in case you ever need to implement a system that needs either or both of those features.
            For example, you can group users together by semester and then create a custom filter for the member directory or manage users page
            to see only users who are in that semester group.  This feature is not currently on the roadmap for Farnsworth but would be a useful
            feature for the future, especially as the number of users grows linearly every semester.
            </p>
            <p>Managing all models is identical through the Django admin interface.
            Please refer to Django's documentation for more on how to use the admin interface to manage model instances.
            </p>
        </div> <!-- #admin_misc_body -->
    </div> <!-- #admin_misc -->
    </div> <!-- .row -->
    {% endif %}
    
    {% if user.is_superuser or PRESIDENT %}
    <div class="row">
    <div id="meta_manager" class="col-md-10 col-md-offset-1 col-lg-8 col-lg-offset-2">
        <h1 class="sub_title text-center">
            <small><a name="meta_manager" title="A link to this section" href="#meta_manager">&sect;</a></small>
            President: Meta-Manager
            <small><a href="#contents" title="To contents">&Dagger;</a></small>
        </h1>
        <div id="meta_manager_body" class="toggleable">
        <hr style="width: 75%;" />
        <h2 class="sub_subtitle"><a name="adding_managers" title="A link to this sub-section" href="#adding_managers">&sect;</a> Adding Managers</h2>
            <p>Managers are managed from the <a href="{% url 'meta_manager' %}">meta-manager</a> page.
            </p>
            <p>You can add a new manager by clicking the top right button on the meta-manager page or by going directly to
            the <a href="{% url 'add_manager' %}">add manager</a> page.  A manager position can have only one incumbent.  Keep this in mind.
            </p>
            <p>Since houses allow multiple members to hold the same position, an "active" status is available for these scenarios.
            The recommended way to have multiple members hold the same position is to create multiple types of a singular position.
            So, for example, to have a Kitchen Manager position that can have more than one incumbent, create two (or three or four, depending on your house)
            instances of Kitchen Managers (Kitchen Manager 1, Kitchen Manager 2, ...) and then deactive the excess manager positions.
            </p>
            <p>Though this may seem a shortcoming of the site, in practical terms, it's a decision between a clean end-user experience
            and a clean site admin experience.  Having multiple incumbents for the same position makes sorting and searching more cumbersome for the user.
            A simple injective relation is optimal for understanding managers and incumbents.
            </p>
            <p>Yes, this implementation does mean slightly more work for you. But it means significantly less combined mental work for end-users.
            </p>
            <p>All fields in the form to add a new manager are optional except the manager title field.
            Farnsworth auto-generates the URL key for the manager from the title you provide by lower-casing all letters, replacing spaces with underscore,
            and a few other things that are covered in the documentation.
            "Kitchen Manager 1" &rarr; "kitchen_manager_1", "WRM" &rarr; "wrm", etc.  These URLs are used to reference managers in the directory
            and the meta-manager.  You will be thrown an error when adding a manager whose URL collides with a previous URL.
            </p>
            <p>The "president" status gives the user rights to do President duties, which currently include managing managers and managing request types.
            Planned expansion of these duties include managing petitions, elections, and a few other things.
            </p>
            <p>The "workshift manager" status is currently not used but is included in case a workshift package is rolled out in the future.
            </p>
            <p>The "active" status indicates whether the manager is visible in the directory to the general membership 
            </p>
            <p>The e-mail form should be for official e-mails for that manager, not personal e-mails.  Personal e-mails are under individual users' control.
            This field is optional as not all manager positions have dedicated e-mail addresses.
            </p>
            <p><b>If there is a manager position without an e-mail address and the incumbent has set her/his e-mail to be visible to everyone,
            the incumbent's e-mail will be displayed in the manager directory and in individual manager descriptions,
            with a short snippet saying that the listed e-mail address is a personal e-mail address.</b>
            </p>
            <p>So you don't need to go get the incumbent's permission and then add her/his e-mail to the manager record,
            and then delete it again when the incumbent's e-mail or the incumbent herself changes.
            Besides succinctness, this implementation gives users better control over their own information and its visibility.
            </p>
            <p>The incumbent field is optional and excludes all alumni.  Effectively, only residents and boarders can hold manager positions.
            If an incumbent for the position doesn't exist, leave the option blank (displayed as a series of dashes)
            and the position will be created without an incumbent.
            </p>
        <h2 class="sub_subtitle"><a name="managing_managers" title="A link to this sub-section" href="#managing_managers">&sect;</a> Managing Managers</h2>
            <p>There is a catch in that when a user is changed from a resident or boarder to an alumnus, s/he continues to be the incumbent for the position.
            So, some maintenance on the site is required on your part at the beginning and end of each term,
            or whenever a manager position is vacated/refilled.
            </p>
            <p>For this maintenance work, you will need to modify manager instances.
            </p>
            <p>You can see a list of managers and links to their modification pages, incumbent user profile pages, and manager e-mails from
            the <a href="{% url 'meta_manager' %}">meta-manager</a> (a manager of managers) page.
            This list will tell you most of the handy information about each manager, as well.
            Unlike the manager directory, this list does not show incumbents' personal e-mails.
            The meta-manager table is sortable, just like any other table in Farnsworth.
            You can hold down the <kbd>Shift</kbd> key and click multiple table headers to sort by all of the ones you select.
            </p>
            <p>When you click on the title of each manager, you will be directed to a page to modify that manager instance.
            This form is identical to the add manager form; so details will not be covered here.
            The same conditions apply and the same tests apply when you try to modify a manager as when you add a manager.
            If you try to change a manager to have the same title as a different existing manager, you will be thrown an error.
            Similarly, if the URL name resolved from the title you gave collides with the URL of a different existing manager, you will be thrown an error.
            </p>
        </div> <!-- #meta_manager_body -->
    </div> <!-- #meta_manager -->
    </div> <!-- .row -->
    
    <div class="row">
    <div id="request_types" class="col-md-10 col-md-offset-1 col-lg-8 col-lg-offset-2">
        <h1 class="sub_title text-center">
            <small><a name="request_types" title="A link to this section" href="#request_types">&sect;</a></small>
            President: Request Types
            <small><a href="#contents" title="To contents">&Dagger;</a></small>
        </h1>
        <div id="request_types_body" class="toggleable">
        <hr style="width: 75%;" />
        <h2 class="sub_subtitle"><a name="about_request_types" title="A link to this sub-section" href="#about_request_types">&sect;</a> About Request Types</h2>
            <p>Farnsworth abstracts manager requests so that request types can be created on the fly as needed.
            A request type is simple.  It has a name, relevant managers, an enabled status, and an optional glyphicon.
            Names should be unique and resolve to unique URLs.  URLs are resolved by lowercasing all letters, replacing space characters with underscores,
            replacing &amp;'s with "and"s, and removing special characters such as *, $, !, and ?.
            </p>
            <p>A request type's relevant managers are all the managers to whom requests of that type are made.
            The enabled status controls whether new requests of that type can be made.
            However, even if a request type is disabled, users will be able to post new responses to requests.
            Disabling request types can be useful when a manager position has been vacated, managers are being harassed on the site, etc.
            </p>
            <p>When there are no existing or enabled request types, the Requests dropdown menu will disappear.
            The dropdown menu only appears when there is at least one enabled request type.
            When request types are enabled, they will automatically be added to the list in the dropdown menu.
            When request types are disabled, they will automatically be removed from the list.
            </p>
            <p>You can see a list of request types from the <a href="{% url 'manage_request_types' %}">manage request types</a> page.
            </p>
        <h2 class="sub_subtitle"><a name="adding_request_types" title="A link to this sub-section" href="#adding_request_types">&sect;</a> Adding Request Types</h2>
            <p>The Add Request Type button on the <a href="{% url 'manage_request_types' %}">manage request types</a> page will take you to the
            <a href="{% url 'add_request_type' %}">add request type</a> page.  Filling out and submitting this form will add a new request type.
            </p>
            <p>It is recommended, for presentability, that request types be treated as titles (first letter of each word capitalized, unless an acronym).
            Request type names are converted to URLs in the same manner as the manager titles; so the same rules apply to request type names as manager titles.
            </p>
            <p>Glyphicons are optional.  If you leave the field blank, the default icon (the inbox icon used for the Requests dropdown menu) will be used
            for the request type.
            If you mistype the glyphicon, however, no icon will be displayed.
            There is a link in the form (which opens in a new tab) to all the currently available glyphicons.
            You can use any of them, but it might be better to steer clear of a few key ones used elsewhere in Farnsworth and others that serve
            as warning symbols.
            </p>
            <p>Here is a list of some of the glyphicons and their recommended use:
            </p>
            <ul style="list-style: none;">
                <li>Food: cutlery - <span class="glyphicon glyphicon-cutlery"></span></li>
                <li>Maintenance: wrench - <span class="glyphicon glyphicon-wrench"></span></li>
                <li>Health: heart - <span class="glyphicon glyphicon-heart"></span>
                    or heart-empty - <span class="glyphicon glyphicon-heart-empty"></span></li>
                <li>Garden: tree-conifer - <span class="glyphicon glyphicon-tree-conifer"></span>
                    or tree-deciduous - <span class="glyphicon glyphicon-tree-deciduous"></span></li>
                <li>Social: glass - <span class="glyphicon glyphicon-glass"></span></li>
                <li>House Manager: credit-card - <span class="glyphicon glyphicon-credit-card"></span></li>
                <li>Site: globe - <span class="glyphicon glyphicon-globe"></span></li>
                <li>Network: signal - <span class="glyphicon glyphicon-signal"></span></li>
                <li>Supplies: shopping-cart - <span class="glyphicon glyphicon-shopping-cart"></span></li>
                <li>Geek Social: film - <span class="glyphicon glyphicon-film"></span></li>
                <li>Waste Reduction: trash - <span class="glyphicon glyphicon-trash"></span></li>
                <li>Historian: camera - <span class="glyphicon glyphicon-camera"></span></li>
            </ul>
            <p>There is no hard limitation preventing you from using the same glyphicon for multiple request types,
            but it will greatly enhance user experience if you use glyphicons intelligently.
            </p>
            <p>When users access this site from a small screen (smart phones, etc. &lt; 768px in width), text from certain buttons is not displayed,
            and only the glyphicon in those buttons is displayed.
            In these cases, it can help to have an intuitive glyphicon for users to know what request type they are accessing, to which page they are
            navigating, etc.
            Also in these cases, it is especially crucial to type the glyphicon correctly as the buttons will be empty (since there is no glyphicon)
            if the glyphicon is mistyped.
            </p>
        <h2 class="sub_subtitle"><a name="managing_request_types" title="A link to this sub-section" href="#managing_request_types">&sect;</a> Managing Request Types</h2>
            <p>You can see a list of all the request types with links to modify them, relevant managers, and whether they are enabled from the
            <a href="{% url 'manage_request_types' %}">manage request types</a> page.
            From here, you can also see links to view relevant managers or their incumbents.
            When you click on the name of a request type, you will be taken to the modify request type page.
            </p>
            <p>This form is identical to the add request type page.
            </p>
        </div> <!-- # request_types_body -->
    </div> <!-- #request_types -->
    </div> <!-- .row -->
    {% endif %}
    
    <div class="row">
    <div id="navigation" class="col-md-10 col-md-offset-1 col-lg-8 col-lg-offset-2">
        <h1 class="sub_title text-center">
            <small><a name="navigation" title="A link to this section" href="#navigation">&sect;</a></small>
            Navigation
            <small><a href="#contents" title="To contents">&Dagger;</a></small>
        </h1>
        <div id="navigation_body" class="toggleable">
        <hr style="width: 75%;" />
            <p>The site is quite expansive and has dynamically generated content and pages.
            It grows as the site is used more - as more users are added, more user profile pages (and ancillary pages) are available;
            as more requests or threads are started, more pages to view them in detail are added.
            </p>
            <p>Most navigation is done from the navigation bar at the top of every page.
            The menu options are fairly clear.
            </p>
            <p>The first link redirects to the home page, which presents recent and important information, including events in the next 24 hours,
            pinned manager announcements, recently active threads, and, if you are a manager responsible for addressing certain request types,
            you will be presented with all open, unfilled requests of those request types, as well.
            </p>
            <p>The second is a dropdown menu regarding your profile.
            From here, you can access pages to edit your profile, update your password, see all your requests and all your threads,
            and a link to logout of the site.
            </p>
            <p>If there are any enabled request types, the next link will be a dropdown menu for requests.
            From here, you can see recent requests for a selected request type.
            </p>
            <p>The next choice is the Go menu, which contains a bulk of links to various pages.
            First come the two directories - one for members and one for managers.
            Next, a page with pinned manager announcements.
            Then a list of all upcoming events, and then a link to see the external landing to the page.
            Below that are several links to archives for threads, announcements, events, and requests.
            Below that are links to this help page and the <a href="{% url 'site_map' %}">site map</a> page.
            </p>
            <p>However, interspersed throughout the site are links to various pages.
            The most common of these are links to profile pages.
            But there are also links to see manager details, members' posted threads and requests, and other pages.
            </p>
        </div> <!-- #navigation_body -->
    </div> <!-- #navigation -->
    </div> <!-- .row -->
=======
	<div class="row">
	<div id="admin_misc" class="col-md-10 col-md-offset-1 col-lg-8 col-lg-offset-2">
		<h1 class="sub_title text-center">
			<small><a name="admin_miscellaneous" title="A link to this section" href="#admin_miscellaneous">&sect;</a></small>
			Admin: Miscellaneous
			<small><a href="#contents" title="To contents">&Dagger;</a></small>
		</h1>
		<div id="admin_misc_body" class="toggleable">
		<hr style="width: 75%;" />
		<h2 class="sub_subtitle"><a name="anonymous_user" title="A link to this sub-section" href="#anonymous_user">&sect;</a> Anonymous User</h2>
			<p>Farnsworth comes prepackaged with an anonymous user.  This user (and profile) is autogenerated the first time you start an anonymous session.
			The default username is {{ ANONYMOUS_USERNAME }}.  This can be changed from the settings file (/path/to/head/farnsworth/settings.py)
			<b>before starting a first anonymous session.  Don't change this setting if the anonymous user already exists.</b>
			The autogenerated user is named Anonymous Coward.
			</p>
			<p>The anonymous user is intended for logins on common space machines.  Since users will want access to the site fairly quickly on common space
			machines and won't want to login and logout constantly to check minor things, the anonymous user can be used to fill the need.
			The anonymous user is prevented from up/down voting requests or RSVP-ing to events.  But the account is permitted to start threads,
			post messages, make requests, post responses, and start events.
			</p>
			<p>An anonymous session is started from the <a href="{% url 'utilities' %}">utilities</a> page.  Login on a common space machine
			and go to this page and start an anonymous session.  When the anonymous user is logged in, the profile links are disabled and replaced by
			a login link.  Users can temporarily login to assume identity.  When a logged in user logs out, the anonymous user will be logged in and
			the anonymous session will resume.  Anonymous sessions are easy to detect as the login/profile link (the second link in the menu) is red
			during an anonymous session.
			</p>
			<p><b>Logout is disabled for the anonymous user.</b>  To logout the anonymous user and end the anonymous session, login as yourself in the
			anonymous session, go to the <a href="{% url 'utilities' %}">utilities</a> page, and end the anonymous session.
			This will logout the anonymous user and end the anonymous session.
			Your session will resume.  So make sure to logout yourself if you intend to leave the computer.
			</p>
			<p>The anonymous user is also forbidden from modifying the anonymous user profile.
			An error message will be displayed if a user tries to modify the anonymous user profile from the my profile page.
			The member directory excludes the anonymous user and the profile for the anonymous user
			</p>
		<h2 class="sub_subtitle"><a name="recounts" title="A link to this sub-section" href="#recounts">&sect;</a> Model Recounts</h2>
			<p>To save processor power and increase efficiency, Farnsworth counts thread messages and request responses very infrequently.
			These fields are incremented whenever a new message or response is posted.
			However, if messages or responses are deleted (only through the Django admin interface), or users or user profiles are deleted
			(also only through the Django admin interface), these fields can fall out of sync.
			The fact that this can happen is one of the reasons you are discouraged from using the Django admin interface.
			To further the development of Farnsworth, you are encouraged to write your own interface for doing things not currently supported.
			</p>
			<p>To correct for the possibility of the database entries for response and messages counts, a utitility is provided to recount these fields.
			The recount utility is accessed from the <a href="{% url 'utilities' %}">utilities</a> page.
			When you recount responses and messages, Farnsworth iterates over the set of requests, checks if the number of responses in the database is
			different from the number present in the model instance of each request, and if it is different, Farnsworth changes the model field of
			the request to reflect the newly counted number of responses.
			Thread messages are counted in an identical fashion.
			</p>
			<p>Since UPDATEs are heavier, resource-wise, than SELECTs, in database systems, this setup is more efficient than recounting responses or messages
			for and changing every instance of request and thread, since it reduces the number of UPDATEs while maintaining the number of SELECTs.
			</p>
			<p>Even still, the recount process may still take a while.
			Avoid having to use this utility by not messing with the Django admin interface often.
			</p>
		<h2 class="sub_subtitle"><a name="django" title="A link to this sub-section" href="#django">&sect;</a> Django Admin</h2>
			<p>If you absolutely must use the Django admin interface, here are a few quick tips on how to use it.
			</p>
			<p>Django arranges its admin interface by application.  There are several applications that make up the whole of Farnsworth.
			These include an application for threads, an application for requests and announcements, and an application for events.
			You can click on the header of each of the tables to see just that application or select one of the model types listed.
			By selecting one of the listed model types, you can get a list of all model instances of that type.
			Then you can delete or modify these models.
			</p>
			<p>
			Certain fields have been disabled for models.  You can change this aspect of the program with some effort.
			If you haven't worked with Django before, contact Karandeep for more details on how to do this.
			</p>
			<p>There are also links form these pages to add new instances of models.  You can use these to manually create models,
			though this is not a very likely scenario.
			</p>
			<p>The Django auth application is used for handling user authentication.
			The auth package includes a user model and a group model.  The user model contains the core set of fields for users on this site.
			But to augment this set, a user profile model with a one-to-one relationship was created in the threads application.
			This decision was made to make it easy to integrate Farnsworth with other Django applications or with other interfaces that are Django-compatible.
			</p>
			<p><b>Note that deleting a user will delete all model instances dependent on that user instance.</b>
			This means that all threads (including mesages associated with a thread started by the user), all messages,
			all requests (including all responses associated with a request posted by the user), etc. are deleted when a user is deleted.
			Do this only if you really really <b>really</b> need to delete a user.  You will be prompted with the repercussions of deleting
			a model when you try to delete any model at all from the Django interface.
			</p>
			<p>For most cases, though, simply deactivating users is sufficient and encouraged.
			</p>
			<p>Django fully supports groups and permissions in case you ever need to implement a system that needs either or both of those features.
			For example, you can group users together by semester and then create a custom filter for the member directory or manage users page
			to see only users who are in that semester group.  This feature is not currently on the roadmap for Farnsworth but would be a useful
			feature for the future, especially as the number of users grows linearly every semester.
			</p>
			<p>Managing all models is identical through the Django admin interface.
			Please refer to Django's documentation for more on how to use the admin interface to manage model instances.
			</p>
		</div> <!-- #admin_misc_body -->
	</div> <!-- #admin_misc -->
	</div> <!-- .row -->
	{% endif %}

	{% if user.is_superuser or PRESIDENT %}
	<div class="row">
	<div id="meta_manager" class="col-md-10 col-md-offset-1 col-lg-8 col-lg-offset-2">
		<h1 class="sub_title text-center">
			<small><a name="meta_manager" title="A link to this section" href="#meta_manager">&sect;</a></small>
			President: Meta-Manager
			<small><a href="#contents" title="To contents">&Dagger;</a></small>
		</h1>
		<div id="meta_manager_body" class="toggleable">
		<hr style="width: 75%;" />
		<h2 class="sub_subtitle"><a name="adding_managers" title="A link to this sub-section" href="#adding_managers">&sect;</a> Adding Managers</h2>
			<p>Managers are managed from the <a href="{% url 'managers:meta_manager' %}">meta-manager</a> page.
			</p>
			<p>You can add a new manager by clicking the top right button on the meta-manager page or by going directly to
			the <a href="{% url 'managers:add_manager' %}">add manager</a> page.  A manager position can have only one incumbent.  Keep this in mind.
			</p>
			<p>Since houses allow multiple members to hold the same position, an "active" status is available for these scenarios.
			The recommended way to have multiple members hold the same position is to create multiple types of a singular position.
			So, for example, to have a Kitchen Manager position that can have more than one incumbent, create two (or three or four, depending on your house)
			instances of Kitchen Managers (Kitchen Manager 1, Kitchen Manager 2, ...) and then deactive the excess manager positions.
			</p>
			<p>Though this may seem a shortcoming of the site, in practical terms, it's a decision between a clean end-user experience
			and a clean site admin experience.  Having multiple incumbents for the same position makes sorting and searching more cumbersome for the user.
			A simple injective relation is optimal for understanding managers and incumbents.
			</p>
			<p>Yes, this implementation does mean slightly more work for you. But it means significantly less combined mental work for end-users.
			</p>
			<p>All fields in the form to add a new manager are optional except the manager title field.
			Farnsworth auto-generates the URL key for the manager from the title you provide by lower-casing all letters, replacing spaces with underscore,
			and a few other things that are covered in the documentation.
			"Kitchen Manager 1" &rarr; "kitchen_manager_1", "WRM" &rarr; "wrm", etc.  These URLs are used to reference managers in the directory
			and the meta-manager.  You will be thrown an error when adding a manager whose URL collides with a previous URL.
			</p>
			<p>The "president" status gives the user rights to do President duties, which currently include managing managers and managing request types.
			Planned expansion of these duties include managing petitions, elections, and a few other things.
			</p>
			<p>The "workshift manager" status is currently not used but is included in case a workshift package is rolled out in the future.
			</p>
			<p>The "active" status indicates whether the manager is visible in the directory to the general membership
			</p>
			<p>The e-mail form should be for official e-mails for that manager, not personal e-mails.  Personal e-mails are under individual users' control.
			This field is optional as not all manager positions have dedicated e-mail addresses.
			</p>
			<p><b>If there is a manager position without an e-mail address and the incumbent has set her/his e-mail to be visible to everyone,
			the incumbent's e-mail will be displayed in the manager directory and in individual manager descriptions,
			with a short snippet saying that the listed e-mail address is a personal e-mail address.</b>
			</p>
			<p>So you don't need to go get the incumbent's permission and then add her/his e-mail to the manager record,
			and then delete it again when the incumbent's e-mail or the incumbent herself changes.
			Besides succinctness, this implementation gives users better control over their own information and its visibility.
			</p>
			<p>The incumbent field is optional and excludes all alumni.  Effectively, only residents and boarders can hold manager positions.
			If an incumbent for the position doesn't exist, leave the option blank (displayed as a series of dashes)
			and the position will be created without an incumbent.
			</p>
		<h2 class="sub_subtitle"><a name="managing_managers" title="A link to this sub-section" href="#managing_managers">&sect;</a> Managing Managers</h2>
			<p>There is a catch in that when a user is changed from a resident or boarder to an alumnus, s/he continues to be the incumbent for the position.
			So, some maintenance on the site is required on your part at the beginning and end of each term,
			or whenever a manager position is vacated/refilled.
			</p>
			<p>For this maintenance work, you will need to modify manager instances.
			</p>
			<p>You can see a list of managers and links to their modification pages, incumbent user profile pages, and manager e-mails from
			the <a href="{% url 'managers:meta_manager' %}">meta-manager</a> (a manager of managers) page.
			This list will tell you most of the handy information about each manager, as well.
			Unlike the manager directory, this list does not show incumbents' personal e-mails.
			The meta-manager table is sortable, just like any other table in Farnsworth.
			You can hold down the <kbd>Shift</kbd> key and click multiple table headers to sort by all of the ones you select.
			</p>
			<p>When you click on the title of each manager, you will be directed to a page to modify that manager instance.
			This form is identical to the add manager form; so details will not be covered here.
			The same conditions apply and the same tests apply when you try to modify a manager as when you add a manager.
			If you try to change a manager to have the same title as a different existing manager, you will be thrown an error.
			Similarly, if the URL name resolved from the title you gave collides with the URL of a different existing manager, you will be thrown an error.
			</p>
		</div> <!-- #meta_manager_body -->
	</div> <!-- #meta_manager -->
	</div> <!-- .row -->

	<div class="row">
	<div id="request_types" class="col-md-10 col-md-offset-1 col-lg-8 col-lg-offset-2">
		<h1 class="sub_title text-center">
			<small><a name="request_types" title="A link to this section" href="#request_types">&sect;</a></small>
			President: Request Types
			<small><a href="#contents" title="To contents">&Dagger;</a></small>
		</h1>
		<div id="request_types_body" class="toggleable">
		<hr style="width: 75%;" />
		<h2 class="sub_subtitle"><a name="about_request_types" title="A link to this sub-section" href="#about_request_types">&sect;</a> About Request Types</h2>
			<p>Farnsworth abstracts manager requests so that request types can be created on the fly as needed.
			A request type is simple.  It has a name, relevant managers, an enabled status, and an optional glyphicon.
			Names should be unique and resolve to unique URLs.  URLs are resolved by lowercasing all letters, replacing space characters with underscores,
			replacing &amp;'s with "and"s, and removing special characters such as *, $, !, and ?.
			</p>
			<p>A request type's relevant managers are all the managers to whom requests of that type are made.
			The enabled status controls whether new requests of that type can be made.
			However, even if a request type is disabled, users will be able to post new responses to requests.
			Disabling request types can be useful when a manager position has been vacated, managers are being harassed on the site, etc.
			</p>
			<p>When there are no existing or enabled request types, the Requests dropdown menu will disappear.
			The dropdown menu only appears when there is at least one enabled request type.
			When request types are enabled, they will automatically be added to the list in the dropdown menu.
			When request types are disabled, they will automatically be removed from the list.
			</p>
			<p>You can see a list of request types from the <a href="{% url 'managers:manage_request_types' %}">manage request types</a> page.
			</p>
		<h2 class="sub_subtitle"><a name="adding_request_types" title="A link to this sub-section" href="#adding_request_types">&sect;</a> Adding Request Types</h2>
			<p>The Add Request Type button on the <a href="{% url 'managers:manage_request_types' %}">manage request types</a> page will take you to the
			<a href="{% url 'managers:add_request_type' %}">add request type</a> page.  Filling out and submitting this form will add a new request type.
			</p>
			<p>It is recommended, for presentability, that request types be treated as titles (first letter of each word capitalized, unless an acronym).
			Request type names are converted to URLs in the same manner as the manager titles; so the same rules apply to request type names as manager titles.
			</p>
			<p>Glyphicons are optional.  If you leave the field blank, the default icon (the inbox icon used for the Requests dropdown menu) will be used
			for the request type.
			If you mistype the glyphicon, however, no icon will be displayed.
			There is a link in the form (which opens in a new tab) to all the currently available glyphicons.
			You can use any of them, but it might be better to steer clear of a few key ones used elsewhere in Farnsworth and others that serve
			as warning symbols.
			</p>
			<p>Here is a list of some of the glyphicons and their recommended use:
			</p>
			<ul style="list-style: none;">
				<li>Food: cutlery - <span class="glyphicon glyphicon-cutlery"></span></li>
				<li>Maintenance: wrench - <span class="glyphicon glyphicon-wrench"></span></li>
				<li>Health: heart - <span class="glyphicon glyphicon-heart"></span>
					or heart-empty - <span class="glyphicon glyphicon-heart-empty"></span></li>
				<li>Garden: tree-conifer - <span class="glyphicon glyphicon-tree-conifer"></span>
					or tree-deciduous - <span class="glyphicon glyphicon-tree-deciduous"></span></li>
				<li>Social: glass - <span class="glyphicon glyphicon-glass"></span></li>
				<li>House Manager: credit-card - <span class="glyphicon glyphicon-credit-card"></span></li>
				<li>Site: globe - <span class="glyphicon glyphicon-globe"></span></li>
				<li>Network: signal - <span class="glyphicon glyphicon-signal"></span></li>
				<li>Supplies: shopping-cart - <span class="glyphicon glyphicon-shopping-cart"></span></li>
				<li>Geek Social: film - <span class="glyphicon glyphicon-film"></span></li>
				<li>Waste Reduction: trash - <span class="glyphicon glyphicon-trash"></span></li>
				<li>Historian: camera - <span class="glyphicon glyphicon-camera"></span></li>
			</ul>
			<p>There is no hard limitation preventing you from using the same glyphicon for multiple request types,
			but it will greatly enhance user experience if you use glyphicons intelligently.
			</p>
			<p>When users access this site from a small screen (smart phones, etc. &lt; 768px in width), text from certain buttons is not displayed,
			and only the glyphicon in those buttons is displayed.
			In these cases, it can help to have an intuitive glyphicon for users to know what request type they are accessing, to which page they are
			navigating, etc.
			Also in these cases, it is especially crucial to type the glyphicon correctly as the buttons will be empty (since there is no glyphicon)
			if the glyphicon is mistyped.
			</p>
		<h2 class="sub_subtitle"><a name="managing_request_types" title="A link to this sub-section" href="#managing_request_types">&sect;</a> Managing Request Types</h2>
			<p>You can see a list of all the request types with links to modify them, relevant managers, and whether they are enabled from the
			<a href="{% url 'managers:manage_request_types' %}">manage request types</a> page.
			From here, you can also see links to view relevant managers or their incumbents.
			When you click on the name of a request type, you will be taken to the modify request type page.
			</p>
			<p>This form is identical to the add request type page.
			</p>
		</div> <!-- # request_types_body -->
	</div> <!-- #request_types -->
	</div> <!-- .row -->
	{% endif %}

	<div class="row">
	<div id="navigation" class="col-md-10 col-md-offset-1 col-lg-8 col-lg-offset-2">
		<h1 class="sub_title text-center">
			<small><a name="navigation" title="A link to this section" href="#navigation">&sect;</a></small>
			Navigation
			<small><a href="#contents" title="To contents">&Dagger;</a></small>
		</h1>
		<div id="navigation_body" class="toggleable">
		<hr style="width: 75%;" />
			<p>The site is quite expansive and has dynamically generated content and pages.
			It grows as the site is used more - as more users are added, more user profile pages (and ancillary pages) are available;
			as more requests or threads are started, more pages to view them in detail are added.
			</p>
			<p>Most navigation is done from the navigation bar at the top of every page.
			The menu options are fairly clear.
			</p>
			<p>The first link redirects to the home page, which presents recent and important information, including events in the next 24 hours,
			pinned manager announcements, recently active threads, and, if you are a manager responsible for addressing certain request types,
			you will be presented with all open, unfilled requests of those request types, as well.
			</p>
			<p>The second is a dropdown menu regarding your profile.
			From here, you can access pages to edit your profile, update your password, see all your requests and all your threads,
			and a link to logout of the site.
			</p>
			<p>If there are any enabled request types, the next link will be a dropdown menu for requests.
			From here, you can see recent requests for a selected request type.
			</p>
			<p>The next choice is the Go menu, which contains a bulk of links to various pages.
			First come the two directories - one for members and one for managers.
			Next, a page with pinned manager announcements.
			Then a list of all upcoming events, and then a link to see the external landing to the page.
			Below that are several links to archives for threads, announcements, events, and requests.
			Below that are links to this help page and the <a href="{% url 'site_map' %}">site map</a> page.
			</p>
			<p>However, interspersed throughout the site are links to various pages.
			The most common of these are links to profile pages.
			But there are also links to see manager details, members' posted threads and requests, and other pages.
			</p>
		</div> <!-- #navigation_body -->
	</div> <!-- #navigation -->
	</div> <!-- .row -->
>>>>>>> 143c4b38

    <div class="row">
    <div id="tips" class="col-md-10 col-md-offset-1 col-lg-8 col-lg-offset-2">
        <h1 class="sub_title text-center">
            <small><a name="tips" title="A link to this section" href="#tips">&sect;</a></small>
            General Tips
            <small><a href="#contents" title="To contents">&Dagger;</a></small>
        </h1>
        <div id="tips_body" class="toggleable">
        <hr style="width: 75%;" />
            <p>All tables in Farnsworth are sortable.  If you click on the header of a table, you will sort by the items in that column.
            You can hold down <kbd>Shift</kbd> and click multiple column headers to sort by each one successively.
            </p>
            <p><b>Be careful of what you post on the site.</b>
            If you post something on the site, it is a tedious process for the admin to delete your post.
            Admins may refuse to do so since the process can sometimes be dangerous to database integrity.
            <b>Admins are discouraged from deleting posts in Farnsworth's documentation due to this risk.</b>
            </p>
            <p>The site collapses to a mobile version when the screen size reduces down to an extra small size (&lt; 768px in width) or if
            the site is launched with a small screen size.
            Several things happen dynamically:
            </p>
            <ul style="list-style: none">
                <li>Font size in container headers (colored horizontal bars at top of containers) changes as screen size changes.</li>
                <li>Text from container header buttons disappears when the screen gets to the extra small size.</li>
                <li>Certain text elements are replaced by others upon screen size change.</li>
                <li>Certain images and maps are replaced by others or disappear entirely when the screen is extra small.</li>
                <li>Some containers rearrange themselves depending on the site of the screen.
                Some containers will be side-by-side on larger screens but one-above-the-other in smaller screens.
                </li>
            </ul>
            <p>Learning to use the site is done best on large screens, as the mobile version is essentially reduced in visual aids,
            such as the text in container header buttons.
            Using the mobile version is not cumbersome, still.
            </p>
            <p>The contents of containers will sometimes be too large for containment, especially on extra small screens.
            In these cases, the overflow contents of containers become horizontally scrollable.
            On mobile devices, you can tap and drag the contents of a table to scroll horizontally.
            Try this out on a small smart phone screen with the threads list on the homepage.
            </p>
            <p>The site uses several third-party packages, like TinyMCE, Bootstrap Datetime-Picker, and Django-Haystack.
            Details on how to use these check the <a href="#miscellaneous">miscellaneous</a> section.
            </p>
        </div> <!-- #tips_body -->
    </div> <!-- #tips -->
    </div> <!-- .row -->

<<<<<<< HEAD
    <div class="row">
    <div id="profile" class="col-md-10 col-md-offset-1 col-lg-8 col-lg-offset-2">
        <h1 class="sub_title text-center">
            <small><a name="profile_management" title="A link to this section" href="#profile_management">&sect;</a></small>
            Profile Management
            <small><a href="#contents" title="To contents">&Dagger;</a></small>
        </h1>
        <div id="profile_body" class="toggleable">
        <hr style="width: 75%;" />
        <h2 class="sub_subtitle"><a name="profile" title="A link to this sub-section" href="#profile">&sect;</a> Profile Details</h2>
            <p>Control over your profile is handled through the <a href="{% url 'my_profile' %}">my profile page</a>.
            You can access this page from anywhere from the top menu.
            Links to this page are also sprinkled across the website - a link appears anywhere you posted an event, request, thread message, etc.
            </p>
            <p>Please note, <b>you cannot edit your first or last names, but you can request your site admin to do it for you.</b>
            </p>
            <p>By default, your first &amp; last names and username are visible to all users, but your e-mail and phone number are only visible
            to the site admin and no one else.
            </p>
            <p>However, you can allow others to see your e-mail address and phone number by toggling the e-mail visible and phone visible checkboxes
            in the update profile container.
            Doing so will display your phone and e-mail in the member directory and in your profile.
            Your e-mail will also become searchable when it is made visible; so that others can search for your profile by your e-mail.
            </p>
            <p>Enabling phone visible will also display your phone number in the manager directory and the manager details
            for all manager positions you hold.
            Enabling e-mail visible will display your e-mail if a manager e-mail does not exist for a position you hold.
            </p>
            <p>The current room, former rooms, and other houses fields are also indexed for search, meaning people can find you by your room
            or affiliation with other houses if you input this information.
            </p>
            <p>Whenever you remove information, it is removed from the indexes.
            So if you later decide that you don't people to be able to search for you by a particular field, you can erase the field.
            </p>
        <h2 class="sub_subtitle"><a name="password" title="A link to this sub-section" href="#password">&sect;</a> Password</h2>
            <p>You can change your password from the same page using the change password form at the bottom.
            </p>
            <p>For your security, your password is hashed before storage.
            Hashing is a function that takes a regular value converts it to a value that is impossible to decrypt back to its original value
            using the current technology.
            Hashing makes your passwords safe and it's commonly done throughout the IT industry.
            </p>
            <p>This means that admins cannot see your password.
            You and only you should know your own password.
            However, if you ever forget or lose your password, an admin can reset it for you.
            </p>
        <h2 class="sub_subtitle"><a name="profile_history" title="A link to this sub-section" href="#profile_history">&sect;</a> Profile History</h2>
            <p>You can see some parts of your profile history from the profile dropdown menu items in the top navbar.
            These include links to see all your requests and all the threads you have started.
            You cannot see all the messages you have posted, but you can search for threads you have posted to
            or search for the thread subject itself.
            </p>
            <p>There are two views each of these two types of pages, but the ones that are linked in the menu are the concise ones.
            These will simply list your requests or threads with meta-data and some core details about them.
            The expanded views can be slow to load, but you ca load them from the simple views using the buttons in the container headers.
            </p>
        </div> <!-- #profile_body -->
    </div> <!-- #profile -->
    </div> <!-- .row -->
    
    <div class="row">
    <div id="threads" class="col-md-10 col-md-offset-1 col-lg-8 col-lg-offset-2">
        <h1 class="sub_title text-center">
            <small><a name="threads" title="A link to this section" href="#threads">&sect;</a></small>
            Threads
            <small><a href="#contents" title="To contents">&Dagger;</a></small>
        </h1>
        <div id="threads_body" class="toggleable">
        <hr style="width: 75%;" />
        <h2 class="sub_subtitle"><a name="starting_threads" title="A link to this sub-section" href="#starting_threads">&sect;</a> Starting Threads</h2>
            <p>Threads in Farnsworth are designed like e-mail threads in most ways.
            You can start threads from various pages, including the homepage and the member forums page.  The form is identical from any page.
            Both the subject and the body of the form are required.
            The subject will constitute a title for the thread and the body will constitute the first message in the thread.
            </p>
            <p>After you have started a thread, anyone can add a message to that thread.
            Messages in threads are sorted by date.
            The old message (the one used to start the thread) is always listed first, and the most recent message is always listed last.
            </p>
            <p>Threads are not deactivated and can be "revived" by simply posting another message in the thread.
            For reference, the homepage grabs the most recently modified threads to list.
            So if you add another message to a really old thread, it will be pushed to the top of the list on the homepage,
            grabbing attention for the thread from the entire membership.
            </p>
        <h2 class="sub_subtitle"><a name="adding_messages" title="A link to this sub-section" href="#adding_messages">&sect;</a> Adding Messages</h2>
            <p>You can add a message to a thread from a view with the thread.
            Generally this will be from the member forums or the thread view page.
            Messages require only a body and are fully editable and just like the body of a new thread.
            </p>
            <p>New messages are added to the end of a thread and displayed below all prior messages.
            Threads are therefore designed completely linearly, rather than as trees
            - how some forums on the Internet are designed.
            </p>
            <p>For the growth and spread of discussions, you are encouraged to branch threads by
            creating new ones similar subjects to steer the discussion is a different direction or to focus
            in on a specific issue in the parent discussion.
            </p>
            <p>Doing so will keep threads clear and concise while allowing for full discussion.
            </p>
        </div> <!-- #threads_body -->
    </div> <!-- #threads -->
    </div> <!-- .row -->
    
    <div class="row">
    <div id="requests" class="col-md-10 col-md-offset-1 col-lg-8 col-lg-offset-2">
        <h1 class="sub_title text-center">
            <small><a name="requests" title="A link to this section" href="#requests">&sect;</a></small>
            Requests
            <small><a href="#contents" title="To contents">&Dagger;</a></small>
        </h1>
        <div id="requests_body" class="toggleable">
        <hr style="width: 75%;" />
        <h2 class="sub_subtitle"><a name="about_requests" title="A link to this sub-section" href="#about_requests">&sect;</a> About Requests</h2>
            <p>If your House President adds and enables request types, you will see a requests dropdown menu appear in the navigation bar.
            From here, you can select a request type and add requests of that type for managers to address.
            </p>
            <p>Each request type has a list of relevant managers.
            Active relevant managers and their incumbents will be displayed whenever you visit a request page.
            For example, for food requests, the relevant manager might be your Kitchen Manager or Food Manager
            or multiple Food Managers or Kitchen Managers.
            </p>
            <p>When a relevant manager posts a response to a request, the body of the reponse will be colored a light blue
            and have hover text indicating that the response is a manager response.
            </p>
            <p>Relevant managers also have the ability to mark requests closed or filled.
            A filled request will have a light green body and a closed request will have a light red body.
            Hovering over the body of a request will display hover text indicating the request's status (open, filled, or closed).
            </p>
            <p>Requests also keep a running record of up votes.
            All user up votes are recorded and the number tabulated upon display of requests.
            </p>
        <h2 class="sub_subtitle"><a name="working_with_requests" title="A link to this sub-section" href="#working_with_requests">&sect;</a> Working with Requests</h2>
            <p>You can add a new request of a certain request type from that request type's request page.
            Requests contain just a body that is fully editable like the body of a thread or message.
            </p>
            <p>After you have posted your request, you or anyone else can add a response to the request.
            Others can also up vote your request to express support for your request.
            If you up vote a request, you can cancel your up vote by clicking the cancel up vote link.
            </p>
            <p>The vote count will be displayed next to the name of the person who originally posted the request.
            Clicking on this count will display a dropdown menu containing a list of up votes for that request.
            You can click on any of these names to see the up voter's profile.
            </p>
        </div> <!-- #requests_body -->
    </div> <!-- #requests -->
    </div> <!-- .row -->
    
    <div class="row">
    <div id="announcements" class="col-md-10 col-md-offset-1 col-lg-8 col-lg-offset-2">
        <h1 class="sub_title text-center">
            <small><a name="announcements" title="A link to this section" href="#announcements">&sect;</a></small>
            Announcements
            <small><a href="#contents" title="To contents">&Dagger;</a></small>
        </h1>
        <div id="announcements_body" class="toggleable">
        <hr style="width: 75%;" />
            <p>If you are a manager, you can make an announcement that will be pinned to the home page
            and the manager announcements page until you unpin it.
            If you unpin an announcement and want it to be repinned, you can visit the
            <a href="{% url 'all_announcements' %}">all announcements</a> page to repin it to the home page and
            the manager announcement page.
            </p>
            <p>Announcements are meant to be high priority addresses to the entire house.
            You can use announcements to warn the house about emergencies or provide critial information.
            </p>
            <p>Once you have posted an announcement, it will automatically be pinned to the home page and the
            manager announcement page.
            You can unpin the announcement by clicking the unpin link at the bottom right side of the announcement.
            Doing so will move your announcement to the archives, where it can still be seen.
            </p>
            <p>If you accidentally unpin an announcement and want to repin it, you can go to the
            <a href="{% url 'all_announcements' %}">all announcements</a> page and repin it from there.
            </p>
            <p>You can edit an announcement by clicking the edit link at the bottom right side of the announcement.
            Once you edit an announcement and save it, you will be taken to a page that shows you the modified
            version of the announcement.  From here, if you approve, you can navigate anywhere else.
            Your announcement is already updated and saved.
            If you disapprove, you can click edit again and modify the announcement again.
            </p>
            <p><b>You cannot modify the announcement of a previous incumbent for a position you hold.</b>
            However, you can copy paste it and start a new announcement.
            You can also ask the site admin to modify it or unpin/repin the announcement for you.
            </p>
        </div> <!-- #announcements_body -->
    </div> <!-- #announcements -->
    </div> <!-- .row -->
    
    <div class="row">
    <div id="events" class="col-md-10 col-md-offset-1 col-lg-8 col-lg-offset-2">
        <h1 class="sub_title text-center">
            <small><a name="events" title="A link to this section" href="#events">&sect;</a></small>
            Events
            <small><a href="#contents" title="To contents">&Dagger;</a></small>
        </h1>
        <div id="events_body" class="toggleable">
        <hr style="width: 75%;" />
            <p>Events can be posted from the <a href="{% url 'events:list' %}">upcoming events</a> page or the
            <a href="{% url 'events:all' %}">all events</a> page.
            All fields except the RSVP and Mark Cancelled checkboxes are required in this form.
            By default, {{ HOUSE }} will set as the location of the event and the RSVP box will be checked.
            </p>
            <p>For picking the date and time of the event, Farnsworth uses Bootstrap Date Time picker, details on which
            can be found in the <a href="#datetime">Date-Time Picker</a> sub-section of the
            <a href="#miscellaneous">Miscellaneous</a> section.
            </p>
            <p>Once you're posted an event, others can RSVP to it.
            The list of RSVPs will be displayed with every event.
            You are by default RSVP'd to the event you posted.
            You can un-RSVP to the event by clicking the Un-RSVP link at the bottom right of the event.
            </p>
            <p>If you need to edit the event, you can do so by clicking the edit link at the bottom right of the event.
            Once you've modified and saved your event, you will be taken to a view of that event.
            Your event already updated and saved.  You can edit it again or navigate anywhere you'd like.
            </p>
        </div> <!-- #events_body -->
    </div> <!-- #events -->
    </div> <!-- .row -->
    
    <div class="row">
    <div id="misc" class="col-md-10 col-md-offset-1 col-lg-8 col-lg-offset-2">
        <h1 class="sub_title text-center">
            <small><a name="miscellaneous" title="A link to this section" href="#miscellaneous">&sect;</a></small>
            Miscellaneous
            <small><a href="#contents" title="To contents">&Dagger;</a></small>
        </h1>
        <div class="misc_body" class="toggleable">
        <hr style="width: 75%;" />
        <h2 class="sub_subtitle"><a name="tinymce" title="A link to this sub-section" href="#tinymce">&sect;</a> TinyMCE</h2>
            <p>Farnsworth includes a "what you see is what you get" (WYSIWYG) editor called TinyMCE used in several places in the site.
            TinyMCE is feature rich and does extensive security checks on its own.
            TinyMCE allows image and video inserts via <code>iframe</code>s or URL links.
            Both of these methods can be used through the buttons in the TinyMCE interface.
            <p>Using URLs is the more straightforward and approachable way to insert videos.
            TinyMCE will do the work for you in finding the video from the URL you enter and inserting it into your message.
            This may not work properly sometimes (e.g., when more than one video is on a page).
            </p>
            <p>In these cases, you can use the <code>iframe</code> option, which is slightly more work.
            You will have to get the <code>iframe</code> code from the video you are trying to insert
            and then paste the code into the text field in the "Embed" tab of the insert/edit video popup of TinyMCE.
            </p>
            <p>TinyMCE also supports inserting emoticons, special characters, links, ordered &amp; unordered lists, and horizontal rules.
            These can all be accessed from the buttons in the interface.
            </p>
            <p>Formatting can be done via keyboard as well as the buttons in the interface.
            For example, you can press <kbd>CTRL</kbd> + <kbd>B</kbd> to <b>bold</b>, <kbd>CTRL</kbd> + <kbd>I</kbd> to <i>italicize</i>,
            or <kbd>CTRL</kbd> + <kbd>U</kbd> to <u>underline</u> text.
            The buttons available will allow you greater control over your formatting.
            You can insert headings, change font size or font, strikethrough text - <strike>like this</strike> - and insert text to be rendered as code - like so:
            </p>
            <pre>python hello_world.py</pre>
            <p>TinyMCE also supports inline code, like so: <code>print "Hello, world!"</code>, divs, paragraphs, and blockquotes:
            </p>
            <blockquote>Cogito ergo sum.</blockquote>
            <p>These options can be selected from the blocks sub-menu in the formats dropdown menu inside TinyMCE.
            </p>
            <p>TinyMCE also supports keyboard shortcuts to copy (<kbd>CTRL</kbd> + <kbd>C</kbd>), cut (<kbd>CTRL</kbd> + <kbd>X</kbd>),
            or paste (<kbd>CTRL</kbd> + <kbd>P</kbd>) text from or to the text field, along with several other keyboard shortcuts.
            </p>
            <p><b>However, please note that TinyMCE will preserve the formatting of text you paste into the editor,
            including background color.</b>
            So, it is recommended that you paste input as plain text, an option offered by TinyMCE.
            You can click the paste as plaintext button, which render anything you paste as plaintext until you toggle
            the plaintext button to off.
            </p>
            <p>You can also align your text however you please and undo/redo your changes.
            </p>
            <p>However, a downside of using TinyMCE is that your input will not be preserved between attempts to submit forms.
            So it is crucial that you input all required fields to ensure that the form is submitted on the first try.
            </p>
        <h2 class="sub_subtitle"><a name="datetime" title="A link to this sub-section" href="#datetime">&sect;</a> Date-Time Picker</h2>
            <p>Bootstrap Datetime Picker is used in Farnsworth to pick date and time for events.
            It allows the selection of a date and then a time from a box that drops down when a datetime field is clicked.
            The widget allows you to quickly move through dates through several means.
            </p>
            <p>You can click on the arrows at the top of the dropdown calendar to flip through the months.
            If you click on the month year field between the arrows, the widget will swith to a month view,
            with a year at the top and months listed below.
            From here, if you click the arrows, you can quickly flip through years, or you can click the year field,
            which will switch the widget to a year view.
            From here, you can quickly flip through decades via the arrows at the top.
            </p>
            <p>If you click the clock icon <span class="glyphicon glyphicon-time"></span> at the bottom of the calendar,
            the widget will switch to a time view.
            From here you can select a time, in hours, minutes, and AM/PM.
            To switch back to the calendar view, click the calendar icon <span class="glyphicon glyphicon-calendar"></span>
            at the top of the widget.
            If you click on the hour button, the widget will switch to an hour selector, form where you can select an hour.
            If you click the minute button, the widget will switch to a minute selector, allowing you to select a minute field in 3 minutes increments.
            </p>
        <h2 class="sub_subtitle"><a name="search" title="A link to this sub-section" href="#search">&sect;</a> Search</h2>
            <p>Farnsworth uses Django-Haystack for search.
            Haystack serves as a wrapper around an engine of your setup's choosing.
            Most likely, your version of Farnsworth was deployed with Elasticsearch, an implementation of Lucene,
            a pure Java search engine.
            </p>
            <p>You can search the entire site from any page via the search bar in the navigation bar.
            The indexes are updated live; so results should always be up to date.
            </p>
            <p>Farnsworth's implementation is designed to use partial-word search.
            You can search for parts of a word and get effective results.
            Haystack matches 2-letter combinations for parts of the words you type with parts of all words in the database.
            </p>
            <p>As a drawback to this implementation, you will often get results you aren't looking for.
            But most likely, if you are specific with your search, you will get results you are looking for.
            </p>
            <p>Search results can be filtered by clicking the filter button at the top and selecting one of the filter choices, if any.
            </p>
            <p>Results are paginated for presentability.
            Undoubtedly, as the database grows larger, more results will be returned.
            So, you can click through the pages at the bottom to look through the results for your query.
            </p>
        </div> <!-- #misc_body -->
    </div> <!-- #misc -->
    </div> <!-- .row -->
=======
	<div class="row">
	<div id="profile" class="col-md-10 col-md-offset-1 col-lg-8 col-lg-offset-2">
		<h1 class="sub_title text-center">
			<small><a name="profile_management" title="A link to this section" href="#profile_management">&sect;</a></small>
			Profile Management
			<small><a href="#contents" title="To contents">&Dagger;</a></small>
		</h1>
		<div id="profile_body" class="toggleable">
		<hr style="width: 75%;" />
		<h2 class="sub_subtitle"><a name="profile" title="A link to this sub-section" href="#profile">&sect;</a> Profile Details</h2>
			<p>Control over your profile is handled through the <a href="{% url 'my_profile' %}">my profile page</a>.
			You can access this page from anywhere from the top menu.
			Links to this page are also sprinkled across the website - a link appears anywhere you posted an event, request, thread message, etc.
			</p>
			<p>Please note, <b>you cannot edit your first or last names, but you can request your site admin to do it for you.</b>
			</p>
			<p>By default, your first &amp; last names and username are visible to all users, but your e-mail and phone number are only visible
			to the site admin and no one else.
			</p>
			<p>However, you can allow others to see your e-mail address and phone number by toggling the e-mail visible and phone visible checkboxes
			in the update profile container.
			Doing so will display your phone and e-mail in the member directory and in your profile.
			Your e-mail will also become searchable when it is made visible; so that others can search for your profile by your e-mail.
			</p>
			<p>Enabling phone visible will also display your phone number in the manager directory and the manager details
			for all manager positions you hold.
			Enabling e-mail visible will display your e-mail if a manager e-mail does not exist for a position you hold.
			</p>
			<p>The current room, former rooms, and other houses fields are also indexed for search, meaning people can find you by your room
			or affiliation with other houses if you input this information.
			</p>
			<p>Whenever you remove information, it is removed from the indexes.
			So if you later decide that you don't people to be able to search for you by a particular field, you can erase the field.
			</p>
		<h2 class="sub_subtitle"><a name="password" title="A link to this sub-section" href="#password">&sect;</a> Password</h2>
			<p>You can change your password from the same page using the change password form at the bottom.
			</p>
			<p>For your security, your password is hashed before storage.
			Hashing is a function that takes a regular value converts it to a value that is impossible to decrypt back to its original value
			using the current technology.
			Hashing makes your passwords safe and it's commonly done throughout the IT industry.
			</p>
			<p>This means that admins cannot see your password.
			You and only you should know your own password.
			However, if you ever forget or lose your password, an admin can reset it for you.
			</p>
		<h2 class="sub_subtitle"><a name="profile_history" title="A link to this sub-section" href="#profile_history">&sect;</a> Profile History</h2>
			<p>You can see some parts of your profile history from the profile dropdown menu items in the top navbar.
			These include links to see all your requests and all the threads you have started.
			You cannot see all the messages you have posted, but you can search for threads you have posted to
			or search for the thread subject itself.
			</p>
			<p>There are two views each of these two types of pages, but the ones that are linked in the menu are the concise ones.
			These will simply list your requests or threads with meta-data and some core details about them.
			The expanded views can be slow to load, but you ca load them from the simple views using the buttons in the container headers.
			</p>
		</div> <!-- #profile_body -->
	</div> <!-- #profile -->
	</div> <!-- .row -->

	<div class="row">
	<div id="threads" class="col-md-10 col-md-offset-1 col-lg-8 col-lg-offset-2">
		<h1 class="sub_title text-center">
			<small><a name="threads" title="A link to this section" href="#threads">&sect;</a></small>
			Threads
			<small><a href="#contents" title="To contents">&Dagger;</a></small>
		</h1>
		<div id="threads_body" class="toggleable">
		<hr style="width: 75%;" />
		<h2 class="sub_subtitle"><a name="starting_threads" title="A link to this sub-section" href="#starting_threads">&sect;</a> Starting Threads</h2>
			<p>Threads in Farnsworth are designed like e-mail threads in most ways.
			You can start threads from various pages, including the homepage and the member forums page.  The form is identical from any page.
			Both the subject and the body of the form are required.
			The subject will constitute a title for the thread and the body will constitute the first message in the thread.
			</p>
			<p>After you have started a thread, anyone can add a message to that thread.
			Messages in threads are sorted by date.
			The old message (the one used to start the thread) is always listed first, and the most recent message is always listed last.
			</p>
			<p>Threads are not deactivated and can be "revived" by simply posting another message in the thread.
			For reference, the homepage grabs the most recently modified threads to list.
			So if you add another message to a really old thread, it will be pushed to the top of the list on the homepage,
			grabbing attention for the thread from the entire membership.
			</p>
		<h2 class="sub_subtitle"><a name="adding_messages" title="A link to this sub-section" href="#adding_messages">&sect;</a> Adding Messages</h2>
			<p>You can add a message to a thread from a view with the thread.
			Generally this will be from the member forums or the thread view page.
			Messages require only a body and are fully editable and just like the body of a new thread.
			</p>
			<p>New messages are added to the end of a thread and displayed below all prior messages.
			Threads are therefore designed completely linearly, rather than as trees
			- how some forums on the Internet are designed.
			</p>
			<p>For the growth and spread of discussions, you are encouraged to branch threads by
			creating new ones similar subjects to steer the discussion is a different direction or to focus
			in on a specific issue in the parent discussion.
			</p>
			<p>Doing so will keep threads clear and concise while allowing for full discussion.
			</p>
		</div> <!-- #threads_body -->
	</div> <!-- #threads -->
	</div> <!-- .row -->

	<div class="row">
	<div id="requests" class="col-md-10 col-md-offset-1 col-lg-8 col-lg-offset-2">
		<h1 class="sub_title text-center">
			<small><a name="requests" title="A link to this section" href="#requests">&sect;</a></small>
			Requests
			<small><a href="#contents" title="To contents">&Dagger;</a></small>
		</h1>
		<div id="requests_body" class="toggleable">
		<hr style="width: 75%;" />
		<h2 class="sub_subtitle"><a name="about_requests" title="A link to this sub-section" href="#about_requests">&sect;</a> About Requests</h2>
			<p>If your House President adds and enables request types, you will see a requests dropdown menu appear in the navigation bar.
			From here, you can select a request type and add requests of that type for managers to address.
			</p>
			<p>Each request type has a list of relevant managers.
			Active relevant managers and their incumbents will be displayed whenever you visit a request page.
			For example, for food requests, the relevant manager might be your Kitchen Manager or Food Manager
			or multiple Food Managers or Kitchen Managers.
			</p>
			<p>When a relevant manager posts a response to a request, the body of the reponse will be colored a light blue
			and have hover text indicating that the response is a manager response.
			</p>
			<p>Relevant managers also have the ability to mark requests closed or filled.
			A filled request will have a light green body and a closed request will have a light red body.
			Hovering over the body of a request will display hover text indicating the request's status (open, filled, or closed).
			</p>
			<p>Requests also keep a running record of up votes.
			All user up votes are recorded and the number tabulated upon display of requests.
			</p>
		<h2 class="sub_subtitle"><a name="working_with_requests" title="A link to this sub-section" href="#working_with_requests">&sect;</a> Working with Requests</h2>
			<p>You can add a new request of a certain request type from that request type's request page.
			Requests contain just a body that is fully editable like the body of a thread or message.
			</p>
			<p>After you have posted your request, you or anyone else can add a response to the request.
			Others can also up vote your request to express support for your request.
			If you up vote a request, you can cancel your up vote by clicking the cancel up vote link.
			</p>
			<p>The vote count will be displayed next to the name of the person who originally posted the request.
			Clicking on this count will display a dropdown menu containing a list of up votes for that request.
			You can click on any of these names to see the up voter's profile.
			</p>
		</div> <!-- #requests_body -->
	</div> <!-- #requests -->
	</div> <!-- .row -->

	<div class="row">
	<div id="announcements" class="col-md-10 col-md-offset-1 col-lg-8 col-lg-offset-2">
		<h1 class="sub_title text-center">
			<small><a name="announcements" title="A link to this section" href="#announcements">&sect;</a></small>
			Announcements
			<small><a href="#contents" title="To contents">&Dagger;</a></small>
		</h1>
		<div id="announcements_body" class="toggleable">
		<hr style="width: 75%;" />
			<p>If you are a manager, you can make an announcement that will be pinned to the home page
			and the manager announcements page until you unpin it.
			If you unpin an announcement and want it to be repinned, you can visit the
			<a href="{% url 'managers:all_announcements' %}">all announcements</a> page to repin it to the home page and
			the manager announcement page.
			</p>
			<p>Announcements are meant to be high priority addresses to the entire house.
			You can use announcements to warn the house about emergencies or provide critial information.
			</p>
			<p>Once you have posted an announcement, it will automatically be pinned to the home page and the
			manager announcement page.
			You can unpin the announcement by clicking the unpin link at the bottom right side of the announcement.
			Doing so will move your announcement to the archives, where it can still be seen.
			</p>
			<p>If you accidentally unpin an announcement and want to repin it, you can go to the
			<a href="{% url 'managers:all_announcements' %}">all announcements</a> page and repin it from there.
			</p>
			<p>You can edit an announcement by clicking the edit link at the bottom right side of the announcement.
			Once you edit an announcement and save it, you will be taken to a page that shows you the modified
			version of the announcement.  From here, if you approve, you can navigate anywhere else.
			Your announcement is already updated and saved.
			If you disapprove, you can click edit again and modify the announcement again.
			</p>
			<p><b>You cannot modify the announcement of a previous incumbent for a position you hold.</b>
			However, you can copy paste it and start a new announcement.
			You can also ask the site admin to modify it or unpin/repin the announcement for you.
			</p>
		</div> <!-- #announcements_body -->
	</div> <!-- #announcements -->
	</div> <!-- .row -->

	<div class="row">
	<div id="events" class="col-md-10 col-md-offset-1 col-lg-8 col-lg-offset-2">
		<h1 class="sub_title text-center">
			<small><a name="events" title="A link to this section" href="#events">&sect;</a></small>
			Events
			<small><a href="#contents" title="To contents">&Dagger;</a></small>
		</h1>
		<div id="events_body" class="toggleable">
		<hr style="width: 75%;" />
			<p>Events can be posted from the <a href="{% url 'events:list' %}">upcoming events</a> page or the
			<a href="{% url 'events:all' %}">all events</a> page.
			All fields except the RSVP and Mark Cancelled checkboxes are required in this form.
			By default, {{ HOUSE }} will set as the location of the event and the RSVP box will be checked.
			</p>
			<p>For picking the date and time of the event, Farnsworth uses Bootstrap Date Time picker, details on which
			can be found in the <a href="#datetime">Date-Time Picker</a> sub-section of the
			<a href="#miscellaneous">Miscellaneous</a> section.
			</p>
			<p>Once you're posted an event, others can RSVP to it.
			The list of RSVPs will be displayed with every event.
			You are by default RSVP'd to the event you posted.
			You can un-RSVP to the event by clicking the Un-RSVP link at the bottom right of the event.
			</p>
			<p>If you need to edit the event, you can do so by clicking the edit link at the bottom right of the event.
			Once you've modified and saved your event, you will be taken to a view of that event.
			Your event already updated and saved.  You can edit it again or navigate anywhere you'd like.
			</p>
		</div> <!-- #events_body -->
	</div> <!-- #events -->
	</div> <!-- .row -->

	<div class="row">
	<div id="misc" class="col-md-10 col-md-offset-1 col-lg-8 col-lg-offset-2">
		<h1 class="sub_title text-center">
			<small><a name="miscellaneous" title="A link to this section" href="#miscellaneous">&sect;</a></small>
			Miscellaneous
			<small><a href="#contents" title="To contents">&Dagger;</a></small>
		</h1>
		<div class="misc_body" class="toggleable">
		<hr style="width: 75%;" />
		<h2 class="sub_subtitle"><a name="tinymce" title="A link to this sub-section" href="#tinymce">&sect;</a> TinyMCE</h2>
			<p>Farnsworth includes a "what you see is what you get" (WYSIWYG) editor called TinyMCE used in several places in the site.
			TinyMCE is feature rich and does extensive security checks on its own.
			TinyMCE allows image and video inserts via <code>iframe</code>s or URL links.
			Both of these methods can be used through the buttons in the TinyMCE interface.
			<p>Using URLs is the more straightforward and approachable way to insert videos.
			TinyMCE will do the work for you in finding the video from the URL you enter and inserting it into your message.
			This may not work properly sometimes (e.g., when more than one video is on a page).
			</p>
			<p>In these cases, you can use the <code>iframe</code> option, which is slightly more work.
			You will have to get the <code>iframe</code> code from the video you are trying to insert
			and then paste the code into the text field in the "Embed" tab of the insert/edit video popup of TinyMCE.
			</p>
			<p>TinyMCE also supports inserting emoticons, special characters, links, ordered &amp; unordered lists, and horizontal rules.
			These can all be accessed from the buttons in the interface.
			</p>
			<p>Formatting can be done via keyboard as well as the buttons in the interface.
			For example, you can press <kbd>CTRL</kbd> + <kbd>B</kbd> to <b>bold</b>, <kbd>CTRL</kbd> + <kbd>I</kbd> to <i>italicize</i>,
			or <kbd>CTRL</kbd> + <kbd>U</kbd> to <u>underline</u> text.
			The buttons available will allow you greater control over your formatting.
			You can insert headings, change font size or font, strikethrough text - <strike>like this</strike> - and insert text to be rendered as code - like so:
			</p>
			<pre>python hello_world.py</pre>
			<p>TinyMCE also supports inline code, like so: <code>print "Hello, world!"</code>, divs, paragraphs, and blockquotes:
			</p>
			<blockquote>Cogito ergo sum.</blockquote>
			<p>These options can be selected from the blocks sub-menu in the formats dropdown menu inside TinyMCE.
			</p>
			<p>TinyMCE also supports keyboard shortcuts to copy (<kbd>CTRL</kbd> + <kbd>C</kbd>), cut (<kbd>CTRL</kbd> + <kbd>X</kbd>),
			or paste (<kbd>CTRL</kbd> + <kbd>P</kbd>) text from or to the text field, along with several other keyboard shortcuts.
			</p>
			<p><b>However, please note that TinyMCE will preserve the formatting of text you paste into the editor,
			including background color.</b>
			So, it is recommended that you paste input as plain text, an option offered by TinyMCE.
			You can click the paste as plaintext button, which render anything you paste as plaintext until you toggle
			the plaintext button to off.
			</p>
			<p>You can also align your text however you please and undo/redo your changes.
			</p>
			<p>However, a downside of using TinyMCE is that your input will not be preserved between attempts to submit forms.
			So it is crucial that you input all required fields to ensure that the form is submitted on the first try.
			</p>
		<h2 class="sub_subtitle"><a name="datetime" title="A link to this sub-section" href="#datetime">&sect;</a> Date-Time Picker</h2>
			<p>Bootstrap Datetime Picker is used in Farnsworth to pick date and time for events.
			It allows the selection of a date and then a time from a box that drops down when a datetime field is clicked.
			The widget allows you to quickly move through dates through several means.
			</p>
			<p>You can click on the arrows at the top of the dropdown calendar to flip through the months.
			If you click on the month year field between the arrows, the widget will swith to a month view,
			with a year at the top and months listed below.
			From here, if you click the arrows, you can quickly flip through years, or you can click the year field,
			which will switch the widget to a year view.
			From here, you can quickly flip through decades via the arrows at the top.
			</p>
			<p>If you click the clock icon <span class="glyphicon glyphicon-time"></span> at the bottom of the calendar,
			the widget will switch to a time view.
			From here you can select a time, in hours, minutes, and AM/PM.
			To switch back to the calendar view, click the calendar icon <span class="glyphicon glyphicon-calendar"></span>
			at the top of the widget.
			If you click on the hour button, the widget will switch to an hour selector, form where you can select an hour.
			If you click the minute button, the widget will switch to a minute selector, allowing you to select a minute field in 3 minutes increments.
			</p>
		<h2 class="sub_subtitle"><a name="search" title="A link to this sub-section" href="#search">&sect;</a> Search</h2>
			<p>Farnsworth uses Django-Haystack for search.
			Haystack serves as a wrapper around an engine of your setup's choosing.
			Most likely, your version of Farnsworth was deployed with Elasticsearch, an implementation of Lucene,
			a pure Java search engine.
			</p>
			<p>You can search the entire site from any page via the search bar in the navigation bar.
			The indexes are updated live; so results should always be up to date.
			</p>
			<p>Farnsworth's implementation is designed to use partial-word search.
			You can search for parts of a word and get effective results.
			Haystack matches 2-letter combinations for parts of the words you type with parts of all words in the database.
			</p>
			<p>As a drawback to this implementation, you will often get results you aren't looking for.
			But most likely, if you are specific with your search, you will get results you are looking for.
			</p>
			<p>Search results can be filtered by clicking the filter button at the top and selecting one of the filter choices, if any.
			</p>
			<p>Results are paginated for presentability.
			Undoubtedly, as the database grows larger, more results will be returned.
			So, you can click through the pages at the bottom to look through the results for your query.
			</p>
		</div> <!-- #misc_body -->
	</div> <!-- #misc -->
	</div> <!-- .row -->
>>>>>>> 143c4b38
{% endif %}
{% endblock %}

{% block endscripts %}
<script>
$(document).ready(function() {
    $('#content_list').hide();
    $('#hide_content_list').hide();
    $('#show_content_list').click(function() {
        $('#content_list').show();
        $('#hide_content_list').show();
        $('#show_content_list').hide();
    });
    $('#hide_content_list').click(function() {
        $('#content_list').hide();
        $('#hide_content_list').hide();
        $('#show_content_list').show();
    });
});
</script>
{% endblock %}<|MERGE_RESOLUTION|>--- conflicted
+++ resolved
@@ -261,7 +261,6 @@
     </div> <!-- #managing_users -->
     </div> <!-- .row -->
 
-<<<<<<< HEAD
     <div class="row">
     <div id="admin_misc" class="col-md-10 col-md-offset-1 col-lg-8 col-lg-offset-2">
         <h1 class="sub_title text-center">
@@ -359,7 +358,7 @@
     </div> <!-- #admin_misc -->
     </div> <!-- .row -->
     {% endif %}
-    
+
     {% if user.is_superuser or PRESIDENT %}
     <div class="row">
     <div id="meta_manager" class="col-md-10 col-md-offset-1 col-lg-8 col-lg-offset-2">
@@ -371,10 +370,10 @@
         <div id="meta_manager_body" class="toggleable">
         <hr style="width: 75%;" />
         <h2 class="sub_subtitle"><a name="adding_managers" title="A link to this sub-section" href="#adding_managers">&sect;</a> Adding Managers</h2>
-            <p>Managers are managed from the <a href="{% url 'meta_manager' %}">meta-manager</a> page.
+            <p>Managers are managed from the <a href="{% url 'managers:meta_manager' %}">meta-manager</a> page.
             </p>
             <p>You can add a new manager by clicking the top right button on the meta-manager page or by going directly to
-            the <a href="{% url 'add_manager' %}">add manager</a> page.  A manager position can have only one incumbent.  Keep this in mind.
+            the <a href="{% url 'managers:add_manager' %}">add manager</a> page.  A manager position can have only one incumbent.  Keep this in mind.
             </p>
             <p>Since houses allow multiple members to hold the same position, an "active" status is available for these scenarios.
             The recommended way to have multiple members hold the same position is to create multiple types of a singular position.
@@ -398,7 +397,7 @@
             </p>
             <p>The "workshift manager" status is currently not used but is included in case a workshift package is rolled out in the future.
             </p>
-            <p>The "active" status indicates whether the manager is visible in the directory to the general membership 
+            <p>The "active" status indicates whether the manager is visible in the directory to the general membership
             </p>
             <p>The e-mail form should be for official e-mails for that manager, not personal e-mails.  Personal e-mails are under individual users' control.
             This field is optional as not all manager positions have dedicated e-mail addresses.
@@ -423,7 +422,7 @@
             <p>For this maintenance work, you will need to modify manager instances.
             </p>
             <p>You can see a list of managers and links to their modification pages, incumbent user profile pages, and manager e-mails from
-            the <a href="{% url 'meta_manager' %}">meta-manager</a> (a manager of managers) page.
+            the <a href="{% url 'managers:meta_manager' %}">meta-manager</a> (a manager of managers) page.
             This list will tell you most of the handy information about each manager, as well.
             Unlike the manager directory, this list does not show incumbents' personal e-mails.
             The meta-manager table is sortable, just like any other table in Farnsworth.
@@ -438,7 +437,7 @@
         </div> <!-- #meta_manager_body -->
     </div> <!-- #meta_manager -->
     </div> <!-- .row -->
-    
+
     <div class="row">
     <div id="request_types" class="col-md-10 col-md-offset-1 col-lg-8 col-lg-offset-2">
         <h1 class="sub_title text-center">
@@ -464,11 +463,11 @@
             When request types are enabled, they will automatically be added to the list in the dropdown menu.
             When request types are disabled, they will automatically be removed from the list.
             </p>
-            <p>You can see a list of request types from the <a href="{% url 'manage_request_types' %}">manage request types</a> page.
+            <p>You can see a list of request types from the <a href="{% url 'managers:manage_request_types' %}">manage request types</a> page.
             </p>
         <h2 class="sub_subtitle"><a name="adding_request_types" title="A link to this sub-section" href="#adding_request_types">&sect;</a> Adding Request Types</h2>
-            <p>The Add Request Type button on the <a href="{% url 'manage_request_types' %}">manage request types</a> page will take you to the
-            <a href="{% url 'add_request_type' %}">add request type</a> page.  Filling out and submitting this form will add a new request type.
+            <p>The Add Request Type button on the <a href="{% url 'managers:manage_request_types' %}">manage request types</a> page will take you to the
+            <a href="{% url 'managers:add_request_type' %}">add request type</a> page.  Filling out and submitting this form will add a new request type.
             </p>
             <p>It is recommended, for presentability, that request types be treated as titles (first letter of each word capitalized, unless an acronym).
             Request type names are converted to URLs in the same manner as the manager titles; so the same rules apply to request type names as manager titles.
@@ -510,7 +509,7 @@
             </p>
         <h2 class="sub_subtitle"><a name="managing_request_types" title="A link to this sub-section" href="#managing_request_types">&sect;</a> Managing Request Types</h2>
             <p>You can see a list of all the request types with links to modify them, relevant managers, and whether they are enabled from the
-            <a href="{% url 'manage_request_types' %}">manage request types</a> page.
+            <a href="{% url 'managers:manage_request_types' %}">manage request types</a> page.
             From here, you can also see links to view relevant managers or their incumbents.
             When you click on the name of a request type, you will be taken to the modify request type page.
             </p>
@@ -520,7 +519,7 @@
     </div> <!-- #request_types -->
     </div> <!-- .row -->
     {% endif %}
-    
+
     <div class="row">
     <div id="navigation" class="col-md-10 col-md-offset-1 col-lg-8 col-lg-offset-2">
         <h1 class="sub_title text-center">
@@ -562,308 +561,6 @@
         </div> <!-- #navigation_body -->
     </div> <!-- #navigation -->
     </div> <!-- .row -->
-=======
-	<div class="row">
-	<div id="admin_misc" class="col-md-10 col-md-offset-1 col-lg-8 col-lg-offset-2">
-		<h1 class="sub_title text-center">
-			<small><a name="admin_miscellaneous" title="A link to this section" href="#admin_miscellaneous">&sect;</a></small>
-			Admin: Miscellaneous
-			<small><a href="#contents" title="To contents">&Dagger;</a></small>
-		</h1>
-		<div id="admin_misc_body" class="toggleable">
-		<hr style="width: 75%;" />
-		<h2 class="sub_subtitle"><a name="anonymous_user" title="A link to this sub-section" href="#anonymous_user">&sect;</a> Anonymous User</h2>
-			<p>Farnsworth comes prepackaged with an anonymous user.  This user (and profile) is autogenerated the first time you start an anonymous session.
-			The default username is {{ ANONYMOUS_USERNAME }}.  This can be changed from the settings file (/path/to/head/farnsworth/settings.py)
-			<b>before starting a first anonymous session.  Don't change this setting if the anonymous user already exists.</b>
-			The autogenerated user is named Anonymous Coward.
-			</p>
-			<p>The anonymous user is intended for logins on common space machines.  Since users will want access to the site fairly quickly on common space
-			machines and won't want to login and logout constantly to check minor things, the anonymous user can be used to fill the need.
-			The anonymous user is prevented from up/down voting requests or RSVP-ing to events.  But the account is permitted to start threads,
-			post messages, make requests, post responses, and start events.
-			</p>
-			<p>An anonymous session is started from the <a href="{% url 'utilities' %}">utilities</a> page.  Login on a common space machine
-			and go to this page and start an anonymous session.  When the anonymous user is logged in, the profile links are disabled and replaced by
-			a login link.  Users can temporarily login to assume identity.  When a logged in user logs out, the anonymous user will be logged in and
-			the anonymous session will resume.  Anonymous sessions are easy to detect as the login/profile link (the second link in the menu) is red
-			during an anonymous session.
-			</p>
-			<p><b>Logout is disabled for the anonymous user.</b>  To logout the anonymous user and end the anonymous session, login as yourself in the
-			anonymous session, go to the <a href="{% url 'utilities' %}">utilities</a> page, and end the anonymous session.
-			This will logout the anonymous user and end the anonymous session.
-			Your session will resume.  So make sure to logout yourself if you intend to leave the computer.
-			</p>
-			<p>The anonymous user is also forbidden from modifying the anonymous user profile.
-			An error message will be displayed if a user tries to modify the anonymous user profile from the my profile page.
-			The member directory excludes the anonymous user and the profile for the anonymous user
-			</p>
-		<h2 class="sub_subtitle"><a name="recounts" title="A link to this sub-section" href="#recounts">&sect;</a> Model Recounts</h2>
-			<p>To save processor power and increase efficiency, Farnsworth counts thread messages and request responses very infrequently.
-			These fields are incremented whenever a new message or response is posted.
-			However, if messages or responses are deleted (only through the Django admin interface), or users or user profiles are deleted
-			(also only through the Django admin interface), these fields can fall out of sync.
-			The fact that this can happen is one of the reasons you are discouraged from using the Django admin interface.
-			To further the development of Farnsworth, you are encouraged to write your own interface for doing things not currently supported.
-			</p>
-			<p>To correct for the possibility of the database entries for response and messages counts, a utitility is provided to recount these fields.
-			The recount utility is accessed from the <a href="{% url 'utilities' %}">utilities</a> page.
-			When you recount responses and messages, Farnsworth iterates over the set of requests, checks if the number of responses in the database is
-			different from the number present in the model instance of each request, and if it is different, Farnsworth changes the model field of
-			the request to reflect the newly counted number of responses.
-			Thread messages are counted in an identical fashion.
-			</p>
-			<p>Since UPDATEs are heavier, resource-wise, than SELECTs, in database systems, this setup is more efficient than recounting responses or messages
-			for and changing every instance of request and thread, since it reduces the number of UPDATEs while maintaining the number of SELECTs.
-			</p>
-			<p>Even still, the recount process may still take a while.
-			Avoid having to use this utility by not messing with the Django admin interface often.
-			</p>
-		<h2 class="sub_subtitle"><a name="django" title="A link to this sub-section" href="#django">&sect;</a> Django Admin</h2>
-			<p>If you absolutely must use the Django admin interface, here are a few quick tips on how to use it.
-			</p>
-			<p>Django arranges its admin interface by application.  There are several applications that make up the whole of Farnsworth.
-			These include an application for threads, an application for requests and announcements, and an application for events.
-			You can click on the header of each of the tables to see just that application or select one of the model types listed.
-			By selecting one of the listed model types, you can get a list of all model instances of that type.
-			Then you can delete or modify these models.
-			</p>
-			<p>
-			Certain fields have been disabled for models.  You can change this aspect of the program with some effort.
-			If you haven't worked with Django before, contact Karandeep for more details on how to do this.
-			</p>
-			<p>There are also links form these pages to add new instances of models.  You can use these to manually create models,
-			though this is not a very likely scenario.
-			</p>
-			<p>The Django auth application is used for handling user authentication.
-			The auth package includes a user model and a group model.  The user model contains the core set of fields for users on this site.
-			But to augment this set, a user profile model with a one-to-one relationship was created in the threads application.
-			This decision was made to make it easy to integrate Farnsworth with other Django applications or with other interfaces that are Django-compatible.
-			</p>
-			<p><b>Note that deleting a user will delete all model instances dependent on that user instance.</b>
-			This means that all threads (including mesages associated with a thread started by the user), all messages,
-			all requests (including all responses associated with a request posted by the user), etc. are deleted when a user is deleted.
-			Do this only if you really really <b>really</b> need to delete a user.  You will be prompted with the repercussions of deleting
-			a model when you try to delete any model at all from the Django interface.
-			</p>
-			<p>For most cases, though, simply deactivating users is sufficient and encouraged.
-			</p>
-			<p>Django fully supports groups and permissions in case you ever need to implement a system that needs either or both of those features.
-			For example, you can group users together by semester and then create a custom filter for the member directory or manage users page
-			to see only users who are in that semester group.  This feature is not currently on the roadmap for Farnsworth but would be a useful
-			feature for the future, especially as the number of users grows linearly every semester.
-			</p>
-			<p>Managing all models is identical through the Django admin interface.
-			Please refer to Django's documentation for more on how to use the admin interface to manage model instances.
-			</p>
-		</div> <!-- #admin_misc_body -->
-	</div> <!-- #admin_misc -->
-	</div> <!-- .row -->
-	{% endif %}
-
-	{% if user.is_superuser or PRESIDENT %}
-	<div class="row">
-	<div id="meta_manager" class="col-md-10 col-md-offset-1 col-lg-8 col-lg-offset-2">
-		<h1 class="sub_title text-center">
-			<small><a name="meta_manager" title="A link to this section" href="#meta_manager">&sect;</a></small>
-			President: Meta-Manager
-			<small><a href="#contents" title="To contents">&Dagger;</a></small>
-		</h1>
-		<div id="meta_manager_body" class="toggleable">
-		<hr style="width: 75%;" />
-		<h2 class="sub_subtitle"><a name="adding_managers" title="A link to this sub-section" href="#adding_managers">&sect;</a> Adding Managers</h2>
-			<p>Managers are managed from the <a href="{% url 'managers:meta_manager' %}">meta-manager</a> page.
-			</p>
-			<p>You can add a new manager by clicking the top right button on the meta-manager page or by going directly to
-			the <a href="{% url 'managers:add_manager' %}">add manager</a> page.  A manager position can have only one incumbent.  Keep this in mind.
-			</p>
-			<p>Since houses allow multiple members to hold the same position, an "active" status is available for these scenarios.
-			The recommended way to have multiple members hold the same position is to create multiple types of a singular position.
-			So, for example, to have a Kitchen Manager position that can have more than one incumbent, create two (or three or four, depending on your house)
-			instances of Kitchen Managers (Kitchen Manager 1, Kitchen Manager 2, ...) and then deactive the excess manager positions.
-			</p>
-			<p>Though this may seem a shortcoming of the site, in practical terms, it's a decision between a clean end-user experience
-			and a clean site admin experience.  Having multiple incumbents for the same position makes sorting and searching more cumbersome for the user.
-			A simple injective relation is optimal for understanding managers and incumbents.
-			</p>
-			<p>Yes, this implementation does mean slightly more work for you. But it means significantly less combined mental work for end-users.
-			</p>
-			<p>All fields in the form to add a new manager are optional except the manager title field.
-			Farnsworth auto-generates the URL key for the manager from the title you provide by lower-casing all letters, replacing spaces with underscore,
-			and a few other things that are covered in the documentation.
-			"Kitchen Manager 1" &rarr; "kitchen_manager_1", "WRM" &rarr; "wrm", etc.  These URLs are used to reference managers in the directory
-			and the meta-manager.  You will be thrown an error when adding a manager whose URL collides with a previous URL.
-			</p>
-			<p>The "president" status gives the user rights to do President duties, which currently include managing managers and managing request types.
-			Planned expansion of these duties include managing petitions, elections, and a few other things.
-			</p>
-			<p>The "workshift manager" status is currently not used but is included in case a workshift package is rolled out in the future.
-			</p>
-			<p>The "active" status indicates whether the manager is visible in the directory to the general membership
-			</p>
-			<p>The e-mail form should be for official e-mails for that manager, not personal e-mails.  Personal e-mails are under individual users' control.
-			This field is optional as not all manager positions have dedicated e-mail addresses.
-			</p>
-			<p><b>If there is a manager position without an e-mail address and the incumbent has set her/his e-mail to be visible to everyone,
-			the incumbent's e-mail will be displayed in the manager directory and in individual manager descriptions,
-			with a short snippet saying that the listed e-mail address is a personal e-mail address.</b>
-			</p>
-			<p>So you don't need to go get the incumbent's permission and then add her/his e-mail to the manager record,
-			and then delete it again when the incumbent's e-mail or the incumbent herself changes.
-			Besides succinctness, this implementation gives users better control over their own information and its visibility.
-			</p>
-			<p>The incumbent field is optional and excludes all alumni.  Effectively, only residents and boarders can hold manager positions.
-			If an incumbent for the position doesn't exist, leave the option blank (displayed as a series of dashes)
-			and the position will be created without an incumbent.
-			</p>
-		<h2 class="sub_subtitle"><a name="managing_managers" title="A link to this sub-section" href="#managing_managers">&sect;</a> Managing Managers</h2>
-			<p>There is a catch in that when a user is changed from a resident or boarder to an alumnus, s/he continues to be the incumbent for the position.
-			So, some maintenance on the site is required on your part at the beginning and end of each term,
-			or whenever a manager position is vacated/refilled.
-			</p>
-			<p>For this maintenance work, you will need to modify manager instances.
-			</p>
-			<p>You can see a list of managers and links to their modification pages, incumbent user profile pages, and manager e-mails from
-			the <a href="{% url 'managers:meta_manager' %}">meta-manager</a> (a manager of managers) page.
-			This list will tell you most of the handy information about each manager, as well.
-			Unlike the manager directory, this list does not show incumbents' personal e-mails.
-			The meta-manager table is sortable, just like any other table in Farnsworth.
-			You can hold down the <kbd>Shift</kbd> key and click multiple table headers to sort by all of the ones you select.
-			</p>
-			<p>When you click on the title of each manager, you will be directed to a page to modify that manager instance.
-			This form is identical to the add manager form; so details will not be covered here.
-			The same conditions apply and the same tests apply when you try to modify a manager as when you add a manager.
-			If you try to change a manager to have the same title as a different existing manager, you will be thrown an error.
-			Similarly, if the URL name resolved from the title you gave collides with the URL of a different existing manager, you will be thrown an error.
-			</p>
-		</div> <!-- #meta_manager_body -->
-	</div> <!-- #meta_manager -->
-	</div> <!-- .row -->
-
-	<div class="row">
-	<div id="request_types" class="col-md-10 col-md-offset-1 col-lg-8 col-lg-offset-2">
-		<h1 class="sub_title text-center">
-			<small><a name="request_types" title="A link to this section" href="#request_types">&sect;</a></small>
-			President: Request Types
-			<small><a href="#contents" title="To contents">&Dagger;</a></small>
-		</h1>
-		<div id="request_types_body" class="toggleable">
-		<hr style="width: 75%;" />
-		<h2 class="sub_subtitle"><a name="about_request_types" title="A link to this sub-section" href="#about_request_types">&sect;</a> About Request Types</h2>
-			<p>Farnsworth abstracts manager requests so that request types can be created on the fly as needed.
-			A request type is simple.  It has a name, relevant managers, an enabled status, and an optional glyphicon.
-			Names should be unique and resolve to unique URLs.  URLs are resolved by lowercasing all letters, replacing space characters with underscores,
-			replacing &amp;'s with "and"s, and removing special characters such as *, $, !, and ?.
-			</p>
-			<p>A request type's relevant managers are all the managers to whom requests of that type are made.
-			The enabled status controls whether new requests of that type can be made.
-			However, even if a request type is disabled, users will be able to post new responses to requests.
-			Disabling request types can be useful when a manager position has been vacated, managers are being harassed on the site, etc.
-			</p>
-			<p>When there are no existing or enabled request types, the Requests dropdown menu will disappear.
-			The dropdown menu only appears when there is at least one enabled request type.
-			When request types are enabled, they will automatically be added to the list in the dropdown menu.
-			When request types are disabled, they will automatically be removed from the list.
-			</p>
-			<p>You can see a list of request types from the <a href="{% url 'managers:manage_request_types' %}">manage request types</a> page.
-			</p>
-		<h2 class="sub_subtitle"><a name="adding_request_types" title="A link to this sub-section" href="#adding_request_types">&sect;</a> Adding Request Types</h2>
-			<p>The Add Request Type button on the <a href="{% url 'managers:manage_request_types' %}">manage request types</a> page will take you to the
-			<a href="{% url 'managers:add_request_type' %}">add request type</a> page.  Filling out and submitting this form will add a new request type.
-			</p>
-			<p>It is recommended, for presentability, that request types be treated as titles (first letter of each word capitalized, unless an acronym).
-			Request type names are converted to URLs in the same manner as the manager titles; so the same rules apply to request type names as manager titles.
-			</p>
-			<p>Glyphicons are optional.  If you leave the field blank, the default icon (the inbox icon used for the Requests dropdown menu) will be used
-			for the request type.
-			If you mistype the glyphicon, however, no icon will be displayed.
-			There is a link in the form (which opens in a new tab) to all the currently available glyphicons.
-			You can use any of them, but it might be better to steer clear of a few key ones used elsewhere in Farnsworth and others that serve
-			as warning symbols.
-			</p>
-			<p>Here is a list of some of the glyphicons and their recommended use:
-			</p>
-			<ul style="list-style: none;">
-				<li>Food: cutlery - <span class="glyphicon glyphicon-cutlery"></span></li>
-				<li>Maintenance: wrench - <span class="glyphicon glyphicon-wrench"></span></li>
-				<li>Health: heart - <span class="glyphicon glyphicon-heart"></span>
-					or heart-empty - <span class="glyphicon glyphicon-heart-empty"></span></li>
-				<li>Garden: tree-conifer - <span class="glyphicon glyphicon-tree-conifer"></span>
-					or tree-deciduous - <span class="glyphicon glyphicon-tree-deciduous"></span></li>
-				<li>Social: glass - <span class="glyphicon glyphicon-glass"></span></li>
-				<li>House Manager: credit-card - <span class="glyphicon glyphicon-credit-card"></span></li>
-				<li>Site: globe - <span class="glyphicon glyphicon-globe"></span></li>
-				<li>Network: signal - <span class="glyphicon glyphicon-signal"></span></li>
-				<li>Supplies: shopping-cart - <span class="glyphicon glyphicon-shopping-cart"></span></li>
-				<li>Geek Social: film - <span class="glyphicon glyphicon-film"></span></li>
-				<li>Waste Reduction: trash - <span class="glyphicon glyphicon-trash"></span></li>
-				<li>Historian: camera - <span class="glyphicon glyphicon-camera"></span></li>
-			</ul>
-			<p>There is no hard limitation preventing you from using the same glyphicon for multiple request types,
-			but it will greatly enhance user experience if you use glyphicons intelligently.
-			</p>
-			<p>When users access this site from a small screen (smart phones, etc. &lt; 768px in width), text from certain buttons is not displayed,
-			and only the glyphicon in those buttons is displayed.
-			In these cases, it can help to have an intuitive glyphicon for users to know what request type they are accessing, to which page they are
-			navigating, etc.
-			Also in these cases, it is especially crucial to type the glyphicon correctly as the buttons will be empty (since there is no glyphicon)
-			if the glyphicon is mistyped.
-			</p>
-		<h2 class="sub_subtitle"><a name="managing_request_types" title="A link to this sub-section" href="#managing_request_types">&sect;</a> Managing Request Types</h2>
-			<p>You can see a list of all the request types with links to modify them, relevant managers, and whether they are enabled from the
-			<a href="{% url 'managers:manage_request_types' %}">manage request types</a> page.
-			From here, you can also see links to view relevant managers or their incumbents.
-			When you click on the name of a request type, you will be taken to the modify request type page.
-			</p>
-			<p>This form is identical to the add request type page.
-			</p>
-		</div> <!-- # request_types_body -->
-	</div> <!-- #request_types -->
-	</div> <!-- .row -->
-	{% endif %}
-
-	<div class="row">
-	<div id="navigation" class="col-md-10 col-md-offset-1 col-lg-8 col-lg-offset-2">
-		<h1 class="sub_title text-center">
-			<small><a name="navigation" title="A link to this section" href="#navigation">&sect;</a></small>
-			Navigation
-			<small><a href="#contents" title="To contents">&Dagger;</a></small>
-		</h1>
-		<div id="navigation_body" class="toggleable">
-		<hr style="width: 75%;" />
-			<p>The site is quite expansive and has dynamically generated content and pages.
-			It grows as the site is used more - as more users are added, more user profile pages (and ancillary pages) are available;
-			as more requests or threads are started, more pages to view them in detail are added.
-			</p>
-			<p>Most navigation is done from the navigation bar at the top of every page.
-			The menu options are fairly clear.
-			</p>
-			<p>The first link redirects to the home page, which presents recent and important information, including events in the next 24 hours,
-			pinned manager announcements, recently active threads, and, if you are a manager responsible for addressing certain request types,
-			you will be presented with all open, unfilled requests of those request types, as well.
-			</p>
-			<p>The second is a dropdown menu regarding your profile.
-			From here, you can access pages to edit your profile, update your password, see all your requests and all your threads,
-			and a link to logout of the site.
-			</p>
-			<p>If there are any enabled request types, the next link will be a dropdown menu for requests.
-			From here, you can see recent requests for a selected request type.
-			</p>
-			<p>The next choice is the Go menu, which contains a bulk of links to various pages.
-			First come the two directories - one for members and one for managers.
-			Next, a page with pinned manager announcements.
-			Then a list of all upcoming events, and then a link to see the external landing to the page.
-			Below that are several links to archives for threads, announcements, events, and requests.
-			Below that are links to this help page and the <a href="{% url 'site_map' %}">site map</a> page.
-			</p>
-			<p>However, interspersed throughout the site are links to various pages.
-			The most common of these are links to profile pages.
-			But there are also links to see manager details, members' posted threads and requests, and other pages.
-			</p>
-		</div> <!-- #navigation_body -->
-	</div> <!-- #navigation -->
-	</div> <!-- .row -->
->>>>>>> 143c4b38
 
     <div class="row">
     <div id="tips" class="col-md-10 col-md-offset-1 col-lg-8 col-lg-offset-2">
@@ -911,7 +608,6 @@
     </div> <!-- #tips -->
     </div> <!-- .row -->
 
-<<<<<<< HEAD
     <div class="row">
     <div id="profile" class="col-md-10 col-md-offset-1 col-lg-8 col-lg-offset-2">
         <h1 class="sub_title text-center">
@@ -971,7 +667,7 @@
         </div> <!-- #profile_body -->
     </div> <!-- #profile -->
     </div> <!-- .row -->
-    
+
     <div class="row">
     <div id="threads" class="col-md-10 col-md-offset-1 col-lg-8 col-lg-offset-2">
         <h1 class="sub_title text-center">
@@ -1014,7 +710,7 @@
         </div> <!-- #threads_body -->
     </div> <!-- #threads -->
     </div> <!-- .row -->
-    
+
     <div class="row">
     <div id="requests" class="col-md-10 col-md-offset-1 col-lg-8 col-lg-offset-2">
         <h1 class="sub_title text-center">
@@ -1058,7 +754,7 @@
         </div> <!-- #requests_body -->
     </div> <!-- #requests -->
     </div> <!-- .row -->
-    
+
     <div class="row">
     <div id="announcements" class="col-md-10 col-md-offset-1 col-lg-8 col-lg-offset-2">
         <h1 class="sub_title text-center">
@@ -1071,7 +767,7 @@
             <p>If you are a manager, you can make an announcement that will be pinned to the home page
             and the manager announcements page until you unpin it.
             If you unpin an announcement and want it to be repinned, you can visit the
-            <a href="{% url 'all_announcements' %}">all announcements</a> page to repin it to the home page and
+            <a href="{% url 'managers:all_announcements' %}">all announcements</a> page to repin it to the home page and
             the manager announcement page.
             </p>
             <p>Announcements are meant to be high priority addresses to the entire house.
@@ -1083,7 +779,7 @@
             Doing so will move your announcement to the archives, where it can still be seen.
             </p>
             <p>If you accidentally unpin an announcement and want to repin it, you can go to the
-            <a href="{% url 'all_announcements' %}">all announcements</a> page and repin it from there.
+            <a href="{% url 'managers:all_announcements' %}">all announcements</a> page and repin it from there.
             </p>
             <p>You can edit an announcement by clicking the edit link at the bottom right side of the announcement.
             Once you edit an announcement and save it, you will be taken to a page that shows you the modified
@@ -1098,7 +794,7 @@
         </div> <!-- #announcements_body -->
     </div> <!-- #announcements -->
     </div> <!-- .row -->
-    
+
     <div class="row">
     <div id="events" class="col-md-10 col-md-offset-1 col-lg-8 col-lg-offset-2">
         <h1 class="sub_title text-center">
@@ -1129,7 +825,7 @@
         </div> <!-- #events_body -->
     </div> <!-- #events -->
     </div> <!-- .row -->
-    
+
     <div class="row">
     <div id="misc" class="col-md-10 col-md-offset-1 col-lg-8 col-lg-offset-2">
         <h1 class="sub_title text-center">
@@ -1226,322 +922,6 @@
         </div> <!-- #misc_body -->
     </div> <!-- #misc -->
     </div> <!-- .row -->
-=======
-	<div class="row">
-	<div id="profile" class="col-md-10 col-md-offset-1 col-lg-8 col-lg-offset-2">
-		<h1 class="sub_title text-center">
-			<small><a name="profile_management" title="A link to this section" href="#profile_management">&sect;</a></small>
-			Profile Management
-			<small><a href="#contents" title="To contents">&Dagger;</a></small>
-		</h1>
-		<div id="profile_body" class="toggleable">
-		<hr style="width: 75%;" />
-		<h2 class="sub_subtitle"><a name="profile" title="A link to this sub-section" href="#profile">&sect;</a> Profile Details</h2>
-			<p>Control over your profile is handled through the <a href="{% url 'my_profile' %}">my profile page</a>.
-			You can access this page from anywhere from the top menu.
-			Links to this page are also sprinkled across the website - a link appears anywhere you posted an event, request, thread message, etc.
-			</p>
-			<p>Please note, <b>you cannot edit your first or last names, but you can request your site admin to do it for you.</b>
-			</p>
-			<p>By default, your first &amp; last names and username are visible to all users, but your e-mail and phone number are only visible
-			to the site admin and no one else.
-			</p>
-			<p>However, you can allow others to see your e-mail address and phone number by toggling the e-mail visible and phone visible checkboxes
-			in the update profile container.
-			Doing so will display your phone and e-mail in the member directory and in your profile.
-			Your e-mail will also become searchable when it is made visible; so that others can search for your profile by your e-mail.
-			</p>
-			<p>Enabling phone visible will also display your phone number in the manager directory and the manager details
-			for all manager positions you hold.
-			Enabling e-mail visible will display your e-mail if a manager e-mail does not exist for a position you hold.
-			</p>
-			<p>The current room, former rooms, and other houses fields are also indexed for search, meaning people can find you by your room
-			or affiliation with other houses if you input this information.
-			</p>
-			<p>Whenever you remove information, it is removed from the indexes.
-			So if you later decide that you don't people to be able to search for you by a particular field, you can erase the field.
-			</p>
-		<h2 class="sub_subtitle"><a name="password" title="A link to this sub-section" href="#password">&sect;</a> Password</h2>
-			<p>You can change your password from the same page using the change password form at the bottom.
-			</p>
-			<p>For your security, your password is hashed before storage.
-			Hashing is a function that takes a regular value converts it to a value that is impossible to decrypt back to its original value
-			using the current technology.
-			Hashing makes your passwords safe and it's commonly done throughout the IT industry.
-			</p>
-			<p>This means that admins cannot see your password.
-			You and only you should know your own password.
-			However, if you ever forget or lose your password, an admin can reset it for you.
-			</p>
-		<h2 class="sub_subtitle"><a name="profile_history" title="A link to this sub-section" href="#profile_history">&sect;</a> Profile History</h2>
-			<p>You can see some parts of your profile history from the profile dropdown menu items in the top navbar.
-			These include links to see all your requests and all the threads you have started.
-			You cannot see all the messages you have posted, but you can search for threads you have posted to
-			or search for the thread subject itself.
-			</p>
-			<p>There are two views each of these two types of pages, but the ones that are linked in the menu are the concise ones.
-			These will simply list your requests or threads with meta-data and some core details about them.
-			The expanded views can be slow to load, but you ca load them from the simple views using the buttons in the container headers.
-			</p>
-		</div> <!-- #profile_body -->
-	</div> <!-- #profile -->
-	</div> <!-- .row -->
-
-	<div class="row">
-	<div id="threads" class="col-md-10 col-md-offset-1 col-lg-8 col-lg-offset-2">
-		<h1 class="sub_title text-center">
-			<small><a name="threads" title="A link to this section" href="#threads">&sect;</a></small>
-			Threads
-			<small><a href="#contents" title="To contents">&Dagger;</a></small>
-		</h1>
-		<div id="threads_body" class="toggleable">
-		<hr style="width: 75%;" />
-		<h2 class="sub_subtitle"><a name="starting_threads" title="A link to this sub-section" href="#starting_threads">&sect;</a> Starting Threads</h2>
-			<p>Threads in Farnsworth are designed like e-mail threads in most ways.
-			You can start threads from various pages, including the homepage and the member forums page.  The form is identical from any page.
-			Both the subject and the body of the form are required.
-			The subject will constitute a title for the thread and the body will constitute the first message in the thread.
-			</p>
-			<p>After you have started a thread, anyone can add a message to that thread.
-			Messages in threads are sorted by date.
-			The old message (the one used to start the thread) is always listed first, and the most recent message is always listed last.
-			</p>
-			<p>Threads are not deactivated and can be "revived" by simply posting another message in the thread.
-			For reference, the homepage grabs the most recently modified threads to list.
-			So if you add another message to a really old thread, it will be pushed to the top of the list on the homepage,
-			grabbing attention for the thread from the entire membership.
-			</p>
-		<h2 class="sub_subtitle"><a name="adding_messages" title="A link to this sub-section" href="#adding_messages">&sect;</a> Adding Messages</h2>
-			<p>You can add a message to a thread from a view with the thread.
-			Generally this will be from the member forums or the thread view page.
-			Messages require only a body and are fully editable and just like the body of a new thread.
-			</p>
-			<p>New messages are added to the end of a thread and displayed below all prior messages.
-			Threads are therefore designed completely linearly, rather than as trees
-			- how some forums on the Internet are designed.
-			</p>
-			<p>For the growth and spread of discussions, you are encouraged to branch threads by
-			creating new ones similar subjects to steer the discussion is a different direction or to focus
-			in on a specific issue in the parent discussion.
-			</p>
-			<p>Doing so will keep threads clear and concise while allowing for full discussion.
-			</p>
-		</div> <!-- #threads_body -->
-	</div> <!-- #threads -->
-	</div> <!-- .row -->
-
-	<div class="row">
-	<div id="requests" class="col-md-10 col-md-offset-1 col-lg-8 col-lg-offset-2">
-		<h1 class="sub_title text-center">
-			<small><a name="requests" title="A link to this section" href="#requests">&sect;</a></small>
-			Requests
-			<small><a href="#contents" title="To contents">&Dagger;</a></small>
-		</h1>
-		<div id="requests_body" class="toggleable">
-		<hr style="width: 75%;" />
-		<h2 class="sub_subtitle"><a name="about_requests" title="A link to this sub-section" href="#about_requests">&sect;</a> About Requests</h2>
-			<p>If your House President adds and enables request types, you will see a requests dropdown menu appear in the navigation bar.
-			From here, you can select a request type and add requests of that type for managers to address.
-			</p>
-			<p>Each request type has a list of relevant managers.
-			Active relevant managers and their incumbents will be displayed whenever you visit a request page.
-			For example, for food requests, the relevant manager might be your Kitchen Manager or Food Manager
-			or multiple Food Managers or Kitchen Managers.
-			</p>
-			<p>When a relevant manager posts a response to a request, the body of the reponse will be colored a light blue
-			and have hover text indicating that the response is a manager response.
-			</p>
-			<p>Relevant managers also have the ability to mark requests closed or filled.
-			A filled request will have a light green body and a closed request will have a light red body.
-			Hovering over the body of a request will display hover text indicating the request's status (open, filled, or closed).
-			</p>
-			<p>Requests also keep a running record of up votes.
-			All user up votes are recorded and the number tabulated upon display of requests.
-			</p>
-		<h2 class="sub_subtitle"><a name="working_with_requests" title="A link to this sub-section" href="#working_with_requests">&sect;</a> Working with Requests</h2>
-			<p>You can add a new request of a certain request type from that request type's request page.
-			Requests contain just a body that is fully editable like the body of a thread or message.
-			</p>
-			<p>After you have posted your request, you or anyone else can add a response to the request.
-			Others can also up vote your request to express support for your request.
-			If you up vote a request, you can cancel your up vote by clicking the cancel up vote link.
-			</p>
-			<p>The vote count will be displayed next to the name of the person who originally posted the request.
-			Clicking on this count will display a dropdown menu containing a list of up votes for that request.
-			You can click on any of these names to see the up voter's profile.
-			</p>
-		</div> <!-- #requests_body -->
-	</div> <!-- #requests -->
-	</div> <!-- .row -->
-
-	<div class="row">
-	<div id="announcements" class="col-md-10 col-md-offset-1 col-lg-8 col-lg-offset-2">
-		<h1 class="sub_title text-center">
-			<small><a name="announcements" title="A link to this section" href="#announcements">&sect;</a></small>
-			Announcements
-			<small><a href="#contents" title="To contents">&Dagger;</a></small>
-		</h1>
-		<div id="announcements_body" class="toggleable">
-		<hr style="width: 75%;" />
-			<p>If you are a manager, you can make an announcement that will be pinned to the home page
-			and the manager announcements page until you unpin it.
-			If you unpin an announcement and want it to be repinned, you can visit the
-			<a href="{% url 'managers:all_announcements' %}">all announcements</a> page to repin it to the home page and
-			the manager announcement page.
-			</p>
-			<p>Announcements are meant to be high priority addresses to the entire house.
-			You can use announcements to warn the house about emergencies or provide critial information.
-			</p>
-			<p>Once you have posted an announcement, it will automatically be pinned to the home page and the
-			manager announcement page.
-			You can unpin the announcement by clicking the unpin link at the bottom right side of the announcement.
-			Doing so will move your announcement to the archives, where it can still be seen.
-			</p>
-			<p>If you accidentally unpin an announcement and want to repin it, you can go to the
-			<a href="{% url 'managers:all_announcements' %}">all announcements</a> page and repin it from there.
-			</p>
-			<p>You can edit an announcement by clicking the edit link at the bottom right side of the announcement.
-			Once you edit an announcement and save it, you will be taken to a page that shows you the modified
-			version of the announcement.  From here, if you approve, you can navigate anywhere else.
-			Your announcement is already updated and saved.
-			If you disapprove, you can click edit again and modify the announcement again.
-			</p>
-			<p><b>You cannot modify the announcement of a previous incumbent for a position you hold.</b>
-			However, you can copy paste it and start a new announcement.
-			You can also ask the site admin to modify it or unpin/repin the announcement for you.
-			</p>
-		</div> <!-- #announcements_body -->
-	</div> <!-- #announcements -->
-	</div> <!-- .row -->
-
-	<div class="row">
-	<div id="events" class="col-md-10 col-md-offset-1 col-lg-8 col-lg-offset-2">
-		<h1 class="sub_title text-center">
-			<small><a name="events" title="A link to this section" href="#events">&sect;</a></small>
-			Events
-			<small><a href="#contents" title="To contents">&Dagger;</a></small>
-		</h1>
-		<div id="events_body" class="toggleable">
-		<hr style="width: 75%;" />
-			<p>Events can be posted from the <a href="{% url 'events:list' %}">upcoming events</a> page or the
-			<a href="{% url 'events:all' %}">all events</a> page.
-			All fields except the RSVP and Mark Cancelled checkboxes are required in this form.
-			By default, {{ HOUSE }} will set as the location of the event and the RSVP box will be checked.
-			</p>
-			<p>For picking the date and time of the event, Farnsworth uses Bootstrap Date Time picker, details on which
-			can be found in the <a href="#datetime">Date-Time Picker</a> sub-section of the
-			<a href="#miscellaneous">Miscellaneous</a> section.
-			</p>
-			<p>Once you're posted an event, others can RSVP to it.
-			The list of RSVPs will be displayed with every event.
-			You are by default RSVP'd to the event you posted.
-			You can un-RSVP to the event by clicking the Un-RSVP link at the bottom right of the event.
-			</p>
-			<p>If you need to edit the event, you can do so by clicking the edit link at the bottom right of the event.
-			Once you've modified and saved your event, you will be taken to a view of that event.
-			Your event already updated and saved.  You can edit it again or navigate anywhere you'd like.
-			</p>
-		</div> <!-- #events_body -->
-	</div> <!-- #events -->
-	</div> <!-- .row -->
-
-	<div class="row">
-	<div id="misc" class="col-md-10 col-md-offset-1 col-lg-8 col-lg-offset-2">
-		<h1 class="sub_title text-center">
-			<small><a name="miscellaneous" title="A link to this section" href="#miscellaneous">&sect;</a></small>
-			Miscellaneous
-			<small><a href="#contents" title="To contents">&Dagger;</a></small>
-		</h1>
-		<div class="misc_body" class="toggleable">
-		<hr style="width: 75%;" />
-		<h2 class="sub_subtitle"><a name="tinymce" title="A link to this sub-section" href="#tinymce">&sect;</a> TinyMCE</h2>
-			<p>Farnsworth includes a "what you see is what you get" (WYSIWYG) editor called TinyMCE used in several places in the site.
-			TinyMCE is feature rich and does extensive security checks on its own.
-			TinyMCE allows image and video inserts via <code>iframe</code>s or URL links.
-			Both of these methods can be used through the buttons in the TinyMCE interface.
-			<p>Using URLs is the more straightforward and approachable way to insert videos.
-			TinyMCE will do the work for you in finding the video from the URL you enter and inserting it into your message.
-			This may not work properly sometimes (e.g., when more than one video is on a page).
-			</p>
-			<p>In these cases, you can use the <code>iframe</code> option, which is slightly more work.
-			You will have to get the <code>iframe</code> code from the video you are trying to insert
-			and then paste the code into the text field in the "Embed" tab of the insert/edit video popup of TinyMCE.
-			</p>
-			<p>TinyMCE also supports inserting emoticons, special characters, links, ordered &amp; unordered lists, and horizontal rules.
-			These can all be accessed from the buttons in the interface.
-			</p>
-			<p>Formatting can be done via keyboard as well as the buttons in the interface.
-			For example, you can press <kbd>CTRL</kbd> + <kbd>B</kbd> to <b>bold</b>, <kbd>CTRL</kbd> + <kbd>I</kbd> to <i>italicize</i>,
-			or <kbd>CTRL</kbd> + <kbd>U</kbd> to <u>underline</u> text.
-			The buttons available will allow you greater control over your formatting.
-			You can insert headings, change font size or font, strikethrough text - <strike>like this</strike> - and insert text to be rendered as code - like so:
-			</p>
-			<pre>python hello_world.py</pre>
-			<p>TinyMCE also supports inline code, like so: <code>print "Hello, world!"</code>, divs, paragraphs, and blockquotes:
-			</p>
-			<blockquote>Cogito ergo sum.</blockquote>
-			<p>These options can be selected from the blocks sub-menu in the formats dropdown menu inside TinyMCE.
-			</p>
-			<p>TinyMCE also supports keyboard shortcuts to copy (<kbd>CTRL</kbd> + <kbd>C</kbd>), cut (<kbd>CTRL</kbd> + <kbd>X</kbd>),
-			or paste (<kbd>CTRL</kbd> + <kbd>P</kbd>) text from or to the text field, along with several other keyboard shortcuts.
-			</p>
-			<p><b>However, please note that TinyMCE will preserve the formatting of text you paste into the editor,
-			including background color.</b>
-			So, it is recommended that you paste input as plain text, an option offered by TinyMCE.
-			You can click the paste as plaintext button, which render anything you paste as plaintext until you toggle
-			the plaintext button to off.
-			</p>
-			<p>You can also align your text however you please and undo/redo your changes.
-			</p>
-			<p>However, a downside of using TinyMCE is that your input will not be preserved between attempts to submit forms.
-			So it is crucial that you input all required fields to ensure that the form is submitted on the first try.
-			</p>
-		<h2 class="sub_subtitle"><a name="datetime" title="A link to this sub-section" href="#datetime">&sect;</a> Date-Time Picker</h2>
-			<p>Bootstrap Datetime Picker is used in Farnsworth to pick date and time for events.
-			It allows the selection of a date and then a time from a box that drops down when a datetime field is clicked.
-			The widget allows you to quickly move through dates through several means.
-			</p>
-			<p>You can click on the arrows at the top of the dropdown calendar to flip through the months.
-			If you click on the month year field between the arrows, the widget will swith to a month view,
-			with a year at the top and months listed below.
-			From here, if you click the arrows, you can quickly flip through years, or you can click the year field,
-			which will switch the widget to a year view.
-			From here, you can quickly flip through decades via the arrows at the top.
-			</p>
-			<p>If you click the clock icon <span class="glyphicon glyphicon-time"></span> at the bottom of the calendar,
-			the widget will switch to a time view.
-			From here you can select a time, in hours, minutes, and AM/PM.
-			To switch back to the calendar view, click the calendar icon <span class="glyphicon glyphicon-calendar"></span>
-			at the top of the widget.
-			If you click on the hour button, the widget will switch to an hour selector, form where you can select an hour.
-			If you click the minute button, the widget will switch to a minute selector, allowing you to select a minute field in 3 minutes increments.
-			</p>
-		<h2 class="sub_subtitle"><a name="search" title="A link to this sub-section" href="#search">&sect;</a> Search</h2>
-			<p>Farnsworth uses Django-Haystack for search.
-			Haystack serves as a wrapper around an engine of your setup's choosing.
-			Most likely, your version of Farnsworth was deployed with Elasticsearch, an implementation of Lucene,
-			a pure Java search engine.
-			</p>
-			<p>You can search the entire site from any page via the search bar in the navigation bar.
-			The indexes are updated live; so results should always be up to date.
-			</p>
-			<p>Farnsworth's implementation is designed to use partial-word search.
-			You can search for parts of a word and get effective results.
-			Haystack matches 2-letter combinations for parts of the words you type with parts of all words in the database.
-			</p>
-			<p>As a drawback to this implementation, you will often get results you aren't looking for.
-			But most likely, if you are specific with your search, you will get results you are looking for.
-			</p>
-			<p>Search results can be filtered by clicking the filter button at the top and selecting one of the filter choices, if any.
-			</p>
-			<p>Results are paginated for presentability.
-			Undoubtedly, as the database grows larger, more results will be returned.
-			So, you can click through the pages at the bottom to look through the results for your query.
-			</p>
-		</div> <!-- #misc_body -->
-	</div> <!-- #misc -->
-	</div> <!-- .row -->
->>>>>>> 143c4b38
 {% endif %}
 {% endblock %}
 
