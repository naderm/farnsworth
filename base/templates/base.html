--- conflicted
+++ resolved
@@ -37,7 +37,6 @@
                 <span class="icon-bar"></span>
             </button>
             <a class="navbar-brand" title="Home" href="{% url 'homepage' %}"><span class="glyphicon glyphicon-home"></span> {{ SHORT_HOUSE }}</a>
-<<<<<<< HEAD
         </div> <!-- .navbar-header -->
       <div class="collapse navbar-collapse">
       <!-- class="active" ??? -->
@@ -84,6 +83,7 @@
             <li><a href="{% url 'threads:member_forums' %}" ><span class="glyphicon glyphicon-comment"></span> Forums</a></li>
             <li><a href="{% url 'member_directory' %}" ><span class="glyphicon glyphicon-book"></span> Member Directory</a></li>
             <li><a href="{% url 'events:list' %}" ><span class="glyphicon glyphicon-calendar"></span> Upcoming Events</a></li>
+			<li><a href="{% url 'rooms:list' %}" ><span class="glyphicon glyphicon-home"></span> Room List</a></li>
             {% if WORKSHIFT_PROFILE %}
             <li class="divider"></li>
             <li class="dropdown-header">Workshift</li>
@@ -157,114 +157,6 @@
         </ul> <!-- .navbar-right -->
       {% endif %} {% comment %} End if user.is_authenticated, else {% endcomment %}
       </div> <!-- .navbar-collapse -->
-=======
-          </div> <!-- .navbar-header -->
-	  <div class="collapse navbar-collapse">
-	    <!-- class="active" ??? -->
-	    <ul class="nav navbar-nav">
-	      {% if user.is_authenticated %}
-	      {% if user.username == ANONYMOUS_USERNAME %}
-			<li><a title="Logged in as anonymous user {{ user.first_name }} {{ user.last_name }}. Click to temporarily login as yourself or request an account." style="color: #ff0000 !important;" href="{% url 'login' %}"><span class="glyphicon glyphicon-exclamation-sign"></span> Login</a></li>
-	      {% else %}
-	      <li class="dropdown">
-		<a href="#" class="dropdown-toggle" data-toggle="dropdown"{% if ANONYMOUS_SESSION %} style="color: #ff0000 !important;" title='This is a temporary session.  When you logout, the anonymous user "{{ ANONYMOUS_USERNAME }}" will be logged in.'{% endif %}><span class="glyphicon glyphicon-user"></span> {{ user.first_name }} <b class="caret"></b></a>
-		<ul class="dropdown-menu">
-	    	<li><a href="{% url 'my_profile' %}" ><span class="glyphicon glyphicon-edit"></span> Update My Profile</a></li>
-	    	<li><a href="{% url 'list_user_threads' targetUsername=user.username %}" ><span class="glyphicon glyphicon-comment"></span> My Threads</a></li>
-	    	<li><a href="{% url 'list_user_requests' targetUsername=user.username %}" ><span class="glyphicon glyphicon-inbox"></span> My Requests</a></li>
-			<li><a class="menu_link" href="{% url 'logout' %}"><span class="glyphicon glyphicon-log-out"></span> Logout</a></li>
-		</ul>
-	      </li>
-	      {% endif %}
-	      {% if REQUEST_TYPES %}
-	      <li class="dropdown">
-		<a href="#" class="dropdown-toggle" data-toggle="dropdown"><span class="glyphicon glyphicon-inbox"></span> Requests <b class="caret"></b></a>
-		<ul class="dropdown-menu">
-			{% for type_tuple in REQUEST_TYPES %}
-				<li><a href="{% url 'requests' requestType=type_tuple.0.url_name %}" ><span title="{{ type_tuple.1 }} open request{{ type_tuple.1|pluralize }}" class="badge pull-right">{% if type_tuple.1 > 0 %}{{ type_tuple.1 }}{% endif %}</span>
-				<span class="glyphicon glyphicon-{% if type_tuple.0.glyphicon %}{{ type_tuple.0.glyphicon }}{% else %}inbox{% endif %}"></span>
-				{{ type_tuple.0.name }}</a></li>
-			{% endfor %}
-		</ul>
-	      </li>
-	      {% endif %}
-	     <li class="dropdown">
-	      <a href="#" class="dropdown-toggle" data-toggle="dropdown"><span class="glyphicon glyphicon-arrow-right"></span> Go<b class="caret"></b></a>
-	      <ul class="dropdown-menu">
-	        <li><a href="{% url 'member_forums' %}" ><span class="glyphicon glyphicon-comment"></span> Forums</a></li>
-	        <li><a href="{% url 'member_directory' %}" ><span class="glyphicon glyphicon-book"></span> Member Directory</a></li>
-	        <li><a href="{% url 'list_managers' %}" ><span class="glyphicon glyphicon-tower"></span> Manager Directory</a></li>
-		<li><a href="{% url 'announcements' %}" ><span class="glyphicon glyphicon-bullhorn"></span> Manager Announcements</a></li>
-		<li><a href="{% url 'events:list' %}" ><span class="glyphicon glyphicon-calendar"></span> Upcoming Events</a></li>
-		<li><a href="{% url 'rooms:list' %}" ><span class="glyphicon glyphicon-home"></span> Room List</a></li>
-	        <li><a href="{% url 'external' %}"><span class="glyphicon glyphicon-plane"></span> Landing</a></li>
-		<li class="divider"></li>
-		<li class="dropdown-header">Archives</li>
-			<li><a href="{% url 'list_all_threads' %}" ><span class="glyphicon glyphicon-comment"></span> All Threads</a></li>
-			<li><a href="{% url 'all_requests' %}"><span class="glyphicon glyphicon-inbox"></span> All Requests</a></li>
-			<li><a href="{% url 'all_announcements' %}"><span class="glyphicon glyphicon-bullhorn"></span> All Announcements</a></li>
-			<li><a href="{% url 'events:all' %}"><span class="glyphicon glyphicon-calendar"></span> All Events</a></li>
-        <li class="divider"></li>
-        <li class="dropdown-header">Utilities</li>
-	      <li><a class="menu_link" href="{% url 'helppage' %}"><span class="glyphicon glyphicon-question-sign"></span> How To</a></li>
-	      <li><a class="menu_link" id="sub_menu_display" href="{% url 'site_map' %}" ><span class="glyphicon glyphicon-map-marker"></span> Site Map</a></li>
-		<li class="divider"></li>
-		<li class="dropdown-header">External</li>
-	        <li><a href="http://workshift.bsc.coop/kng/" target="_blank" ><span class="glyphicon glyphicon-briefcase"></span> Workshift</a></li>
-	        <li><a href="https://github.com/knagra/farnsworth" target="_blank" ><span class="glyphicon glyphicon-info-sign"></span> Source</a></li>
-	      </ul>
-             </li>
-	      {% if user.is_superuser %}
-	      <li class="dropdown">
-		<a href="#" class="dropdown-toggle" data-toggle="dropdown"><span class="glyphicon glyphicon-cog"></span> Admin <b class="caret"></b></a>
-		<ul class="dropdown-menu">
-			<li class="dropdown-header">Users</li>
-		  <li><a href="{% url 'custom_manage_users' %}" ><span class="glyphicon glyphicon-user"></span> Manage Users</a></li>
-		  <li><a href="{% url 'custom_add_user' %}" ><span class="glyphicon glyphicon-plus"></span> Add User</a></li>
-		  <li><a href="{% url 'manage_profile_requests' %}"><span title="{{ NUM_OF_PROFILE_REQUESTS }} open profile request{{ NUM_OF_PROFILE_REQUESTS|pluralize }}" class="badge pull-right">{% if NUM_OF_PROFILE_REQUESTS > 0 %}{{ NUM_OF_PROFILE_REQUESTS }}{% endif %}</span>
-			<span class="glyphicon glyphicon-inbox"></span> Profile Requests</a></li>
-		  <li class="divider"></li>
-		  <li class="dropdown-header">President Duties</li>
-		  <li><a href="{% url 'meta_manager' %}"><span class="glyphicon glyphicon-tower"></span> Meta-Manager</a></li>
-		  <li><a href="{% url 'manage_request_types' %}"><span class="glyphicon glyphicon-inbox"></span> Manage Request Types</a></li>
-		  <li class="divider"></li>
-		  <li class="dropdown-header">Miscellaneous</li>
-		  <li><a href="{% url 'utilities' %}"><span class="glyphicon glyphicon-wrench"></span> Site Utilities</a></li>
-		</ul>
-	      </li>
-	      {% elif PRESIDENT %}
-	      <li class="dropdown">
-	      <a href="#" class="dropdown-toggle" data-toggle="dropdown"><span class="glyphicon glyphicon-star"></span> President <b class="caret"></b></a>
-	      <ul class="dropdown-menu">
-			  <li><a href="{% url 'meta_manager' %}" ><span class="glyphicon glyphicon-tower"></span> Meta-Manager</a></li>
-			  <li><a href="{% url 'manage_request_types' %}"><span class="glyphicon glyphicon-inbox"></span> Manage Request Types</a></li>
-	      </ul>
-	      </li>
-	      {% endif %}
-		{% endif %}
-	    </ul>
-	    {% if not user.is_authenticated %}
-	      <ul class="nav navbar-nav navbar-right">
-	      <li><a class="menu_link" href="{% url 'login' %}"><span class="glyphicon glyphicon-log-in"></span> Login</a></li>
-	      <li><a class="menu_link" href="{% url 'request_profile' %}"><span class="glyphicon glyphicon-leaf"></span> Request Account</a></li>
-	      <li><a class="menu_link" href="https://github.com/knagra/farnsworth" target="_blank" ><span class="glyphicon glyphicon-info-sign"></span> Source</a></li>
-	      <li><a class="menu_link" href="{% url 'helppage' %}"><span class="glyphicon glyphicon-question-sign"></span> Help</a></li>
-	      <li><a class="menu_link" id="sub_menu_display" href="{% url 'site_map' %}" ><span class="glyphicon glyphicon-map-marker"></span> Site Map</a></li>
-	      </ul>
-	    {% else %}
-		<div style="padding: 0px;" class="col-sm-3 col-md-4 col-xs-12 pull-right">
-	      <form id="search_bar" class="navbar-form" role="search" action="{% url 'haystack_search' %}?q=" style="padding-left: 5px; padding-right: 5px;">
-			<div class="input-group">
-				<input type="search" class="form-control search-query" name="q" placeholder="Search">
-				<span class="input-group-btn">
-					<button type="submit" class="btn btn-info"><span class="glyphicon glyphicon-search"></span></button>
-				</span>
-			</div> <!-- .input-group -->
-	      </form>
-	      </div> <!-- .col-sm-3 -->
-	    {% endif %}
-	  </div>
->>>>>>> 44902c81
     </div> <!-- .container -->
     </div> <!-- .navbar -->
     {% if messages %}
