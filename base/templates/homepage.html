{% extends "base.html" %}

{% load static from staticfiles %}
{% load bootstrap %}
{% load thread_tags %}
{% load request_tags %}
{% block headers %}
<link type="text/css" rel="stylesheet" href="{% static 'ui/css/homepage.css' %}" />
<script>
function show_new_response_form(response_form_id, button_id) {
    document.getElementById(response_form_id).style.display="inline";
    document.getElementById(button_id).style.display="none";
}
function hide_new_response_form(response_form_id, button_id) {
    document.getElementById(response_form_id).style.display="none";
    document.getElementById(button_id).style.display="inline";
}
function show_form(form_id) {
    document.getElementById(form_id).style.display="inline";
}
function hide_form(form_id) {
    document.getElementById(form_id).style.display="none";
}
</script>
{% endblock %}

{% block content %}
{% if requests_dict %}
{% for type_tuple in requests_dict %}
{% with x=forloop.counter|stringformat:"s" %}
{% if type_tuple.1 %}
<div class="row" style="margin-bottom: 20px;">
<div class="col-lg-12">
<<<<<<< HEAD
<div class="requests">
    <form class="pull-right" action="{% url 'requests' requestType=type_tuple.0.url_name %}">
        <button class="btn btn-info" type="submit"><span class="glyphicon glyphicon-{% if type_tuple.0.glyphicon %}{{ type_tuple.0.glyphicon }}{% else %}inbox{% endif %}"></span><span class="hidden-xs"> Requests Page</span></button>
    </form>
    <h1 class="w_title">{{ type_tuple.0.name }} Requests</h1>
    <hr class="w_line" />
    <div class="bordered_div">
=======
<div class="requests table_container">
	<div class="header">
		<form style="display: inline-block; position: relative; top: -3px; float: right; margin-right: 3px;" action="{% url 'managers:requests' requestType=type_tuple.0.url_name %}">
			<button class="btn btn-info" type="submit"><span class="glyphicon glyphicon-{% if type_tuple.0.glyphicon %}{{ type_tuple.0.glyphicon }}{% else %}inbox{% endif %}"></span><span class="hidden-xs"> Requests Page</span></button>
		</form>
		<h3 class="table_title{% if type_tuple.0.name|longer_than:'1234567890123456789012' %} large_title{% elif type_tuple.0.name|longer_than:'123456789012345' %} medium_title{% elif type_tuple.0.name|longer_than:'1234567' %} small_title{% endif %}">
			{{ type_tuple.0.name }} Requests
		</h3>
	</div>
	<div class="main_table">
>>>>>>> 143c4b38
    <div class="field_wrapper text-info">You hold a manager position responsible for addressing these requests.</div>
    {% for request_tuple in type_tuple.1 %}
    {% if forloop.counter > 1 %}
    <hr style="margin-top: 3px; margin-bottom: 3px;"/>
    {% endif %}
    <div class="request_row">
    <div class="request_name bg-warning" title="Open">
        <div class="request_owner">
          {% if not request_tuple.0.owner.user = user and user.username != ANONYMOUS_USERNAME %}
          <form style="display:inline" method="POST" action="">
            {% csrf_token %}
            {{ request_tuple.4 }}
            {% if request_tuple.3 %}
            <button type="submit" class="btn btn-xs" name="upvote" title="Remove upvote">
              <span class="glyphicon glyphicon-star"></span>
            </button>
            {% else %}
            <button type="submit" class="btn btn-xs" name="upvote" title="Upvote to express approval">
              <span class="glyphicon glyphicon-star-empty"></span>
            </button>
            {% endif %}
          </form>
          {% endif %}
        {% with vote_count_request=request_tuple.0 %}
        {% include "vote_list.html" %}
        {% endwith %}
        </div> <!-- .request_owner -->
        <div class="request_body">{{ request_tuple.0.body|safe }}
            {% if not request_tuple.0.owner.user = user %}
            <form class="pull-right" method="POST" action="">
                {% csrf_token %}
                {{ request_tuple.4 }}
            </form>
            {% endif %}
        </div>
    </div> <!-- .request_name -->
    <div class="request_responses">
        <div class="response_table">
            {% for response in request_tuple.1 %}
            {% if forloop.counter > 1 %}
            <hr class="main_divider" />
            {% endif %}
            <div class="response_row hover_row{% if response.manager %} bg-info" title="Manager Response{% endif %}">
                <div class="response_owner">
                    <a class="page_link" title="View Profile" href="{% url 'member_profile' targetUsername=response.owner.user.username %}">{{ response.owner|display_user:user }}</a> ({{ response.post_date }}):
                </div> <!-- .response_owner -->
                <div class="response_body">
                    {{ response.body|safe }}
                </div> <!-- response_body -->
            </div> <!-- .response_row -->
            {% endfor %}
            {% with y=forloop.counter|stringformat:"s" %}
            {% with response_form_id="response_form_"|add:x|add:"_"|add:y %}
            {% with button_id="button_"|add:x|add:"_"|add:y %}
            <div class="text-center">
            <button class="btn btn-primary" type="button" id="{{ button_id }}" onclick="show_new_response_form('{{ response_form_id }}', '{{ button_id }}')"><span class="glyphicon glyphicon-paperclip"></span> Add Response</button>
            </div> <!-- .text-center -->
            <form class="new_response_form" id="{{ response_form_id }}" method="post" action="">
                {% csrf_token %}
                {{ request_tuple.2.request_pk }}
                <div class="form-group">
                    <label for="id_response_body">Add Response</label>
                    <textarea class="response" name="body"></textarea>
                </div> <!-- .form-group -->
                <hr class="main_divider" style="width: 75%;" />
                <div class="col-sm-6">
                    <div class="checkbox">{{ request_tuple.2.mark_filled }}<label for="id_mark_filled">Filled</label></div>
                </div>
                <div class="col-sm-6">
                    <div class="checkbox">{{ request_tuple.2.mark_closed }}<label for="id_mark_closed">Closed</label></div>
                </div>
                <div class="text-center">
                <div class="btn-group">
                    <button type="submit" class="btn btn-success" name="add_response"><span class="glyphicon glyphicon-send"></span> Add Response</button>
                    <button type="button" class="btn btn-default" name="cancel_response_form" onclick="hide_new_response_form('{{ response_form_id }}', '{{ button_id }}')"><span class="glyphicon glyphicon-collapse-up"></span> Hide</button>
                </div> <!-- .btn-group -->
                </div> <!-- .text-center -->
            </form>
            {% endwith %}
            {% endwith %}
            {% endwith %}
        </div> <!-- .response_table -->
    </div> <!-- .request_responses -->
    </div> <!-- .requests_row -->
    {% endfor %}
    </div> <!-- .requests_table -->
</div> <!-- .requests -->
</div> <!-- .col-md-12 -->
</div> <!-- .row -->
{% endif %}
{% endwith %}
{% endfor %}
{% endif %}

<div class="row">
<div class="col-md-12">
<<<<<<< HEAD
<div class="announcements">
    {% if announcement_form %}
    <button class="btn btn-primary pull-right" type="button" onclick="show_form('new_announcement_form')"><span class="glyphicon glyphicon-pencil"></span><span class="hidden-xs"> New Announcement</span></button>
    {% endif %}
    <h1 class="w_title">Recent Announcements</h1>
    <hr class="w_line" />
    {% if announcement_form %}
    <form id="new_announcement_form" class="main_form" method="post" action="">
        {% csrf_token %}
        <div class="form-group">
            <label class="control-label" for="id_as_manager">As Manager</label>
            {{ announcement_form.manager }}
        </div>
        <div class="form-group">
            <label class="control-label" for="id_announcement_body">Body</label>
            <textarea id="id_announcement_body" name="body"></textarea>
        </div>
        <div class="text-center">
        <div class="btn-group">
            <button type="submit" class="btn btn-success" name="post_announcement"><span class="glyphicon glyphicon-bullhorn"></span> Announce</button>
            <button type="button" class="btn btn-default" name="cancel_announcement" onclick="hide_form('new_announcement_form')"><span class="glyphicon glyphicon-collapse-up"></span> Hide</button>
        </div> <!-- .btn-group -->
        </div> <!-- .text-center -->
    </form>
    {% endif %}
    {% if not announcements_dict %}
        <div class="field_wrapper">No recent announcements.</div>
    {% else %}
    <div class="bordered_div">
    {% for tuple in announcements_dict %}
        {% if forloop.counter > 1 %}
            <hr class="main_divider" />
        {% endif %}
        <div class="main_row hover_row">
        <div class="announcement_owner">
            <a class="page_link" title="View Details" href="{% url 'view_manager' managerTitle=tuple.0.manager.url_title %}">{{ tuple.0.manager }}</a>
            (<a class="page_link" title="View Profile" href="{% url 'member_profile' targetUsername=tuple.0.incumbent.user.username %}">{{ tuple.0.incumbent|display_user:user }}</a>),
            {{ tuple.0.post_date }}:
        </div> <!-- .announcement_owner -->
        <div class="announcement_body">{{ tuple.0.body|safe }}
            {% if tuple.1 %}
                <form class="pull-right" method="post" action="">
                    {% csrf_token %}
                    {{ tuple.1 }}
                    {% if tuple.0.pinned %}
                    <button type="submit" class="main_link warning_link" name="unpin" title="Unpin from homepage">Unpin</button>
                    {% else %}
                    <button type="submit" class="main_link success_link" name="unpin" title="Pin to homepage">Pin</button>
                    {% endif %}
                </form>
                <form class="pull-right" action="{% url 'edit_announcement' announcement_pk=tuple.0.pk %}">
                    <button type="submit" class="main_link primary_link" title="Edit this announcement">Edit</button>
                </form>
            {% endif %}
        </div>
        </div> <!-- .announcement_row -->
    {% endfor %}
    </div>
    {% endif %}
=======
<div class="announcements table_container">
	<div class="header">
		{% if announcement_form %}
		<button class="btn btn-primary header_button" type="button" onclick="show_form('new_announcement_form')"><span class="glyphicon glyphicon-pencil"></span><span class="hidden-xs"> New Announcement</span></button>
		{% endif %}
		<h3 class="table_title small_title">
			Recent Announcements
		</h3>
	</div>
	<div class="main_table">
		{% if announcement_form %}
		<form id="new_announcement_form" class="main_form" method="post" action="">
			{% csrf_token %}
			<div class="form-group">
				<label class="control-label" for="id_as_manager">As Manager</label>
				{{ announcement_form.manager }}
			</div>
			<div class="form-group">
				<label class="control-label" for="id_announcement_body">Body</label>
				<textarea id="id_announcement_body" name="body"></textarea>
			</div>
			<div class="text-center">
			<div class="btn-group">
				<button type="submit" class="btn btn-success" name="post_announcement"><span class="glyphicon glyphicon-bullhorn"></span> Announce</button>
				<button type="button" class="btn btn-default" name="cancel_announcement" onclick="hide_form('new_announcement_form')"><span class="glyphicon glyphicon-collapse-up"></span> Hide</button>
			</div> <!-- .btn-group -->
			</div> <!-- .text-center -->
		</form>
		{% endif %}
		{% if not announcements_dict %}
			<div class="field_wrapper">No recent announcements.</div>
		{% else %}
		{% for tuple in announcements_dict %}
			{% if forloop.counter > 1 %}
				<hr class="main_divider" />
			{% endif %}
			<div class="main_row hover_row">
			<div class="announcement_owner">
				<a class="page_link" title="View Details" href="{% url 'managers:view_manager' managerTitle=tuple.0.manager.url_title %}">{{ tuple.0.manager }}</a>
				(<a class="page_link" title="View Profile" href="{% url 'member_profile' targetUsername=tuple.0.incumbent.user.username %}">{{ tuple.0.incumbent|display_user:user }}</a>),
				{{ tuple.0.post_date }}:
			</div> <!-- .announcement_owner -->
			<div class="announcement_body">{{ tuple.0.body|safe }}
				{% if tuple.1 %}
					<form class="pull-right" method="post" action="">
						{% csrf_token %}
						{{ tuple.1 }}
						{% if tuple.0.pinned %}
						<button type="submit" class="main_link warning_link" name="unpin" title="Unpin from homepage">Unpin</button>
						{% else %}
						<button type="submit" class="main_link success_link" name="unpin" title="Pin to homepage">Pin</button>
						{% endif %}
					</form>
					<form class="pull-right" action="{% url 'managers:edit_announcement' announcement_pk=tuple.0.pk %}">
						<button type="submit" class="main_link primary_link" title="Edit this announcement">Edit</button>
					</form>
				{% endif %}
			</div>
			</div> <!-- .announcement_row -->
		{% endfor %}
		{% endif %}
	</div>
>>>>>>> 143c4b38
</div> <!-- .announcements -->
</div> <!-- .col-md-12 -->
</div> <!-- .row -->

<div class="row">
<div class="col-lg-7" style="margin-top: 20px;">
<div class="threads">
    <button class="btn btn-primary pull-right" onclick="show_form('new_thread_form')" type="button"><span class="glyphicon glyphicon-pencil"></span><span class="hidden-xs"> New Thread</span></button>
    <h1 class="w_title">Recent Threads</h1>
    <hr class="w_line" />
    <form id="new_thread_form" method="post" action="">
        {% csrf_token %}
        <div class="form-group">
            {{ thread_form|bootstrap }}
            <div class="text-center">
            <div class="btn-group">
                <button type="submit" class="btn btn-success" name="submit_thread_form"><span class="glyphicon glyphicon-comment"></span> Start Thread</button>
                <button type="button" class="btn btn-default" name="cancel_thread_form" onclick="hide_form('new_thread_form')"><span class="glyphicon glyphicon-collapse-up"></span> Hide</button>
            </div> <!-- .btn-group -->
            </div> <!-- .text-center -->
        </div>
    </form>
  {% if not thread_set %}
  <div class="field_wrapper">No threads found in database.</div>
  {% else %}
  <table class="table table-striped table-bordered table-condensed table-hover" id="threads_table">
    <thead>
      <tr>
    <th>Subject</th>
    <th>Progenitor</th>
    <th>Replies</th>
    <th>Last Message</th>
    <th>Last Poster</th>
      </tr>
    </thead>
    <tbody>
      {% for thread_tuple in thread_set %}
      <tr>
<<<<<<< HEAD
    <td><a title="View Thread" class="page_link" href="{% url 'view_thread' thread_pk=thread_tuple.0.pk %}">{{ thread_tuple.0.subject|truncatechars:45 }}</a></td>
    <td><a class="page_link" href="{% url 'member_profile' targetUsername=thread_tuple.0.owner.user.username %}" title="View Profile">{{ thread_tuple.0.owner.user.get_full_name }}</a></td>
    <td>{{ thread_tuple.0.number_of_messages|add:"-1" }}</td>
    <td>{{ thread_tuple.0.change_date|date:"m/d/Y, h:i A" }}</td>
    <td><a title="page_link" href="{% url 'member_profile' targetUsername=thread_tuple.1.owner.user.username %}">{{ thread_tuple.1.owner.user.get_full_name }}</a></td>
=======
	<td><a title="View Thread" class="page_link" href="{% url 'threads:view_thread' thread_pk=thread_tuple.0.pk %}">{{ thread_tuple.0.subject|truncatechars:45 }}</a></td>
	<td><a class="page_link" href="{% url 'member_profile' targetUsername=thread_tuple.0.owner.user.username %}" title="View Profile">{{ thread_tuple.0.owner.user.get_full_name }}</a></td>
	<td>{{ thread_tuple.0.number_of_messages|add:"-1" }}</td>
	<td>{{ thread_tuple.0.change_date|date:"m/d/Y, h:i A" }}</td>
	<td><a title="page_link" href="{% url 'member_profile' targetUsername=thread_tuple.1.owner.user.username %}">{{ thread_tuple.1.owner.user.get_full_name }}</a></td>
>>>>>>> 143c4b38
      </tr>
      {% endfor %}
    </tbody>
  </table>
  <div align="center"><a href="{% url 'threads:list_all_threads' %}">See all threads</a></div>
  {% endif %}
</div> <!-- .threads -->
</div> <!-- .col-lg-7 -->

<<<<<<< HEAD
<div class="col-lg-5" style="margin-top: 20px;">
<div class="events">
    <form action="{% url 'events:list' %}" class="pull-right">
        <button class="btn btn-info header_button" type="submit"><span class="glyphicon glyphicon-calendar"></span><span class="hidden-xs"> Events Page</span></button>
    </form>
    <h1 class="w_title">Week's Events</h1>
    <hr class="w_line" />
    {% if not events_dict %}
    <div class="field_wrapper">
        No events in next 7 days.
    </div>
    {% else %}
    <div class="bordered_div">
    {% for tuple in events_dict %}
    {% if forloop.counter > 1 %}
    <hr class="main_divider">
    {% endif %}
    <div class="main_row hover_row{% if tuple.0.cancelled %} bg-danger" title="Cancelled{% elif tuple.1 %} bg-success" title="Happening Now{% elif tuple.0.as_manager %} bg-info" title="Official House Event{% endif %}">
        <div class="main_owner">
        {% if tuple.0.as_manager %}
            <a class="page_link" title="View Details" href="{% url 'view_manager' managerTitle=tuple.0.as_manager.url_title %}">{{ tuple.0.as_manager }}</a>
            (<a class="page_link" title="View Profile" href="{ url 'member_profile targetUsername=tuple.0.owner.user.username %}">{{ tuple.0.owner|display_user:user }}</a>):
        {% else %}
            <a class="page_link" title="View Profile" href="{% url 'member_profile' targetUsername=tuple.0.owner.user.username %}">{{ tuple.0.owner|display_user:user }}</a>:
        {% endif %}
        </div> <!-- .main_owner -->
        <div class="event_body">
            <div class="text-center">
                <h4 class="event_header">{{ tuple.0.title }}{% if tuple.0.cancelled %}
                    <small class="text-danger">CANCELLED</small>{% endif %}
                <br />
                <small>{{ tuple.0.location }}</small>
                <br />
                <small>{{ tuple.0.start_time }} to {{ tuple.0.end_time }}</small></h4>
                <hr style="width: 75%; margin-top: 3px; margin-bottom: 3px;">
            </div> <!-- .text-center -->
            {{ tuple.0.description|safe }}
            <hr style="width: 75%; margin-top: 3px; margin-bottom: 3px;" />
            {% if tuple.0.rsvps.all %}
                RSVPs: {% for member in tuple.0.rsvps.all %}{% if forloop.counter > 1 %},
                {% endif %}<a class="page_link" title="View Profile" href="{% url 'member_profile' targetUsername=member.user.username %}">{{ member|display_user:user }}</a>{% endfor %}
            {% else %}
                No RSVPs.
            {% endif %}
            <div class="pull-right">
            {% if user.username != ANONYMOUS_USERNAME %}
            <form class="pull-right" method="post" action="">
                {% csrf_token %}
                    {{ tuple.3 }}
                    {% if tuple.2 %}
                        <button type="submit" class="main_link warning_link" name="rsvp" title="Un-RSVP to this event">Un-RSVP</button>
                    {% else %}
                        <button type="submit" class="main_link success_link" name="rsvp" title="RSVP to this event">RSVP</button>
                    {% endif %}
            </form>
            {% endif %}
            {% if tuple.0.owner.user == user or user.is_superuser %}
                <form class="pull-right" action="{% url 'events:edit' event_pk=tuple.0.pk %}">
                    <button class="main_link primary_link" title="Edit this event">Edit</button>
                </form>
            {% endif %}
            </div> <!-- .pull-right -->
        </div> <!-- .event_body -->
    </div> <!-- .main_row -->
    {% endfor %}
    </div> <!-- .bordered_div -->
    {% endif %}
=======
<div class="col-lg-5" style="margin-top: 10px;">
<div class="table_container events">
	<div class="header">
		<form action="{% url 'events:list' %}">
		<button class="btn btn-info header_button" type="submit"><span class="glyphicon glyphicon-calendar"></span><span class="hidden-xs"> Events Page</span></button>
		</form>
		<h3 class="table_title">
			Week's Events
		</h3>
	</div> <!-- .header -->
	<div class="main_table">
	{% if not events_dict %}
	<div class="field_wrapper">
		No events in next 7 days.
	</div>
	{% else %}
	{% for tuple in events_dict %}
	{% if forloop.counter > 1 %}
	<hr class="main_divider">
	{% endif %}
	<div class="main_row hover_row{% if tuple.0.cancelled %} bg-danger" title="Cancelled{% elif tuple.1 %} bg-success" title="Happening Now{% elif tuple.0.as_manager %} bg-info" title="Official House Event{% endif %}">
		<div class="main_owner">
		{% if tuple.0.as_manager %}
			<a class="page_link" title="View Details" href="{% url 'managers:view_manager' managerTitle=tuple.0.as_manager.url_title %}">{{ tuple.0.as_manager }}</a>
			(<a class="page_link" title="View Profile" href="{% url 'member_profile' targetUsername=tuple.0.owner.user.username %}">{{ tuple.0.owner|display_user:user }}</a>):
		{% else %}
			<a class="page_link" title="View Profile" href="{% url 'member_profile' targetUsername=tuple.0.owner.user.username %}">{{ tuple.0.owner|display_user:user }}</a>:
		{% endif %}
		</div> <!-- .main_owner -->
		<div class="event_body">
			<div class="text-center">
				<h4 class="event_header">{{ tuple.0.title }}{% if tuple.0.cancelled %}
					<small class="text-danger">CANCELLED</small>{% endif %}
				<br />
				<small>{{ tuple.0.location }}</small>
				<br />
				<small>{{ tuple.0.start_time }} to {{ tuple.0.end_time }}</small></h4>
				<hr style="width: 75%; margin-top: 3px; margin-bottom: 3px;">
			</div> <!-- .text-center -->
			{{ tuple.0.description|safe }}
			<hr style="width: 75%; margin-top: 3px; margin-bottom: 3px;" />
			{% if tuple.0.rsvps.all %}
				RSVPs: {% for member in tuple.0.rsvps.all %}{% if forloop.counter > 1 %},
				{% endif %}<a class="page_link" title="View Profile" href="{% url 'member_profile' targetUsername=member.user.username %}">{{ member|display_user:user }}</a>{% endfor %}
			{% else %}
				No RSVPs.
			{% endif %}
			<div class="pull-right">
			{% if user.username != ANONYMOUS_USERNAME %}
			<form class="pull-right" method="post" action="">
				{% csrf_token %}
					{{ tuple.3 }}
					{% if tuple.2 %}
						<button type="submit" class="main_link warning_link" name="rsvp" title="Un-RSVP to this event">Un-RSVP</button>
					{% else %}
						<button type="submit" class="main_link success_link" name="rsvp" title="RSVP to this event">RSVP</button>
					{% endif %}
			</form>
			{% endif %}
			{% if tuple.0.owner.user == user or user.is_superuser %}
				<form class="pull-right" action="{% url 'events:edit' event_pk=tuple.0.pk %}">
					<button class="main_link primary_link" title="Edit this event">Edit</button>
				</form>
			{% endif %}
			</div> <!-- .pull-right -->
		</div> <!-- .event_body -->
	</div> <!-- .main_row -->
	{% endfor %}
	{% endif %}
	</div> <!-- .main_table -->
>>>>>>> 143c4b38
</div> <!-- .events -->
</div> <!-- .col-lg-5 -->
</div> <!-- .row -->
{% endblock %}

{% block endscripts %}
<script>
$(document).ready(function() {
    $('table').tablesorter({
        headers: {
            3: {
                sorter: 'farnsworth_datetime'
            }
        },
        sortList: [[3,1]],
        widgets: ["resizable"],
        widgetOptions: {
            resizable: true
        }
    });
});
</script>
{% endblock %}<|MERGE_RESOLUTION|>--- conflicted
+++ resolved
@@ -30,115 +30,102 @@
 {% with x=forloop.counter|stringformat:"s" %}
 {% if type_tuple.1 %}
 <div class="row" style="margin-bottom: 20px;">
-<div class="col-lg-12">
-<<<<<<< HEAD
-<div class="requests">
-    <form class="pull-right" action="{% url 'requests' requestType=type_tuple.0.url_name %}">
+  <div class="col-lg-12">
+	<div class="requests">
+      <form class="pull-right" action="{% url 'managers:requests' requestType=type_tuple.0.url_name %}">
         <button class="btn btn-info" type="submit"><span class="glyphicon glyphicon-{% if type_tuple.0.glyphicon %}{{ type_tuple.0.glyphicon }}{% else %}inbox{% endif %}"></span><span class="hidden-xs"> Requests Page</span></button>
-    </form>
-    <h1 class="w_title">{{ type_tuple.0.name }} Requests</h1>
-    <hr class="w_line" />
-    <div class="bordered_div">
-=======
-<div class="requests table_container">
-	<div class="header">
-		<form style="display: inline-block; position: relative; top: -3px; float: right; margin-right: 3px;" action="{% url 'managers:requests' requestType=type_tuple.0.url_name %}">
-			<button class="btn btn-info" type="submit"><span class="glyphicon glyphicon-{% if type_tuple.0.glyphicon %}{{ type_tuple.0.glyphicon }}{% else %}inbox{% endif %}"></span><span class="hidden-xs"> Requests Page</span></button>
-		</form>
-		<h3 class="table_title{% if type_tuple.0.name|longer_than:'1234567890123456789012' %} large_title{% elif type_tuple.0.name|longer_than:'123456789012345' %} medium_title{% elif type_tuple.0.name|longer_than:'1234567' %} small_title{% endif %}">
-			{{ type_tuple.0.name }} Requests
-		</h3>
-	</div>
-	<div class="main_table">
->>>>>>> 143c4b38
-    <div class="field_wrapper text-info">You hold a manager position responsible for addressing these requests.</div>
-    {% for request_tuple in type_tuple.1 %}
-    {% if forloop.counter > 1 %}
-    <hr style="margin-top: 3px; margin-bottom: 3px;"/>
-    {% endif %}
-    <div class="request_row">
-    <div class="request_name bg-warning" title="Open">
-        <div class="request_owner">
-          {% if not request_tuple.0.owner.user = user and user.username != ANONYMOUS_USERNAME %}
-          <form style="display:inline" method="POST" action="">
-            {% csrf_token %}
-            {{ request_tuple.4 }}
-            {% if request_tuple.3 %}
-            <button type="submit" class="btn btn-xs" name="upvote" title="Remove upvote">
-              <span class="glyphicon glyphicon-star"></span>
-            </button>
-            {% else %}
-            <button type="submit" class="btn btn-xs" name="upvote" title="Upvote to express approval">
-              <span class="glyphicon glyphicon-star-empty"></span>
-            </button>
-            {% endif %}
-          </form>
-          {% endif %}
-        {% with vote_count_request=request_tuple.0 %}
-        {% include "vote_list.html" %}
-        {% endwith %}
-        </div> <!-- .request_owner -->
-        <div class="request_body">{{ request_tuple.0.body|safe }}
-            {% if not request_tuple.0.owner.user = user %}
-            <form class="pull-right" method="POST" action="">
+      </form>
+      <h1 class="w_title">{{ type_tuple.0.name }} Requests</h1>
+      <hr class="w_line" />
+      <div class="bordered_div">
+		<div class="field_wrapper text-info">You hold a manager position responsible for addressing these requests.</div>
+		{% for request_tuple in type_tuple.1 %}
+		{% if forloop.counter > 1 %}
+		<hr style="margin-top: 3px; margin-bottom: 3px;"/>
+		{% endif %}
+		<div class="request_row">
+		  <div class="request_name bg-warning" title="Open">
+			<div class="request_owner">
+			  {% if not request_tuple.0.owner.user = user and user.username != ANONYMOUS_USERNAME %}
+			  <form style="display:inline" method="POST" action="">
+				{% csrf_token %}
+				{{ request_tuple.4 }}
+				{% if request_tuple.3 %}
+				<button type="submit" class="btn btn-xs" name="upvote" title="Remove upvote">
+				  <span class="glyphicon glyphicon-star"></span>
+				</button>
+				{% else %}
+				<button type="submit" class="btn btn-xs" name="upvote" title="Upvote to express approval">
+				  <span class="glyphicon glyphicon-star-empty"></span>
+				</button>
+				{% endif %}
+			  </form>
+			  {% endif %}
+			  {% with vote_count_request=request_tuple.0 %}
+			  {% include "vote_list.html" %}
+			  {% endwith %}
+			</div> <!-- .request_owner -->
+			<div class="request_body">{{ request_tuple.0.body|safe }}
+              {% if not request_tuple.0.owner.user = user %}
+              <form class="pull-right" method="POST" action="">
                 {% csrf_token %}
                 {{ request_tuple.4 }}
-            </form>
-            {% endif %}
-        </div>
-    </div> <!-- .request_name -->
-    <div class="request_responses">
-        <div class="response_table">
-            {% for response in request_tuple.1 %}
-            {% if forloop.counter > 1 %}
-            <hr class="main_divider" />
-            {% endif %}
-            <div class="response_row hover_row{% if response.manager %} bg-info" title="Manager Response{% endif %}">
+              </form>
+              {% endif %}
+			</div>
+		  </div> <!-- .request_name -->
+		  <div class="request_responses">
+			<div class="response_table">
+              {% for response in request_tuple.1 %}
+              {% if forloop.counter > 1 %}
+              <hr class="main_divider" />
+              {% endif %}
+              <div class="response_row hover_row{% if response.manager %} bg-info" title="Manager Response{% endif %}">
                 <div class="response_owner">
-                    <a class="page_link" title="View Profile" href="{% url 'member_profile' targetUsername=response.owner.user.username %}">{{ response.owner|display_user:user }}</a> ({{ response.post_date }}):
+                  <a class="page_link" title="View Profile" href="{% url 'member_profile' targetUsername=response.owner.user.username %}">{{ response.owner|display_user:user }}</a> ({{ response.post_date }}):
                 </div> <!-- .response_owner -->
                 <div class="response_body">
-                    {{ response.body|safe }}
+                  {{ response.body|safe }}
                 </div> <!-- response_body -->
-            </div> <!-- .response_row -->
-            {% endfor %}
-            {% with y=forloop.counter|stringformat:"s" %}
-            {% with response_form_id="response_form_"|add:x|add:"_"|add:y %}
-            {% with button_id="button_"|add:x|add:"_"|add:y %}
-            <div class="text-center">
-            <button class="btn btn-primary" type="button" id="{{ button_id }}" onclick="show_new_response_form('{{ response_form_id }}', '{{ button_id }}')"><span class="glyphicon glyphicon-paperclip"></span> Add Response</button>
-            </div> <!-- .text-center -->
-            <form class="new_response_form" id="{{ response_form_id }}" method="post" action="">
+              </div> <!-- .response_row -->
+              {% endfor %}
+              {% with y=forloop.counter|stringformat:"s" %}
+              {% with response_form_id="response_form_"|add:x|add:"_"|add:y %}
+              {% with button_id="button_"|add:x|add:"_"|add:y %}
+              <div class="text-center">
+				<button class="btn btn-primary" type="button" id="{{ button_id }}" onclick="show_new_response_form('{{ response_form_id }}', '{{ button_id }}')"><span class="glyphicon glyphicon-paperclip"></span> Add Response</button>
+              </div> <!-- .text-center -->
+              <form class="new_response_form" id="{{ response_form_id }}" method="post" action="">
                 {% csrf_token %}
                 {{ request_tuple.2.request_pk }}
                 <div class="form-group">
-                    <label for="id_response_body">Add Response</label>
-                    <textarea class="response" name="body"></textarea>
+                  <label for="id_response_body">Add Response</label>
+                  <textarea class="response" name="body"></textarea>
                 </div> <!-- .form-group -->
                 <hr class="main_divider" style="width: 75%;" />
                 <div class="col-sm-6">
-                    <div class="checkbox">{{ request_tuple.2.mark_filled }}<label for="id_mark_filled">Filled</label></div>
+                  <div class="checkbox">{{ request_tuple.2.mark_filled }}<label for="id_mark_filled">Filled</label></div>
                 </div>
                 <div class="col-sm-6">
-                    <div class="checkbox">{{ request_tuple.2.mark_closed }}<label for="id_mark_closed">Closed</label></div>
+                  <div class="checkbox">{{ request_tuple.2.mark_closed }}<label for="id_mark_closed">Closed</label></div>
                 </div>
                 <div class="text-center">
-                <div class="btn-group">
+                  <div class="btn-group">
                     <button type="submit" class="btn btn-success" name="add_response"><span class="glyphicon glyphicon-send"></span> Add Response</button>
                     <button type="button" class="btn btn-default" name="cancel_response_form" onclick="hide_new_response_form('{{ response_form_id }}', '{{ button_id }}')"><span class="glyphicon glyphicon-collapse-up"></span> Hide</button>
-                </div> <!-- .btn-group -->
+                  </div> <!-- .btn-group -->
                 </div> <!-- .text-center -->
-            </form>
-            {% endwith %}
-            {% endwith %}
-            {% endwith %}
-        </div> <!-- .response_table -->
-    </div> <!-- .request_responses -->
-    </div> <!-- .requests_row -->
-    {% endfor %}
-    </div> <!-- .requests_table -->
-</div> <!-- .requests -->
-</div> <!-- .col-md-12 -->
+              </form>
+              {% endwith %}
+              {% endwith %}
+              {% endwith %}
+			</div> <!-- .response_table -->
+		  </div> <!-- .request_responses -->
+		</div> <!-- .requests_row -->
+		{% endfor %}
+      </div> <!-- .requests_table -->
+	</div> <!-- .requests -->
+  </div> <!-- .col-md-12 -->
 </div> <!-- .row -->
 {% endif %}
 {% endwith %}
@@ -146,333 +133,187 @@
 {% endif %}
 
 <div class="row">
-<div class="col-md-12">
-<<<<<<< HEAD
-<div class="announcements">
-    {% if announcement_form %}
-    <button class="btn btn-primary pull-right" type="button" onclick="show_form('new_announcement_form')"><span class="glyphicon glyphicon-pencil"></span><span class="hidden-xs"> New Announcement</span></button>
-    {% endif %}
-    <h1 class="w_title">Recent Announcements</h1>
-    <hr class="w_line" />
-    {% if announcement_form %}
-    <form id="new_announcement_form" class="main_form" method="post" action="">
+  <div class="col-md-12">
+	<div class="announcements">
+      {% if announcement_form %}
+      <button class="btn btn-primary pull-right" type="button" onclick="show_form('new_announcement_form')"><span class="glyphicon glyphicon-pencil"></span><span class="hidden-xs"> New Announcement</span></button>
+      {% endif %}
+      <h1 class="w_title">Recent Announcements</h1>
+      <hr class="w_line" />
+      {% if announcement_form %}
+      <form id="new_announcement_form" class="main_form" method="post" action="">
         {% csrf_token %}
         <div class="form-group">
-            <label class="control-label" for="id_as_manager">As Manager</label>
-            {{ announcement_form.manager }}
+          <label class="control-label" for="id_as_manager">As Manager</label>
+          {{ announcement_form.manager }}
         </div>
         <div class="form-group">
-            <label class="control-label" for="id_announcement_body">Body</label>
-            <textarea id="id_announcement_body" name="body"></textarea>
+          <label class="control-label" for="id_announcement_body">Body</label>
+          <textarea id="id_announcement_body" name="body"></textarea>
         </div>
         <div class="text-center">
-        <div class="btn-group">
+          <div class="btn-group">
             <button type="submit" class="btn btn-success" name="post_announcement"><span class="glyphicon glyphicon-bullhorn"></span> Announce</button>
             <button type="button" class="btn btn-default" name="cancel_announcement" onclick="hide_form('new_announcement_form')"><span class="glyphicon glyphicon-collapse-up"></span> Hide</button>
-        </div> <!-- .btn-group -->
+          </div> <!-- .btn-group -->
         </div> <!-- .text-center -->
-    </form>
-    {% endif %}
-    {% if not announcements_dict %}
-        <div class="field_wrapper">No recent announcements.</div>
-    {% else %}
-    <div class="bordered_div">
-    {% for tuple in announcements_dict %}
+      </form>
+      {% endif %}
+      {% if not announcements_dict %}
+      <div class="field_wrapper">No recent announcements.</div>
+      {% else %}
+      <div class="bordered_div">
+		{% for tuple in announcements_dict %}
         {% if forloop.counter > 1 %}
-            <hr class="main_divider" />
+        <hr class="main_divider" />
         {% endif %}
         <div class="main_row hover_row">
-        <div class="announcement_owner">
-            <a class="page_link" title="View Details" href="{% url 'view_manager' managerTitle=tuple.0.manager.url_title %}">{{ tuple.0.manager }}</a>
+          <div class="announcement_owner">
+            <a class="page_link" title="View Details" href="{% url 'managers:view_manager' managerTitle=tuple.0.manager.url_title %}">{{ tuple.0.manager }}</a>
             (<a class="page_link" title="View Profile" href="{% url 'member_profile' targetUsername=tuple.0.incumbent.user.username %}">{{ tuple.0.incumbent|display_user:user }}</a>),
             {{ tuple.0.post_date }}:
-        </div> <!-- .announcement_owner -->
-        <div class="announcement_body">{{ tuple.0.body|safe }}
+          </div> <!-- .announcement_owner -->
+          <div class="announcement_body">{{ tuple.0.body|safe }}
             {% if tuple.1 %}
-                <form class="pull-right" method="post" action="">
-                    {% csrf_token %}
-                    {{ tuple.1 }}
-                    {% if tuple.0.pinned %}
-                    <button type="submit" class="main_link warning_link" name="unpin" title="Unpin from homepage">Unpin</button>
-                    {% else %}
-                    <button type="submit" class="main_link success_link" name="unpin" title="Pin to homepage">Pin</button>
-                    {% endif %}
-                </form>
-                <form class="pull-right" action="{% url 'edit_announcement' announcement_pk=tuple.0.pk %}">
-                    <button type="submit" class="main_link primary_link" title="Edit this announcement">Edit</button>
-                </form>
+            <form class="pull-right" method="post" action="">
+              {% csrf_token %}
+              {{ tuple.1 }}
+              {% if tuple.0.pinned %}
+              <button type="submit" class="main_link warning_link" name="unpin" title="Unpin from homepage">Unpin</button>
+              {% else %}
+              <button type="submit" class="main_link success_link" name="unpin" title="Pin to homepage">Pin</button>
+              {% endif %}
+            </form>
+            <form class="pull-right" action="{% url 'managers:edit_announcement' announcement_pk=tuple.0.pk %}">
+              <button type="submit" class="main_link primary_link" title="Edit this announcement">Edit</button>
+            </form>
             {% endif %}
-        </div>
+          </div>
         </div> <!-- .announcement_row -->
-    {% endfor %}
-    </div>
-    {% endif %}
-=======
-<div class="announcements table_container">
-	<div class="header">
-		{% if announcement_form %}
-		<button class="btn btn-primary header_button" type="button" onclick="show_form('new_announcement_form')"><span class="glyphicon glyphicon-pencil"></span><span class="hidden-xs"> New Announcement</span></button>
-		{% endif %}
-		<h3 class="table_title small_title">
-			Recent Announcements
-		</h3>
-	</div>
-	<div class="main_table">
-		{% if announcement_form %}
-		<form id="new_announcement_form" class="main_form" method="post" action="">
-			{% csrf_token %}
-			<div class="form-group">
-				<label class="control-label" for="id_as_manager">As Manager</label>
-				{{ announcement_form.manager }}
-			</div>
-			<div class="form-group">
-				<label class="control-label" for="id_announcement_body">Body</label>
-				<textarea id="id_announcement_body" name="body"></textarea>
-			</div>
-			<div class="text-center">
-			<div class="btn-group">
-				<button type="submit" class="btn btn-success" name="post_announcement"><span class="glyphicon glyphicon-bullhorn"></span> Announce</button>
-				<button type="button" class="btn btn-default" name="cancel_announcement" onclick="hide_form('new_announcement_form')"><span class="glyphicon glyphicon-collapse-up"></span> Hide</button>
-			</div> <!-- .btn-group -->
-			</div> <!-- .text-center -->
-		</form>
-		{% endif %}
-		{% if not announcements_dict %}
-			<div class="field_wrapper">No recent announcements.</div>
-		{% else %}
-		{% for tuple in announcements_dict %}
-			{% if forloop.counter > 1 %}
-				<hr class="main_divider" />
-			{% endif %}
-			<div class="main_row hover_row">
-			<div class="announcement_owner">
-				<a class="page_link" title="View Details" href="{% url 'managers:view_manager' managerTitle=tuple.0.manager.url_title %}">{{ tuple.0.manager }}</a>
-				(<a class="page_link" title="View Profile" href="{% url 'member_profile' targetUsername=tuple.0.incumbent.user.username %}">{{ tuple.0.incumbent|display_user:user }}</a>),
-				{{ tuple.0.post_date }}:
-			</div> <!-- .announcement_owner -->
-			<div class="announcement_body">{{ tuple.0.body|safe }}
-				{% if tuple.1 %}
-					<form class="pull-right" method="post" action="">
-						{% csrf_token %}
-						{{ tuple.1 }}
-						{% if tuple.0.pinned %}
-						<button type="submit" class="main_link warning_link" name="unpin" title="Unpin from homepage">Unpin</button>
-						{% else %}
-						<button type="submit" class="main_link success_link" name="unpin" title="Pin to homepage">Pin</button>
-						{% endif %}
-					</form>
-					<form class="pull-right" action="{% url 'managers:edit_announcement' announcement_pk=tuple.0.pk %}">
-						<button type="submit" class="main_link primary_link" title="Edit this announcement">Edit</button>
-					</form>
-				{% endif %}
-			</div>
-			</div> <!-- .announcement_row -->
 		{% endfor %}
-		{% endif %}
-	</div>
->>>>>>> 143c4b38
-</div> <!-- .announcements -->
-</div> <!-- .col-md-12 -->
+      </div>
+      {% endif %}
+	</div> <!-- .announcements -->
+  </div> <!-- .col-md-12 -->
 </div> <!-- .row -->
 
 <div class="row">
-<div class="col-lg-7" style="margin-top: 20px;">
-<div class="threads">
-    <button class="btn btn-primary pull-right" onclick="show_form('new_thread_form')" type="button"><span class="glyphicon glyphicon-pencil"></span><span class="hidden-xs"> New Thread</span></button>
-    <h1 class="w_title">Recent Threads</h1>
-    <hr class="w_line" />
-    <form id="new_thread_form" method="post" action="">
+  <div class="col-lg-7" style="margin-top: 20px;">
+	<div class="threads">
+      <button class="btn btn-primary pull-right" onclick="show_form('new_thread_form')" type="button"><span class="glyphicon glyphicon-pencil"></span><span class="hidden-xs"> New Thread</span></button>
+      <h1 class="w_title">Recent Threads</h1>
+      <hr class="w_line" />
+      <form id="new_thread_form" method="post" action="">
         {% csrf_token %}
         <div class="form-group">
-            {{ thread_form|bootstrap }}
+          {{ thread_form|bootstrap }}
+          <div class="text-center">
+            <div class="btn-group">
+              <button type="submit" class="btn btn-success" name="submit_thread_form"><span class="glyphicon glyphicon-comment"></span> Start Thread</button>
+              <button type="button" class="btn btn-default" name="cancel_thread_form" onclick="hide_form('new_thread_form')"><span class="glyphicon glyphicon-collapse-up"></span> Hide</button>
+            </div> <!-- .btn-group -->
+          </div> <!-- .text-center -->
+        </div>
+      </form>
+	  {% if not thread_set %}
+	  <div class="field_wrapper">No threads found in database.</div>
+	  {% else %}
+	  <table class="table table-striped table-bordered table-condensed table-hover" id="threads_table">
+		<thead>
+		  <tr>
+			<th>Subject</th>
+			<th>Progenitor</th>
+			<th>Replies</th>
+			<th>Last Message</th>
+			<th>Last Poster</th>
+		  </tr>
+		</thead>
+		<tbody>
+		  {% for thread_tuple in thread_set %}
+		  <tr>
+			<td><a title="View Thread" class="page_link" href="{% url 'threads:view_thread' thread_pk=thread_tuple.0.pk %}">{{ thread_tuple.0.subject|truncatechars:45 }}</a></td>
+			<td><a class="page_link" href="{% url 'member_profile' targetUsername=thread_tuple.0.owner.user.username %}" title="View Profile">{{ thread_tuple.0.owner.user.get_full_name }}</a></td>
+			<td>{{ thread_tuple.0.number_of_messages|add:"-1" }}</td>
+			<td>{{ thread_tuple.0.change_date|date:"m/d/Y, h:i A" }}</td>
+			<td><a title="page_link" href="{% url 'member_profile' targetUsername=thread_tuple.1.owner.user.username %}">{{ thread_tuple.1.owner.user.get_full_name }}</a></td>
+		  </tr>
+		  {% endfor %}
+		</tbody>
+	  </table>
+	  <div align="center"><a href="{% url 'threads:list_all_threads' %}">See all threads</a></div>
+	  {% endif %}
+	</div> <!-- .threads -->
+  </div> <!-- .col-lg-7 -->
+
+  <div class="col-lg-5" style="margin-top: 20px;">
+	<div class="events">
+      <form action="{% url 'events:list' %}" class="pull-right">
+        <button class="btn btn-info header_button" type="submit"><span class="glyphicon glyphicon-calendar"></span><span class="hidden-xs"> Events Page</span></button>
+      </form>
+      <h1 class="w_title">Week's Events</h1>
+      <hr class="w_line" />
+      {% if not events_dict %}
+      <div class="field_wrapper">
+        No events in next 7 days.
+      </div>
+      {% else %}
+      <div class="bordered_div">
+		{% for tuple in events_dict %}
+		{% if forloop.counter > 1 %}
+		<hr class="main_divider">
+		{% endif %}
+		<div class="main_row hover_row{% if tuple.0.cancelled %} bg-danger" title="Cancelled{% elif tuple.1 %} bg-success" title="Happening Now{% elif tuple.0.as_manager %} bg-info" title="Official House Event{% endif %}">
+          <div class="main_owner">
+			{% if tuple.0.as_manager %}
+            <a class="page_link" title="View Details" href="{% url 'managers:view_manager' managerTitle=tuple.0.as_manager.url_title %}">{{ tuple.0.as_manager }}</a>
+            (<a class="page_link" title="View Profile" href="{ url 'member_profile targetUsername=tuple.0.owner.user.username %}">{{ tuple.0.owner|display_user:user }}</a>):
+			{% else %}
+            <a class="page_link" title="View Profile" href="{% url 'member_profile' targetUsername=tuple.0.owner.user.username %}">{{ tuple.0.owner|display_user:user }}</a>:
+			{% endif %}
+          </div> <!-- .main_owner -->
+          <div class="event_body">
             <div class="text-center">
-            <div class="btn-group">
-                <button type="submit" class="btn btn-success" name="submit_thread_form"><span class="glyphicon glyphicon-comment"></span> Start Thread</button>
-                <button type="button" class="btn btn-default" name="cancel_thread_form" onclick="hide_form('new_thread_form')"><span class="glyphicon glyphicon-collapse-up"></span> Hide</button>
-            </div> <!-- .btn-group -->
-            </div> <!-- .text-center -->
-        </div>
-    </form>
-  {% if not thread_set %}
-  <div class="field_wrapper">No threads found in database.</div>
-  {% else %}
-  <table class="table table-striped table-bordered table-condensed table-hover" id="threads_table">
-    <thead>
-      <tr>
-    <th>Subject</th>
-    <th>Progenitor</th>
-    <th>Replies</th>
-    <th>Last Message</th>
-    <th>Last Poster</th>
-      </tr>
-    </thead>
-    <tbody>
-      {% for thread_tuple in thread_set %}
-      <tr>
-<<<<<<< HEAD
-    <td><a title="View Thread" class="page_link" href="{% url 'view_thread' thread_pk=thread_tuple.0.pk %}">{{ thread_tuple.0.subject|truncatechars:45 }}</a></td>
-    <td><a class="page_link" href="{% url 'member_profile' targetUsername=thread_tuple.0.owner.user.username %}" title="View Profile">{{ thread_tuple.0.owner.user.get_full_name }}</a></td>
-    <td>{{ thread_tuple.0.number_of_messages|add:"-1" }}</td>
-    <td>{{ thread_tuple.0.change_date|date:"m/d/Y, h:i A" }}</td>
-    <td><a title="page_link" href="{% url 'member_profile' targetUsername=thread_tuple.1.owner.user.username %}">{{ thread_tuple.1.owner.user.get_full_name }}</a></td>
-=======
-	<td><a title="View Thread" class="page_link" href="{% url 'threads:view_thread' thread_pk=thread_tuple.0.pk %}">{{ thread_tuple.0.subject|truncatechars:45 }}</a></td>
-	<td><a class="page_link" href="{% url 'member_profile' targetUsername=thread_tuple.0.owner.user.username %}" title="View Profile">{{ thread_tuple.0.owner.user.get_full_name }}</a></td>
-	<td>{{ thread_tuple.0.number_of_messages|add:"-1" }}</td>
-	<td>{{ thread_tuple.0.change_date|date:"m/d/Y, h:i A" }}</td>
-	<td><a title="page_link" href="{% url 'member_profile' targetUsername=thread_tuple.1.owner.user.username %}">{{ thread_tuple.1.owner.user.get_full_name }}</a></td>
->>>>>>> 143c4b38
-      </tr>
-      {% endfor %}
-    </tbody>
-  </table>
-  <div align="center"><a href="{% url 'threads:list_all_threads' %}">See all threads</a></div>
-  {% endif %}
-</div> <!-- .threads -->
-</div> <!-- .col-lg-7 -->
-
-<<<<<<< HEAD
-<div class="col-lg-5" style="margin-top: 20px;">
-<div class="events">
-    <form action="{% url 'events:list' %}" class="pull-right">
-        <button class="btn btn-info header_button" type="submit"><span class="glyphicon glyphicon-calendar"></span><span class="hidden-xs"> Events Page</span></button>
-    </form>
-    <h1 class="w_title">Week's Events</h1>
-    <hr class="w_line" />
-    {% if not events_dict %}
-    <div class="field_wrapper">
-        No events in next 7 days.
-    </div>
-    {% else %}
-    <div class="bordered_div">
-    {% for tuple in events_dict %}
-    {% if forloop.counter > 1 %}
-    <hr class="main_divider">
-    {% endif %}
-    <div class="main_row hover_row{% if tuple.0.cancelled %} bg-danger" title="Cancelled{% elif tuple.1 %} bg-success" title="Happening Now{% elif tuple.0.as_manager %} bg-info" title="Official House Event{% endif %}">
-        <div class="main_owner">
-        {% if tuple.0.as_manager %}
-            <a class="page_link" title="View Details" href="{% url 'view_manager' managerTitle=tuple.0.as_manager.url_title %}">{{ tuple.0.as_manager }}</a>
-            (<a class="page_link" title="View Profile" href="{ url 'member_profile targetUsername=tuple.0.owner.user.username %}">{{ tuple.0.owner|display_user:user }}</a>):
-        {% else %}
-            <a class="page_link" title="View Profile" href="{% url 'member_profile' targetUsername=tuple.0.owner.user.username %}">{{ tuple.0.owner|display_user:user }}</a>:
-        {% endif %}
-        </div> <!-- .main_owner -->
-        <div class="event_body">
-            <div class="text-center">
-                <h4 class="event_header">{{ tuple.0.title }}{% if tuple.0.cancelled %}
-                    <small class="text-danger">CANCELLED</small>{% endif %}
+              <h4 class="event_header">{{ tuple.0.title }}{% if tuple.0.cancelled %}
+                <small class="text-danger">CANCELLED</small>{% endif %}
                 <br />
                 <small>{{ tuple.0.location }}</small>
                 <br />
                 <small>{{ tuple.0.start_time }} to {{ tuple.0.end_time }}</small></h4>
-                <hr style="width: 75%; margin-top: 3px; margin-bottom: 3px;">
+              <hr style="width: 75%; margin-top: 3px; margin-bottom: 3px;">
             </div> <!-- .text-center -->
             {{ tuple.0.description|safe }}
             <hr style="width: 75%; margin-top: 3px; margin-bottom: 3px;" />
             {% if tuple.0.rsvps.all %}
-                RSVPs: {% for member in tuple.0.rsvps.all %}{% if forloop.counter > 1 %},
-                {% endif %}<a class="page_link" title="View Profile" href="{% url 'member_profile' targetUsername=member.user.username %}">{{ member|display_user:user }}</a>{% endfor %}
+            RSVPs: {% for member in tuple.0.rsvps.all %}{% if forloop.counter > 1 %},
+            {% endif %}<a class="page_link" title="View Profile" href="{% url 'member_profile' targetUsername=member.user.username %}">{{ member|display_user:user }}</a>{% endfor %}
             {% else %}
-                No RSVPs.
+            No RSVPs.
             {% endif %}
             <div class="pull-right">
-            {% if user.username != ANONYMOUS_USERNAME %}
-            <form class="pull-right" method="post" action="">
+              {% if user.username != ANONYMOUS_USERNAME %}
+              <form class="pull-right" method="post" action="">
                 {% csrf_token %}
-                    {{ tuple.3 }}
-                    {% if tuple.2 %}
-                        <button type="submit" class="main_link warning_link" name="rsvp" title="Un-RSVP to this event">Un-RSVP</button>
-                    {% else %}
-                        <button type="submit" class="main_link success_link" name="rsvp" title="RSVP to this event">RSVP</button>
-                    {% endif %}
-            </form>
-            {% endif %}
-            {% if tuple.0.owner.user == user or user.is_superuser %}
-                <form class="pull-right" action="{% url 'events:edit' event_pk=tuple.0.pk %}">
-                    <button class="main_link primary_link" title="Edit this event">Edit</button>
-                </form>
-            {% endif %}
+                {{ tuple.3 }}
+                {% if tuple.2 %}
+                <button type="submit" class="main_link warning_link" name="rsvp" title="Un-RSVP to this event">Un-RSVP</button>
+                {% else %}
+                <button type="submit" class="main_link success_link" name="rsvp" title="RSVP to this event">RSVP</button>
+                {% endif %}
+              </form>
+              {% endif %}
+              {% if tuple.0.owner.user == user or user.is_superuser %}
+              <form class="pull-right" action="{% url 'events:edit' event_pk=tuple.0.pk %}">
+                <button class="main_link primary_link" title="Edit this event">Edit</button>
+              </form>
+              {% endif %}
             </div> <!-- .pull-right -->
-        </div> <!-- .event_body -->
-    </div> <!-- .main_row -->
-    {% endfor %}
-    </div> <!-- .bordered_div -->
-    {% endif %}
-=======
-<div class="col-lg-5" style="margin-top: 10px;">
-<div class="table_container events">
-	<div class="header">
-		<form action="{% url 'events:list' %}">
-		<button class="btn btn-info header_button" type="submit"><span class="glyphicon glyphicon-calendar"></span><span class="hidden-xs"> Events Page</span></button>
-		</form>
-		<h3 class="table_title">
-			Week's Events
-		</h3>
-	</div> <!-- .header -->
-	<div class="main_table">
-	{% if not events_dict %}
-	<div class="field_wrapper">
-		No events in next 7 days.
-	</div>
-	{% else %}
-	{% for tuple in events_dict %}
-	{% if forloop.counter > 1 %}
-	<hr class="main_divider">
-	{% endif %}
-	<div class="main_row hover_row{% if tuple.0.cancelled %} bg-danger" title="Cancelled{% elif tuple.1 %} bg-success" title="Happening Now{% elif tuple.0.as_manager %} bg-info" title="Official House Event{% endif %}">
-		<div class="main_owner">
-		{% if tuple.0.as_manager %}
-			<a class="page_link" title="View Details" href="{% url 'managers:view_manager' managerTitle=tuple.0.as_manager.url_title %}">{{ tuple.0.as_manager }}</a>
-			(<a class="page_link" title="View Profile" href="{% url 'member_profile' targetUsername=tuple.0.owner.user.username %}">{{ tuple.0.owner|display_user:user }}</a>):
-		{% else %}
-			<a class="page_link" title="View Profile" href="{% url 'member_profile' targetUsername=tuple.0.owner.user.username %}">{{ tuple.0.owner|display_user:user }}</a>:
-		{% endif %}
-		</div> <!-- .main_owner -->
-		<div class="event_body">
-			<div class="text-center">
-				<h4 class="event_header">{{ tuple.0.title }}{% if tuple.0.cancelled %}
-					<small class="text-danger">CANCELLED</small>{% endif %}
-				<br />
-				<small>{{ tuple.0.location }}</small>
-				<br />
-				<small>{{ tuple.0.start_time }} to {{ tuple.0.end_time }}</small></h4>
-				<hr style="width: 75%; margin-top: 3px; margin-bottom: 3px;">
-			</div> <!-- .text-center -->
-			{{ tuple.0.description|safe }}
-			<hr style="width: 75%; margin-top: 3px; margin-bottom: 3px;" />
-			{% if tuple.0.rsvps.all %}
-				RSVPs: {% for member in tuple.0.rsvps.all %}{% if forloop.counter > 1 %},
-				{% endif %}<a class="page_link" title="View Profile" href="{% url 'member_profile' targetUsername=member.user.username %}">{{ member|display_user:user }}</a>{% endfor %}
-			{% else %}
-				No RSVPs.
-			{% endif %}
-			<div class="pull-right">
-			{% if user.username != ANONYMOUS_USERNAME %}
-			<form class="pull-right" method="post" action="">
-				{% csrf_token %}
-					{{ tuple.3 }}
-					{% if tuple.2 %}
-						<button type="submit" class="main_link warning_link" name="rsvp" title="Un-RSVP to this event">Un-RSVP</button>
-					{% else %}
-						<button type="submit" class="main_link success_link" name="rsvp" title="RSVP to this event">RSVP</button>
-					{% endif %}
-			</form>
-			{% endif %}
-			{% if tuple.0.owner.user == user or user.is_superuser %}
-				<form class="pull-right" action="{% url 'events:edit' event_pk=tuple.0.pk %}">
-					<button class="main_link primary_link" title="Edit this event">Edit</button>
-				</form>
-			{% endif %}
-			</div> <!-- .pull-right -->
-		</div> <!-- .event_body -->
-	</div> <!-- .main_row -->
-	{% endfor %}
-	{% endif %}
-	</div> <!-- .main_table -->
->>>>>>> 143c4b38
-</div> <!-- .events -->
-</div> <!-- .col-lg-5 -->
+          </div> <!-- .event_body -->
+		</div> <!-- .main_row -->
+		{% endfor %}
+      </div> <!-- .bordered_div -->
+      {% endif %}
+	</div> <!-- .events -->
+  </div> <!-- .col-lg-5 -->
 </div> <!-- .row -->
 {% endblock %}
 
