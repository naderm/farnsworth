--- conflicted
+++ resolved
@@ -31,25 +31,13 @@
 	{% endif %}
 </ul>
 {% if user.is_authenticated and user.username != ANONYMOUS_USERNAME %}
-<<<<<<< HEAD
 <h1 class="w_title">Profile Pages</h1>
 <hr class="w_line" />
 <ul class="pages_list">
     <li><a class="page_link" href="{% url 'my_profile' %}" >My Profile</a> - see and update your profile or change your password.</li>
-    <li><a class="page_link" href="{% url 'my_threads' %}" >My Threads</a> - see all your threads on this site.</li>
     <li><a class="page_link" href="{% url 'my_requests' %}" >My Requests</a> - see all your requests.</li>
     <li><a class="page_link" href="{% url 'logout' %}" >Logout</a> - logout of your account.</li>
 </ul>
-=======
-	<div class="list_container table_container">
-	<div class="header"><h3 class="table_title">Profile Pages</h3></div>
-	<ul class="pages_list">
-		<li><a class="page_link" href="{% url 'my_profile' %}" >My Profile</a> - see and update your profile or change your password.</li>
-		<li><a class="page_link" href="{% url 'my_requests' %}" >My Requests</a> - see all your requests.</li>
-		<li><a class="page_link" href="{% url 'logout' %}" >Logout</a> - logout of your account.</li>
-	</ul>
-	</div>
->>>>>>> 615e6757
 {% endif %}
 {% if user.is_authenticated %}
 <h1 class="w_title">Member Pages</h1>
