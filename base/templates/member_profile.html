--- conflicted
+++ resolved
@@ -49,22 +49,13 @@
 	  <dt>Messages Posted</dt>
 	  <dd>{% if number_of_messages > 0 %}<a class="page_link" title="See Messages" href="{% url 'list_user_messages' targetUsername=targetUser.username %}">{{ number_of_messages }}</a>{% else %}{{ number_of_messages }}{% endif %}</dd>
 	  <dt>Requests Posted</dt>
-<<<<<<< HEAD
-	  <dd>{% if number_of_requests > 0 %}<a class="page_link" title="See Requests" href="{% url 'list_user_requests' targetUsername=targetUser.username %}">{{ number_of_requests }}</a>{% else %}{{ number_of_requests }}{% endif %}
-	  </dd>
-=======
 	  <dd>{% if number_of_requests > 0 %}<a class="page_link" title="See Requests" href="{% url 'list_user_requests' targetUsername=targetUser.username %}">{{ number_of_requests }}</a>{% else %}{{ number_of_requests }}{% endif %}</dd>
->>>>>>> 69ca9ae8
 	  {% endif %}
 	</dl>
 	<hr>
 	<div class="text-center">
 	  <form action="{% url 'member_directory' %}">
-<<<<<<< HEAD
 		<button id="member_directory" type="submit" class="btn btn-info"><span class="glyphicon glyphicon-book"></span> Member Directory</button>
-=======
-		<button id="member_directory" type="submit" class="btn btn-lg btn-info"><span class="glyphicon glyphicon-book"></span> Member Directory</button>
->>>>>>> 69ca9ae8
 	  </form>
 	</div>
   </div> <!-- .main_table -->
