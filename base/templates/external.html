{% extends "base.html" %}

{% load static from staticfiles %}

{% block headers %}
<link type="text/css" rel="stylesheet" href="{% static 'jquery/nivo/nivo-slider.css' %}" />
<link type="text/css" rel="stylesheet" href="{% static 'jquery/nivo/themes/default/default.css' %}" />
<link type="text/css" rel="stylesheet" href="{% static 'ui/css/external.css' %}" />
{% endblock %}

{% block title %}
<div id="title">
  <h1 id="page_title" class="hidden-xs">Welcome to {{ HOUSE }}</h1>
  <h1 class="visible-xs sub_title" style="margin: 0;">{{ HOUSE }}</h1>
  <br />
</div> <!-- close "title" -->
{% endblock %}

{% block content %}
<div class="container_fluid">
  {% if revision %}
  {{ revision.content_html|safe }}
  {% else %}
  <p>
	Kingman Hall is one of the houses of the <a class="page_link" href="http://www.bsc.coop" target="_blank">Berkeley
	Student Cooperative</a> in Berkeley, California.
	The building houses 50 students every semester.
	The house phone number is 1-510-900-2179.
	We are located at 1730 La Loma Avenue, just a few steps north of the Ridge Road and La Loma Avenue intersection,
	at the northeast corner of the
	<a class="page_link" href="http://www.berkeley.edu" target="_blank">UC Berkeley</a> campus.
	Look for the big butterfly painted next to the front door.
  </p>

  <p>
	Kingman Hall was acquired by the BSC in 1977 at the price of $300,000 from the
	<a class="page_link"
	   href="https://en.wikipedia.org/wiki/Ken_Keyes,_Jr.#Going_west.2C_and_the_Living_Love_Center_in_Berkeley">Living
	  Love Center</a>, which later became Cornucopia in St. Mary, Kentucky,
	and later the Ken Keyes College in Coos Bay, Oregon.
	The BSC named the building in honor of
	<a class="page_link" href="//en.wikipedia.org/wiki/Harry_Kingman">Henry Lees "Harry" Kingman</a>,
	who motivated the original founders to pool their resources and form a cooperative in 1933.
  </p>

  <p>
	At the time, Harry Kingman was the General Secretary of
	<a class="page_link" href="http://www.stileshall.org/">Stiles Hall</a>, a UC Berkeley YMCA facility.
	Harry Kingman along with <a class="page_link" href="http://en.wikipedia.org/wiki/Clark_Kerr">Clark Kerr</a>
	initiated cooperative housing in Berkeley by offering students discounted room and board
	in exchange for part-time work around the building.
	When 14 students approached Kingman for guidance on how to find affordable housing,
	Kingman recommended that they form a collective, pool their resources, and rent a house in the area
	surrounding the UC Berkeley campus.
	In Fall of 1933, the students leased Barrington Hall, which housed 48 residents, creating the first house in the
	Berkeley Student Cooperative and founding an organization that has flourished into more than a dozen houses,
	a thousand members, and multiple thousands of alumni.
  </p>

  <p>
	Known primarily for his influence and involvement in baseball,
	Kingman was also a renowned educator who promoted civil rights
	and fought against the forced relocation of Japanese-Americans during World War II.
	If you would like to learn more about our namesake, please see
	<a class="page_link" href="http://sabr.org/bioproj/person/789104fb">Harry Kingman's biography</a>
	on the BioProject of the <a class="page_link" href="http://sabr.org/">Society for American Baseball Research</a>.
  </p>

  <p>Please visit the
	<a class="page_link" href="http://www.berkeleyheritage.com/" target="_blank">Berkeley Architectural
	  Heritage Association</a>'s page on the
	<a class="page_link" href="http://www.berkeleyheritage.com/berkeley_landmarks/theta-xi.html" target="_blank">history
	  of Kingman Hall</a> for more information on the history of our beautiful building.
  </p>
<<<<<<< HEAD
  <div id="google_map_large">
	<iframe class="hidden-xs"
			src="https://www.google.com/maps/embed?pb=!1m14!1m8!1m3!1d3149.2712727301296!2d-122.25850047364789!3d37.87733822178231!3m2!1i1024!2i768!4f13.1!3m3!1m2!1s0x80857c2250585659%3A0x211221b4592e74dd!2s1730+La+Loma+Ave!5e0!3m2!1sen!2sus!4v1396782313453&wmode=opaque" width="600" height="400" frameborder="0" style="border:0" wmode="opaque"></iframe>
  </div>
  <div id="google_map_small">
	<iframe class="visible-xs"
			src="https://www.google.com/maps/embed?pb=!1m14!1m8!1m3!1d3149.2712727301296!2d-122.25850047364789!3d37.87733822178231!3m2!1i1024!2i768!4f13.1!3m3!1m2!1s0x80857c2250585659%3A0x211221b4592e74dd!2s1730+La+Loma+Ave!5e0!3m2!1sen!2sus!4v1396782313453&wmode=opaque" width="400" height="300" frameborder="0" style="border:0" wmode="opaque"></iframe>
  </div>
</div>
{% endif %}
</div>
{% endblock %}

{% block gallery %}
<div class="slider-wrapper theme-default">
  <div class="ribbon"></div>
  <div id="slider" class="nivoSlider">
	<img class="page_image" src="{% static 'ui/images/IMG_0107.jpg' %}" />
	<img class="page_image" src="{% static 'ui/images/IMG_0108.jpg' %}" />
	<img class="page_image" src="{% static 'ui/images/IMG_0109.jpg' %}" />
	<img class="page_image" src="{% static 'ui/images/IMG_0110.jpg' %}" />
	<img class="page_image" src="{% static 'ui/images/IMG_0111.jpg' %}" />
	<img class="page_image" src="{% static 'ui/images/IMG_0112.jpg' %}" />
	<img class="page_image" src="{% static 'ui/images/IMG_0113.jpg' %}" />
	<img class="page_image" src="{% static 'ui/images/IMG_0114.jpg' %}" />
	<img class="page_image" src="{% static 'ui/images/IMG_0116.jpg' %}" />
	<img class="page_image" src="{% static 'ui/images/IMG_0117.jpg' %}" />
  </div>
=======
  {% endif %}
  {% if can_edit %}
  <p>
	<a href="{{ edit_url }}">
	  As a manager, you may edit the contents of this page via the wiki.
	</a>
  </p>
  {% endif %}
>>>>>>> 397ed604
</div>
{% endblock %}

{% block endscripts %}
<script type="text/javascript" src="{% static 'jquery/nivo/jquery.nivo.slider.js' %}"></script>
<script type="text/javascript">
 $(window).load(function() {
   $('#slider').nivoSlider({
	 effect: 'fade',
	 animSpeed: 700,
	 pauseTime: 5000,
	 startSlide: 0,
	 directionNav: true,
	 controlNav: true,
	 pauseOnHover: true,
	 prevText: '<',
	 nextText: '>',

   });
 });
</script>
{% endblock %}<|MERGE_RESOLUTION|>--- conflicted
+++ resolved
@@ -72,17 +72,14 @@
 	<a class="page_link" href="http://www.berkeleyheritage.com/berkeley_landmarks/theta-xi.html" target="_blank">history
 	  of Kingman Hall</a> for more information on the history of our beautiful building.
   </p>
-<<<<<<< HEAD
-  <div id="google_map_large">
-	<iframe class="hidden-xs"
-			src="https://www.google.com/maps/embed?pb=!1m14!1m8!1m3!1d3149.2712727301296!2d-122.25850047364789!3d37.87733822178231!3m2!1i1024!2i768!4f13.1!3m3!1m2!1s0x80857c2250585659%3A0x211221b4592e74dd!2s1730+La+Loma+Ave!5e0!3m2!1sen!2sus!4v1396782313453&wmode=opaque" width="600" height="400" frameborder="0" style="border:0" wmode="opaque"></iframe>
-  </div>
-  <div id="google_map_small">
-	<iframe class="visible-xs"
-			src="https://www.google.com/maps/embed?pb=!1m14!1m8!1m3!1d3149.2712727301296!2d-122.25850047364789!3d37.87733822178231!3m2!1i1024!2i768!4f13.1!3m3!1m2!1s0x80857c2250585659%3A0x211221b4592e74dd!2s1730+La+Loma+Ave!5e0!3m2!1sen!2sus!4v1396782313453&wmode=opaque" width="400" height="300" frameborder="0" style="border:0" wmode="opaque"></iframe>
-  </div>
-</div>
-{% endif %}
+  {% endif %}
+  {% if can_edit %}
+  <p>
+	<a href="{{ edit_url }}">
+	  As a manager, you may edit the contents of this page via the wiki.
+	</a>
+  </p>
+  {% endif %}
 </div>
 {% endblock %}
 
@@ -101,16 +98,6 @@
 	<img class="page_image" src="{% static 'ui/images/IMG_0116.jpg' %}" />
 	<img class="page_image" src="{% static 'ui/images/IMG_0117.jpg' %}" />
   </div>
-=======
-  {% endif %}
-  {% if can_edit %}
-  <p>
-	<a href="{{ edit_url }}">
-	  As a manager, you may edit the contents of this page via the wiki.
-	</a>
-  </p>
-  {% endif %}
->>>>>>> 397ed604
 </div>
 {% endblock %}
 
