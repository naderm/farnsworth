{% extends "base.html" %}

{% load static from staticfiles %}

{% block headers %}
<link type="text/css" rel="stylesheet" href="{% static 'jquery/nivo/nivo-slider.css' %}" />
<link type="text/css" rel="stylesheet" href="{% static 'jquery/nivo/themes/default/default.css' %}" />
<link type="text/css" rel="stylesheet" href="{% static 'ui/css/external.css' %}" />
{% endblock %}

{% block title %}
<div id="title">
    <h1 id="page_title" class="hidden-xs">Welcome to {{ HOUSE }}</h1>
    <h1 class="visible-xs sub_title" style="margin: 0;">{{ HOUSE }}</h1>
    <br />
</div> <!-- close "title" -->
{% endblock %}

{% block content %}
<div class="container_fluid">
<p>
<<<<<<< HEAD
Kingman Hall is one of the houses of the <a class="page_link" href="http://www.bsc.coop" target="_blank">Berkeley
Student Cooperative</a> in Berkeley, California.
The building houses 50 students every semester.
The house phone number is 1-510-900-2179.
We are located at 1730 La Loma Avenue, just a few steps north of the Ridge Road and La Loma Avenue intersection,
at the northeast corner of the
<a class="page_link" href="http://www.berkeley.edu" target="_blank">UC Berkeley</a> campus.
Look for the big butterfly painted next to the front door.
=======
    We are a member house of the <a href="//bsc.coop">Berkeley Student Cooperative</a>.
    Please check there for more information on our house and how to apply to board or live in {{ HOUSE }}.
    Questions and tour requests are always welcome.  Please contact us at the e-mail address below to arrange a tour.
>>>>>>> 7a03b9ee
</p>

<p>
<<<<<<< HEAD
Kingman Hall was acquired by the BSC in 1977 at the price of $300,000 from the
<a class="page_link"
href="https://en.wikipedia.org/wiki/Ken_Keyes,_Jr.#Going_west.2C_and_the_Living_Love_Center_in_Berkeley">Living
Love Center</a>, which later became Cornucopia in St. Mary, Kentucky,
and later the Ken Keyes College in Coos Bay, Oregon.
The BSC named the building in honor of
<a class="page_link" href="//en.wikipedia.org/wiki/Harry_Kingman">Henry Lees "Harry" Kingman</a>,
who motivated the original founders to pool their resources and form a cooperative in 1933.
=======
    If you are a new member, please request an account from the <a href="{% url 'request_profile' %}">request profile</a> page.
    If you already have an account, you may login from the <a href="{% url 'login' %}">login</a> page.
>>>>>>> 7a03b9ee
</p>

<p>
<<<<<<< HEAD
At the time, Harry Kingman was the General Secretary of
<a class="page_link" href="http://www.stileshall.org/">Stiles Hall</a>, a UC Berkeley YMCA facility.
Harry Kingman along with <a class="page_link" href="http://en.wikipedia.org/wiki/Clark_Kerr">Clark Kerr</a>
initiated cooperative housing in Berkeley by offering students discounted room and board
in exchange for part-time work around the building.
When 14 students approached Kingman for guidance on how to find affordable housing,
Kingman recommended that they form a collective, pool their resources, and rent a house in the area
surrounding the UC Berkeley campus.
In Fall of 1933, the students leased Barrington Hall, which housed 48 residents, creating the first house in the
Berkeley Student Cooperative and founding an organization that has flourished into more than a dozen houses,
a thousand members, and multiple thousands of alumni.
</p>

<p>
Known primarily for his influence and involvement in baseball,
Kingman was also a renowned educator who promoted civil rights
and fought against the forced relocation of Japanese-Americans during World War II.
If you would like to learn more about our namesake, please see
<a class="page_link" href="http://sabr.org/bioproj/person/789104fb">Harry Kingman's biography</a>
on the BioProject of the <a class="page_link" href="http://sabr.org/">Society for American Baseball Research</a>.
</p>

<p>Please visit the
<a class="page_link" href="http://www.berkeleyheritage.com/" target="_blank">Berkeley Architectural
Heritage Association</a>'s page on the
<a class="page_link" href="http://www.berkeleyheritage.com/berkeley_landmarks/theta-xi.html" target="_blank">history
of Kingman Hall</a> for more information on the history of our beautiful building.
=======
    Please check the <a href="{% url 'helppage' %}">help</a> page for more information about this web site.
>>>>>>> 7a03b9ee
</p>
<div id="google_map_large">
	<iframe class="hidden-xs"
	src="https://www.google.com/maps/embed?pb=!1m14!1m8!1m3!1d3149.2712727301296!2d-122.25850047364789!3d37.87733822178231!3m2!1i1024!2i768!4f13.1!3m3!1m2!1s0x80857c2250585659%3A0x211221b4592e74dd!2s1730+La+Loma+Ave!5e0!3m2!1sen!2sus!4v1396782313453&wmode=opaque" width="600" height="400" frameborder="0" style="border:0" wmode="opaque"></iframe>
</div>
<div id="google_map_small">
	<iframe class="visible-xs"
	src="https://www.google.com/maps/embed?pb=!1m14!1m8!1m3!1d3149.2712727301296!2d-122.25850047364789!3d37.87733822178231!3m2!1i1024!2i768!4f13.1!3m3!1m2!1s0x80857c2250585659%3A0x211221b4592e74dd!2s1730+La+Loma+Ave!5e0!3m2!1sen!2sus!4v1396782313453&wmode=opaque" width="400" height="300" frameborder="0" style="border:0" wmode="opaque"></iframe>
</div>
</div>
{% endblock %}

{% block gallery %}
<div class="slider-wrapper theme-default">
	<div class="ribbon"></div>
	<div id="slider" class="nivoSlider">
		<img class="page_image" src="{% static 'ui/images/IMG_0107.jpg' %}" />
		<img class="page_image" src="{% static 'ui/images/IMG_0108.jpg' %}" />
		<img class="page_image" src="{% static 'ui/images/IMG_0109.jpg' %}" />
		<img class="page_image" src="{% static 'ui/images/IMG_0110.jpg' %}" />
		<img class="page_image" src="{% static 'ui/images/IMG_0111.jpg' %}" />
		<img class="page_image" src="{% static 'ui/images/IMG_0112.jpg' %}" />
		<img class="page_image" src="{% static 'ui/images/IMG_0113.jpg' %}" />
		<img class="page_image" src="{% static 'ui/images/IMG_0114.jpg' %}" />
		<img class="page_image" src="{% static 'ui/images/IMG_0116.jpg' %}" />
		<img class="page_image" src="{% static 'ui/images/IMG_0117.jpg' %}" />
	</div>
</div>
{% endblock %}
{% block endscripts %}
<script type="text/javascript" src="{% static 'jquery/nivo/jquery.nivo.slider.js' %}"></script>
<script type="text/javascript">
	$(window).load(function() {
		$('#slider').nivoSlider({
			effect: 'fade',
			animSpeed: 700,
			pauseTime: 5000,
			startSlide: 0,
			directionNav: true,
			controlNav: true,
			pauseOnHover: true,
			prevText: '<',
			nextText: '>',

		});
	});
</script>
{% endblock %}<|MERGE_RESOLUTION|>--- conflicted
+++ resolved
@@ -18,80 +18,65 @@
 
 {% block content %}
 <div class="container_fluid">
-<p>
-<<<<<<< HEAD
-Kingman Hall is one of the houses of the <a class="page_link" href="http://www.bsc.coop" target="_blank">Berkeley
-Student Cooperative</a> in Berkeley, California.
-The building houses 50 students every semester.
-The house phone number is 1-510-900-2179.
-We are located at 1730 La Loma Avenue, just a few steps north of the Ridge Road and La Loma Avenue intersection,
-at the northeast corner of the
-<a class="page_link" href="http://www.berkeley.edu" target="_blank">UC Berkeley</a> campus.
-Look for the big butterfly painted next to the front door.
-=======
-    We are a member house of the <a href="//bsc.coop">Berkeley Student Cooperative</a>.
-    Please check there for more information on our house and how to apply to board or live in {{ HOUSE }}.
-    Questions and tour requests are always welcome.  Please contact us at the e-mail address below to arrange a tour.
->>>>>>> 7a03b9ee
-</p>
+  <p>
+	Kingman Hall is one of the houses of the <a class="page_link" href="http://www.bsc.coop" target="_blank">Berkeley
+	  Student Cooperative</a> in Berkeley, California.
+	The building houses 50 students every semester.
+	The house phone number is 1-510-900-2179.
+	We are located at 1730 La Loma Avenue, just a few steps north of the Ridge Road and La Loma Avenue intersection,
+	at the northeast corner of the
+	<a class="page_link" href="http://www.berkeley.edu" target="_blank">UC Berkeley</a> campus.
+	Look for the big butterfly painted next to the front door.
+  </p>
 
-<p>
-<<<<<<< HEAD
-Kingman Hall was acquired by the BSC in 1977 at the price of $300,000 from the
-<a class="page_link"
-href="https://en.wikipedia.org/wiki/Ken_Keyes,_Jr.#Going_west.2C_and_the_Living_Love_Center_in_Berkeley">Living
-Love Center</a>, which later became Cornucopia in St. Mary, Kentucky,
-and later the Ken Keyes College in Coos Bay, Oregon.
-The BSC named the building in honor of
-<a class="page_link" href="//en.wikipedia.org/wiki/Harry_Kingman">Henry Lees "Harry" Kingman</a>,
-who motivated the original founders to pool their resources and form a cooperative in 1933.
-=======
-    If you are a new member, please request an account from the <a href="{% url 'request_profile' %}">request profile</a> page.
-    If you already have an account, you may login from the <a href="{% url 'login' %}">login</a> page.
->>>>>>> 7a03b9ee
-</p>
+  <p>
+	Kingman Hall was acquired by the BSC in 1977 at the price of $300,000 from the
+	<a class="page_link"
+	   href="https://en.wikipedia.org/wiki/Ken_Keyes,_Jr.#Going_west.2C_and_the_Living_Love_Center_in_Berkeley">Living
+	  Love Center</a>, which later became Cornucopia in St. Mary, Kentucky,
+	and later the Ken Keyes College in Coos Bay, Oregon.
+	The BSC named the building in honor of
+	<a class="page_link" href="//en.wikipedia.org/wiki/Harry_Kingman">Henry Lees "Harry" Kingman</a>,
+	who motivated the original founders to pool their resources and form a cooperative in 1933.
+  </p>
 
-<p>
-<<<<<<< HEAD
-At the time, Harry Kingman was the General Secretary of
-<a class="page_link" href="http://www.stileshall.org/">Stiles Hall</a>, a UC Berkeley YMCA facility.
-Harry Kingman along with <a class="page_link" href="http://en.wikipedia.org/wiki/Clark_Kerr">Clark Kerr</a>
-initiated cooperative housing in Berkeley by offering students discounted room and board
-in exchange for part-time work around the building.
-When 14 students approached Kingman for guidance on how to find affordable housing,
-Kingman recommended that they form a collective, pool their resources, and rent a house in the area
-surrounding the UC Berkeley campus.
-In Fall of 1933, the students leased Barrington Hall, which housed 48 residents, creating the first house in the
-Berkeley Student Cooperative and founding an organization that has flourished into more than a dozen houses,
-a thousand members, and multiple thousands of alumni.
-</p>
+  <p>
+	At the time, Harry Kingman was the General Secretary of
+	<a class="page_link" href="http://www.stileshall.org/">Stiles Hall</a>, a UC Berkeley YMCA facility.
+	Harry Kingman along with <a class="page_link" href="http://en.wikipedia.org/wiki/Clark_Kerr">Clark Kerr</a>
+	initiated cooperative housing in Berkeley by offering students discounted room and board
+	in exchange for part-time work around the building.
+	When 14 students approached Kingman for guidance on how to find affordable housing,
+	Kingman recommended that they form a collective, pool their resources, and rent a house in the area
+	surrounding the UC Berkeley campus.
+	In Fall of 1933, the students leased Barrington Hall, which housed 48 residents, creating the first house in the
+	Berkeley Student Cooperative and founding an organization that has flourished into more than a dozen houses,
+	a thousand members, and multiple thousands of alumni.
+  </p>
 
-<p>
-Known primarily for his influence and involvement in baseball,
-Kingman was also a renowned educator who promoted civil rights
-and fought against the forced relocation of Japanese-Americans during World War II.
-If you would like to learn more about our namesake, please see
-<a class="page_link" href="http://sabr.org/bioproj/person/789104fb">Harry Kingman's biography</a>
-on the BioProject of the <a class="page_link" href="http://sabr.org/">Society for American Baseball Research</a>.
-</p>
+  <p>
+	Known primarily for his influence and involvement in baseball,
+	Kingman was also a renowned educator who promoted civil rights
+	and fought against the forced relocation of Japanese-Americans during World War II.
+	If you would like to learn more about our namesake, please see
+	<a class="page_link" href="http://sabr.org/bioproj/person/789104fb">Harry Kingman's biography</a>
+	on the BioProject of the <a class="page_link" href="http://sabr.org/">Society for American Baseball Research</a>.
+  </p>
 
-<p>Please visit the
-<a class="page_link" href="http://www.berkeleyheritage.com/" target="_blank">Berkeley Architectural
-Heritage Association</a>'s page on the
-<a class="page_link" href="http://www.berkeleyheritage.com/berkeley_landmarks/theta-xi.html" target="_blank">history
-of Kingman Hall</a> for more information on the history of our beautiful building.
-=======
-    Please check the <a href="{% url 'helppage' %}">help</a> page for more information about this web site.
->>>>>>> 7a03b9ee
-</p>
-<div id="google_map_large">
+  <p>Please visit the
+	<a class="page_link" href="http://www.berkeleyheritage.com/" target="_blank">Berkeley Architectural
+	  Heritage Association</a>'s page on the
+	<a class="page_link" href="http://www.berkeleyheritage.com/berkeley_landmarks/theta-xi.html" target="_blank">history
+	  of Kingman Hall</a> for more information on the history of our beautiful building.
+  </p>
+  <div id="google_map_large">
 	<iframe class="hidden-xs"
-	src="https://www.google.com/maps/embed?pb=!1m14!1m8!1m3!1d3149.2712727301296!2d-122.25850047364789!3d37.87733822178231!3m2!1i1024!2i768!4f13.1!3m3!1m2!1s0x80857c2250585659%3A0x211221b4592e74dd!2s1730+La+Loma+Ave!5e0!3m2!1sen!2sus!4v1396782313453&wmode=opaque" width="600" height="400" frameborder="0" style="border:0" wmode="opaque"></iframe>
-</div>
-<div id="google_map_small">
+			src="https://www.google.com/maps/embed?pb=!1m14!1m8!1m3!1d3149.2712727301296!2d-122.25850047364789!3d37.87733822178231!3m2!1i1024!2i768!4f13.1!3m3!1m2!1s0x80857c2250585659%3A0x211221b4592e74dd!2s1730+La+Loma+Ave!5e0!3m2!1sen!2sus!4v1396782313453&wmode=opaque" width="600" height="400" frameborder="0" style="border:0" wmode="opaque"></iframe>
+  </div>
+  <div id="google_map_small">
 	<iframe class="visible-xs"
-	src="https://www.google.com/maps/embed?pb=!1m14!1m8!1m3!1d3149.2712727301296!2d-122.25850047364789!3d37.87733822178231!3m2!1i1024!2i768!4f13.1!3m3!1m2!1s0x80857c2250585659%3A0x211221b4592e74dd!2s1730+La+Loma+Ave!5e0!3m2!1sen!2sus!4v1396782313453&wmode=opaque" width="400" height="300" frameborder="0" style="border:0" wmode="opaque"></iframe>
-</div>
+			src="https://www.google.com/maps/embed?pb=!1m14!1m8!1m3!1d3149.2712727301296!2d-122.25850047364789!3d37.87733822178231!3m2!1i1024!2i768!4f13.1!3m3!1m2!1s0x80857c2250585659%3A0x211221b4592e74dd!2s1730+La+Loma+Ave!5e0!3m2!1sen!2sus!4v1396782313453&wmode=opaque" width="400" height="300" frameborder="0" style="border:0" wmode="opaque"></iframe>
+  </div>
 </div>
 {% endblock %}
 
