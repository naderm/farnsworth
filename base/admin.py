--- conflicted
+++ resolved
@@ -8,58 +8,30 @@
 from base.models import UserProfile
 
 class UserProfileAdmin(admin.ModelAdmin):
-<<<<<<< HEAD
-    list_display = ('user', 'get_info', 'status', 'get_email', 'phone_number', 'current_room')
-    search_fields = ('get_last', 'get_first', 'get_user', 'get_email', 'phone_number', 'current_room')
-    list_filter = ('status', 'current_room')
+    list_display = ('user', 'get_info', 'status', 'get_email', 'phone_number',)
+    search_fields = ('get_last', 'get_first', 'get_user', 'get_email', 'phone_number',)
+    list_filter = ('status',)
     ordering = ('-status', )
-    
+
     def get_email(self, obj):
         return obj.user.email
-    
+
     def get_info(self, obj):
-        return "%s %s" % (obj.user.first_name, obj.user.last_name)
-    
+        return "{0.first_name} {0.last_name}".format(obj.user)
+
     def get_first(self, obj):
         return obj.user.first_name
-    
+
     def get_last(self, obj):
         return obj.user.last_name
-    
+
     def get_user(self, obj):
         return obj.user.username
-    
+
     get_email.short_description = 'E-mail'
     get_info.short_description = 'First Last'
     get_first.short_description = 'First name'
     get_last.short_description = 'Last name'
     get_user.short_description = 'Username'
-=======
-	list_display = ('user', 'get_info', 'status', 'get_email', 'phone_number', 'current_room')
-	search_fields = ('get_last', 'get_first', 'get_user', 'get_email', 'phone_number', 'current_room')
-	list_filter = ('status', 'current_room')
-	ordering = ('-status', )
-
-	def get_email(self, obj):
-		return obj.user.email
-
-	def get_info(self, obj):
-		return "{0.first_name} {0.last_name}".format(obj.user)
-
-	def get_first(self, obj):
-		return obj.user.first_name
-
-	def get_last(self, obj):
-		return obj.user.last_name
-
-	def get_user(self, obj):
-		return obj.user.username
-
-	get_email.short_description = 'E-mail'
-	get_info.short_description = 'First Last'
-	get_first.short_description = 'First name'
-	get_last.short_description = 'Last name'
-	get_user.short_description = 'Username'
->>>>>>> 9a432a65
 
 admin.site.register(UserProfile, UserProfileAdmin)