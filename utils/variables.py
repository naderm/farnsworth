--- conflicted
+++ resolved
@@ -178,11 +178,7 @@
 	'REQUEST_TYPE_SAVED': u"Request type {typeName} has been successfully saved.",
 	'PROFILE_REQUEST_APPROVAL_EMAIL': u' A profile request approval e-mail was successfully sent to {full_name} at <a title="Write E-mail" href="mailto:{email}" class="alert-link">{email}</a>.', # The initial space is necessary.
 	'PROFILE_REQUEST_DELETION_EMAIL': u' A profile request deletion e-mail was successfully sent to {full_name} at <a title="Write E-mail" href="mailto:{email}" class="alert-link">{email}</a>.', # The initial space is necessary.
-<<<<<<< HEAD
-	'EMAIL_FAIL': u' Farnsworth failed at sending an e-mail to <a title="Write E-mail" href="mailto:{email}">{email}</a>.', # Initial space necessary.
+	'EMAIL_FAIL': u'Farnsworth failed at sending an e-mail to <a title="Write E-mail" href="mailto:{email}" class="alert-link">{email}</a>.',
 	'NO_WORKSHIFT': u'You have not been set up for workshift this semester.',
 	'MULTIPLE_CURRENT_SEMESTERS': u'Multiple current workshift semesters were detected. Farnsworth chose the semester with the latest start date as the current semester.  If you are not the workshift manager or the site admin, please inform both the site admin (<a href="mailto:{admin_email}">{admin_email}</a>) and the workshift manager(s){workshift_emails} with this information.',
-=======
-	'EMAIL_FAIL': u'Farnsworth failed at sending an e-mail to <a title="Write E-mail" href="mailto:{email}" class="alert-link">{email}</a>.',
->>>>>>> a78277d5
 }