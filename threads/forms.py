--- conflicted
+++ resolved
@@ -52,7 +52,6 @@
             raise ValidationError("Thread does not exist.")
         return thread
 
-<<<<<<< HEAD
     def save(self):
         thread = self.cleaned_data["thread_pk"]
         message = Message(
@@ -69,18 +68,6 @@
         thread = self.cleaned_data["thread_pk"]
         message.body = self.cleaned_data["body"]
         message.save()
-=======
-	def save(self):
-		thread = self.cleaned_data["thread_pk"]
-		message = Message(
-			body=self.cleaned_data["body"],
-			owner=self.profile,
-			thread=thread,
-			)
-		message.save()
-		thread.number_of_messages += 1
-		thread.change_date = datetime.utcnow().replace(tzinfo=utc)
-		thread.save()
 
 class EditThreadForm(forms.ModelForm):
     class Meta:
@@ -90,5 +77,4 @@
 class EditMessageForm(forms.ModelForm):
     class Meta:
         model = Message
-        fields = ("body",)
->>>>>>> cf2d33a4
+        fields = ("body",)