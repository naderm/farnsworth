--- conflicted
+++ resolved
@@ -4,83 +4,52 @@
 {% load request_tags %}
 
 {% block content %}
-<<<<<<< HEAD
 {% if page_name == 'My Threads' %}
-    <form action="{% url 'my_threads' %}" class="pull-right">
-    <button class="btn btn-info" type="submit"><span class="glyphicon glyphicon-fullscreen"></span><span class="hidden-xs"> Expanded View</span></button>
-    </form>
+<form action="{% url 'threads:my_threads' %}" class="pull-right">
+  <button class="btn btn-info" type="submit"><span class="glyphicon glyphicon-fullscreen"></span><span class="hidden-xs"> Expanded View</span></button>
+</form>
 {% elif targetUsername %}
-    <form action="{% url 'member_profile' targetUsername=targetUsername %}" class="pull-right">
-    <button class="btn btn-info" type="submit"><span class="glyphicon glyphicon-user"></span><span class="hidden-xs"> {{ targetUsername }}'s Profile</span></button>
-    </form>
+<form action="{% url 'member_profile' targetUsername=targetUsername %}" class="pull-right">
+  <button class="btn btn-info" type="submit"><span class="glyphicon glyphicon-user"></span><span class="hidden-xs"> {{ targetUsername }}'s Profile</span></button>
+</form>
 {% endif %}
 <h1 class="w_title">{{ page_name }}</h1>
 <hr class="w_line" />
-=======
-<div class="table_container">
-	<div class="header">
-		{% if page_name == 'Archives - All Threads' %}
-			<form action="{% url 'threads:all_threads' %}">
-			<button class="btn btn-info header_button" type="submit"><span class="glyphicon glyphicon-th-large"></span><span class="hidden-xs"> Expanded View</span></button>
-			</form>
-		{% elif page_name == 'My Threads' %}
-			<form action="{% url 'threads:my_threads' %}">
-			<button class="btn btn-info header_button" type="submit"><span class="glyphicon glyphicon-th-large"></span><span class="hidden-xs"> Expanded View</span></button>
-			</form>
-		{% elif targetUsername %}
-			<form action="{% url 'member_profile' targetUsername=targetUsername %}">
-			<button class="btn btn-info header_button" type="submit"><span class="glyphicon glyphicon-user"></span><span class="hidden-xs"> {{ targetUsername }}'s Profile</span></button>
-			</form>
-		{% endif %}
-		<h3 class="table_title{% if page_name|longer_than:'1234567890123456789' %} medium_title{% elif page_name|longer_than:'123456789012' %} small_title{% endif %}">
-			{{ page_name }}
-		</h3>
-	</div>
-  <div class="main_table">
->>>>>>> 143c4b38
-  {% if not threads %}
-  <div class="field_wrapper text-info">No threads found.</div>
-  {% else %}
-  <table class="table table-striped table-bordered table-condensed table-hover">
-    <thead>
-      <tr>
-    <th>Subject</th>
-    {% if page_name == 'Archives - All Threads' %}<th>Progenitor</th>{% endif %}
-    <th>Replies</th>
-    <th>Posted</th>
-    <th>Updated</th>
-      </tr>
-    </thead>
-    <tbody>
-      {% for thread in threads %}
-      <tr>
-<<<<<<< HEAD
-    <td><a title="View Thread" class="page_link" href="{% url 'view_thread' thread_pk=thread.pk %}">{% if page_name == 'Archives - All Threads' %}{{ thread.subject|truncatechars:40 }}{% else %}{{ thread.subject|truncatechars:60 }}{% endif %}</a></td>
-    {% if page_name == 'Archives - All Threads' %}<td><a class="page_link" title="View Profile" href="{% url 'member_profile' targetUsername=thread.owner.user.username %}" title="View Profile">{{ thread.owner.user.first_name }} {{ thread.owner.user.last_name }}</a></td>{% endif %}
-    <td>{{ thread.number_of_messages|add:"-1" }}</td>
-    <td>{{ thread.start_date|date:"m/d/Y, h:i A" }}</td>
-    <td>{{ thread.change_date|date:"m/d/Y, h:i A" }}</td>
-=======
-	<td><a title="View Thread" class="page_link" href="{% url 'threads:view_thread' thread_pk=thread.pk %}">{% if page_name == 'Archives - All Threads' %}{{ thread.subject|truncatechars:40 }}{% else %}{{ thread.subject|truncatechars:60 }}{% endif %}</a></td>
-	{% if page_name == 'Archives - All Threads' %}<td><a class="page_link" title="View Profile" href="{% url 'member_profile' targetUsername=thread.owner.user.username %}" title="View Profile">{{ thread.owner.user.first_name }} {{ thread.owner.user.last_name }}</a></td>{% endif %}
-	<td>{{ thread.number_of_messages|add:"-1" }}</td>
-	<td>{{ thread.start_date|date:"m/d/Y, h:i A" }}</td>
-	<td>{{ thread.change_date|date:"m/d/Y, h:i A" }}</td>
->>>>>>> 143c4b38
-      </tr>
-      {% endfor %}
-    </tbody>
-  </table>
-  {% if threads.count > 10 %}
-    {% with id_prefix="thread" %}
-        {% include "pager.html" %}
-    {% endwith %}
-  {% elif threads.count %}
-    <div class="text-center text-info" style="margin-top: 10px;">
-        {{ threads.count }} thread{{ threads|pluralize }} in total.
-    </div>
-  {% endif %}
-  {% endif %}
+{% if not threads %}
+<div class="field_wrapper text-info">No threads found.</div>
+{% else %}
+<table class="table table-striped table-bordered table-condensed table-hover">
+  <thead>
+    <tr>
+      <th>Subject</th>
+      {% if page_name == 'Archives - All Threads' %}<th>Progenitor</th>{% endif %}
+      <th>Replies</th>
+      <th>Posted</th>
+      <th>Updated</th>
+    </tr>
+  </thead>
+  <tbody>
+    {% for thread in threads %}
+    <tr>
+      <td><a title="View Thread" class="page_link" href="{% url 'threads:view_thread' thread_pk=thread.pk %}">{% if page_name == 'Archives - All Threads' %}{{ thread.subject|truncatechars:40 }}{% else %}{{ thread.subject|truncatechars:60 }}{% endif %}</a></td>
+      {% if page_name == 'Archives - All Threads' %}<td><a class="page_link" title="View Profile" href="{% url 'member_profile' targetUsername=thread.owner.user.username %}" title="View Profile">{{ thread.owner.user.first_name }} {{ thread.owner.user.last_name }}</a></td>{% endif %}
+      <td>{{ thread.number_of_messages|add:"-1" }}</td>
+      <td>{{ thread.start_date|date:"m/d/Y, h:i A" }}</td>
+      <td>{{ thread.change_date|date:"m/d/Y, h:i A" }}</td>
+    </tr>
+    {% endfor %}
+  </tbody>
+</table>
+{% if threads.count > 10 %}
+{% with id_prefix="thread" %}
+{% include "pager.html" %}
+{% endwith %}
+{% elif threads.count %}
+<div class="text-center text-info" style="margin-top: 10px;">
+  {{ threads.count }} thread{{ threads|pluralize }} in total.
+</div>
+{% endif %}
+{% endif %}
 {% endblock %}
 
 {% block endscripts %}
