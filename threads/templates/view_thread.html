{% extends "base.html" %}

{% load static from staticfiles %}
{% load thread_tags %}
{% block headers %}
<link type="text/css" rel="stylesheet" href="{% static 'ui/css/threads.css' %}" />
{% endblock %}

{% block content %}
<<<<<<< HEAD
<div class="">
    <form action="{% url 'member_forums' %}">
    <button class="btn btn-info header_button" type="submit"><span class="glyphicon glyphicon-comment"></span><span class="hidden-xs"> Member Forums</span></button>
    </form>
    <h1 class="w_title">View Thread</h1>
    <hr class="w_line" />
=======
<div class="table_container">
  <div class="header">
    <form action="{% url 'threads:member_forums' %}">
	<button class="btn btn-info header_button" type="submit"><span class="glyphicon glyphicon-comment"></span><span class="hidden-xs"> Member Forums</span></button>
	</form>
    <h3 class="table_title">View Thread</h3>
  </div> <!-- table_header -->
  <div class="thread_table main_table">
>>>>>>> 143c4b38
    {% if not thread %}
    <div class="field_wrapper text-warning">Thread not found.</div>
    {% else %}
  <div class="thread_table main_table bordered_div">
    <div class="thread_messages">
      <div class="message_table">
    <h3 class="thread_name">{{ thread.subject }}</h3>
    {% for message in messages_list %}
    {% if forloop.counter > 1 %}
    <hr class="main_divider" />
    {% endif %}
    <div class="message_row">
      <div class="message_owner">
        <a class="page_link" title="View Profile" href="{% url 'member_profile' targetUsername=message.owner.user.username %}" >{{ message.owner|display_user:user }}</a> ({{ message.post_date }}):
      </div>
      <div class="message_body">{{ message.body|safe }}</div>
    </div> <!-- message_row -->
    {% endfor %}
    <div class="text-center">
      <button class="btn btn-primary" type="button" id="show_form" onclick="show_new_message_form('add_message_form', 'show_form')"><span class="glyphicon glyphicon-paperclip"></span> Add Message</button>
    </div>
      <form class="new_message_form" id="add_message_form" method="post" action="">
        {% csrf_token %}
        <input id="id_thread_pk" name="thread_pk" type="hidden" value="{{ thread.pk }}">
          <div class="form-group">
            <label class="control-label" for="id_body">Add Message</label>
            <textarea name="body"></textarea>
        </div>
            <div class="text-center">
            <div class="btn-group">
                <button type="submit" class="btn btn-success" name="submit_message_form"><span class="glyphicon glyphicon-comment"></span> Post</button>
                <button type="button" class="btn btn-default" name="cancel_message_form" onclick="hide_new_message_form('add_message_form', 'show_form')"><span class="glyphicon glyphicon-collapse-up"></span> Hide</button>
            </div> <!-- .btn-group -->
            </div> <!-- .text-center -->
      </form>
      </div> <!-- message_table -->
    </div> <!-- thread_messages -->
    {% endif %}
  </div> <!-- thread_table -->
</div>
<div class="text-center text-info" style="margin-top: 10px;">
    Showing {{ messages_list|length }} message{{ messages_list|length|pluralize }}.
</div>
{% endblock %}

{% block endscripts %}
<script>
  function show_new_message_form(message_form_id, button_id) {
  document.getElementById(message_form_id).style.display="inline";
  document.getElementById(button_id).style.display="none";
  }
  function hide_new_message_form(message_form_id, button_id) {
  document.getElementById(message_form_id).style.display="none";
  document.getElementById(button_id).style.display="inline";
  }
</script>
{% endblock %}<|MERGE_RESOLUTION|>--- conflicted
+++ resolved
@@ -7,65 +7,54 @@
 {% endblock %}
 
 {% block content %}
-<<<<<<< HEAD
 <div class="">
-    <form action="{% url 'member_forums' %}">
+  <form action="{% url 'threads:member_forums' %}">
     <button class="btn btn-info header_button" type="submit"><span class="glyphicon glyphicon-comment"></span><span class="hidden-xs"> Member Forums</span></button>
-    </form>
-    <h1 class="w_title">View Thread</h1>
-    <hr class="w_line" />
-=======
-<div class="table_container">
-  <div class="header">
-    <form action="{% url 'threads:member_forums' %}">
-	<button class="btn btn-info header_button" type="submit"><span class="glyphicon glyphicon-comment"></span><span class="hidden-xs"> Member Forums</span></button>
-	</form>
-    <h3 class="table_title">View Thread</h3>
-  </div> <!-- table_header -->
-  <div class="thread_table main_table">
->>>>>>> 143c4b38
-    {% if not thread %}
-    <div class="field_wrapper text-warning">Thread not found.</div>
-    {% else %}
+  </form>
+  <h1 class="w_title">View Thread</h1>
+  <hr class="w_line" />
+  {% if not thread %}
+  <div class="field_wrapper text-warning">Thread not found.</div>
+  {% else %}
   <div class="thread_table main_table bordered_div">
     <div class="thread_messages">
       <div class="message_table">
-    <h3 class="thread_name">{{ thread.subject }}</h3>
-    {% for message in messages_list %}
-    {% if forloop.counter > 1 %}
-    <hr class="main_divider" />
-    {% endif %}
-    <div class="message_row">
-      <div class="message_owner">
-        <a class="page_link" title="View Profile" href="{% url 'member_profile' targetUsername=message.owner.user.username %}" >{{ message.owner|display_user:user }}</a> ({{ message.post_date }}):
-      </div>
-      <div class="message_body">{{ message.body|safe }}</div>
-    </div> <!-- message_row -->
-    {% endfor %}
-    <div class="text-center">
-      <button class="btn btn-primary" type="button" id="show_form" onclick="show_new_message_form('add_message_form', 'show_form')"><span class="glyphicon glyphicon-paperclip"></span> Add Message</button>
-    </div>
-      <form class="new_message_form" id="add_message_form" method="post" action="">
-        {% csrf_token %}
-        <input id="id_thread_pk" name="thread_pk" type="hidden" value="{{ thread.pk }}">
+		<h3 class="thread_name">{{ thread.subject }}</h3>
+		{% for message in messages_list %}
+		{% if forloop.counter > 1 %}
+		<hr class="main_divider" />
+		{% endif %}
+		<div class="message_row">
+		  <div class="message_owner">
+			<a class="page_link" title="View Profile" href="{% url 'member_profile' targetUsername=message.owner.user.username %}" >{{ message.owner|display_user:user }}</a> ({{ message.post_date }}):
+		  </div>
+		  <div class="message_body">{{ message.body|safe }}</div>
+		</div> <!-- message_row -->
+		{% endfor %}
+		<div class="text-center">
+		  <button class="btn btn-primary" type="button" id="show_form" onclick="show_new_message_form('add_message_form', 'show_form')"><span class="glyphicon glyphicon-paperclip"></span> Add Message</button>
+		</div>
+		<form class="new_message_form" id="add_message_form" method="post" action="">
+          {% csrf_token %}
+          <input id="id_thread_pk" name="thread_pk" type="hidden" value="{{ thread.pk }}">
           <div class="form-group">
             <label class="control-label" for="id_body">Add Message</label>
             <textarea name="body"></textarea>
-        </div>
-            <div class="text-center">
+          </div>
+          <div class="text-center">
             <div class="btn-group">
-                <button type="submit" class="btn btn-success" name="submit_message_form"><span class="glyphicon glyphicon-comment"></span> Post</button>
-                <button type="button" class="btn btn-default" name="cancel_message_form" onclick="hide_new_message_form('add_message_form', 'show_form')"><span class="glyphicon glyphicon-collapse-up"></span> Hide</button>
+              <button type="submit" class="btn btn-success" name="submit_message_form"><span class="glyphicon glyphicon-comment"></span> Post</button>
+              <button type="button" class="btn btn-default" name="cancel_message_form" onclick="hide_new_message_form('add_message_form', 'show_form')"><span class="glyphicon glyphicon-collapse-up"></span> Hide</button>
             </div> <!-- .btn-group -->
-            </div> <!-- .text-center -->
-      </form>
+          </div> <!-- .text-center -->
+		</form>
       </div> <!-- message_table -->
     </div> <!-- thread_messages -->
     {% endif %}
   </div> <!-- thread_table -->
 </div>
 <div class="text-center text-info" style="margin-top: 10px;">
-    Showing {{ messages_list|length }} message{{ messages_list|length|pluralize }}.
+  Showing {{ messages_list|length }} message{{ messages_list|length|pluralize }}.
 </div>
 {% endblock %}
 
