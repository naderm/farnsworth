--- conflicted
+++ resolved
@@ -21,35 +21,7 @@
   <div class="thread_table main_table bordered_div">
     <div class="thread_messages">
       <div class="message_table">
-<<<<<<< HEAD
-        <h3 class="thread_name">{{ thread.subject }}</h3>
-        {% for message, form in messages_list %}
-        {% if forloop.counter > 1 %}
-        <hr class="main_divider" />
-        {% endif %}
-        <div class="message_row">
-          <div class="message_owner">
-            <a class="page_link" title="View Profile" href="{% url 'member_profile' targetUsername=message.owner.user.username %}" >{{ message.owner|display_user:user }}</a> ({{ message.post_date }}):
-          </div>
-          <div class="message_body">{{ message.body|safe }}</div>
-        </div> <!-- message_row -->
-        <form class="edit_message_form" id="edit_message_form_{{ message.pk }}" method="post">
-          {% csrf_token %}
-          {{ form|bootstrap }}
-          <div class="text_center">
-            <div class="btn-group">
-              <button type="submit" class="btn btn-success" name="edit_message"><span class="glyphicon glyphicon-comment"></span> Post Message</button>
-              <button type="button" class="btn btn-default" name="cancel_edit_message" onclick="hide_new_message_form('edit_message_form_{{ message.pk }}', 'show_edit_{{ message.pk }}')"><span class="glyphicon glyphicon-collapse-up"></span> Hide</button>
-            </div>
-          </div>
-        </form>
-        {% endfor %}
-        <div class="text-center">
-          <button class="btn btn-primary" type="button" id="show_form" onclick="show_new_message_form('add_message_form', 'show_form')"><span class="glyphicon glyphicon-paperclip"></span> Add Message</button>
-        </div>
-        <form class="new_message_form" id="add_message_form" method="post">
-=======
-		<h3 class="thread_name">{{ thread.subject }}</h3>
+<		<h3 class="thread_name">{{ thread.subject }}</h3>
 		{% for message, forms in messages_list %}
 		{% if forloop.counter > 1 %}
 		<hr class="main_divider" />
@@ -80,7 +52,6 @@
 		</div>
 		{% if add_mesage_form %}
 		<form class="new_message_form" id="add_message_form" method="post">
->>>>>>> cdc01962
           {% csrf_token %}
           {{ add_mesage_form|bootstrap }}
           <div class="text-center">
