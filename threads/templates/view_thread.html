--- conflicted
+++ resolved
@@ -7,8 +7,7 @@
 {% endblock %}
 
 {% block content %}
-<<<<<<< HEAD
-<div class="">
+<<div class="">
   <form action="{% url 'threads:member_forums' %}">
     <button class="btn btn-info header_button" type="submit"><span class="glyphicon glyphicon-comment"></span><span class="hidden-xs"> Member Forums</span></button>
   </form>
@@ -21,24 +20,7 @@
     <div class="thread_messages">
       <div class="message_table">
 		<h3 class="thread_name">{{ thread.subject }}</h3>
-		{% for message in messages_list %}
-=======
-<div class="table_container">
-  <div class="header">
-    <form action="{% url 'member_forums' %}">
-      <button class="btn btn-info header_button" type="submit"><span class="glyphicon glyphicon-comment"></span><span class="hidden-xs"> Member Forums</span></button>
-    </form>
-    <h3 class="table_title">View Thread</h3>
-  </div> <!-- table_header -->
-  <div class="thread_table main_table">
-    {% if not thread %}
-    <div class="field_wrapper text-warning">Thread not found.</div>
-    {% else %}
-    <div class="thread_messages">
-      <div class="message_table">
-		<h3 class="thread_name">{{ thread.subject }}</h3>
 		{% for message, form in messages_list %}
->>>>>>> 9a432a65
 		{% if forloop.counter > 1 %}
 		<hr class="main_divider" />
 		{% endif %}
@@ -48,8 +30,6 @@
 		  </div>
 		  <div class="message_body">{{ message.body|safe }}</div>
 		</div> <!-- message_row -->
-<<<<<<< HEAD
-=======
 		<form class="edit_message_form" id="edit_message_form_{{ message.pk }}" method="post">
 		  {% csrf_token %}
 		  {{ form|bootstrap }}
@@ -60,16 +40,11 @@
 			</div>
 		  </div>
 		</form>
->>>>>>> 9a432a65
 		{% endfor %}
 		<div class="text-center">
 		  <button class="btn btn-primary" type="button" id="show_form" onclick="show_new_message_form('add_message_form', 'show_form')"><span class="glyphicon glyphicon-paperclip"></span> Add Message</button>
 		</div>
-<<<<<<< HEAD
-		<form class="new_message_form" id="add_message_form" method="post" action="">
-=======
 		<form class="new_message_form" id="add_message_form" method="post">
->>>>>>> 9a432a65
           {% csrf_token %}
           <input id="id_thread_pk" name="thread_pk" type="hidden" value="{{ thread.pk }}">
           <div class="form-group">
@@ -78,11 +53,7 @@
           </div>
           <div class="text-center">
             <div class="btn-group">
-<<<<<<< HEAD
-              <button type="submit" class="btn btn-success" name="submit_message_form"><span class="glyphicon glyphicon-comment"></span> Post</button>
-=======
-              <button type="submit" class="btn btn-success" name="add_message"><span class="glyphicon glyphicon-comment"></span> Post Message</button>
->>>>>>> 9a432a65
+              <button type="submit" class="btn btn-success" name="add_message"><span class="glyphicon glyphicon-comment"></span> Post</button>
               <button type="button" class="btn btn-default" name="cancel_message_form" onclick="hide_new_message_form('add_message_form', 'show_form')"><span class="glyphicon glyphicon-collapse-up"></span> Hide</button>
             </div> <!-- .btn-group -->
           </div> <!-- .text-center -->
