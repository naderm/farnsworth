{% extends "base.html" %}

{% load static from staticfiles %}
{% load thread_tags %}
{% load bootstrap %}

{% block headers %}
<link type="text/css" rel="stylesheet" href="{% static 'ui/css/threads.css' %}" />
<style>
  .form-group label[for*="subject"] {
    display: none;
  }
  .form-group label[for*="body"] {
    display: none;
  }
</style>
{% endblock %}

{% block content %}
<div class="">
  <div class="pull-right">
    {% if follow_form %}
    <form method="POST" style="display:inline">
      {% csrf_token %}
      {{ follow_form|bootstrap }}
      <button class="btn btn-default header_button" name="follow_thread" type="submit">
        {% if following %}
        <span class="glyphicon glyphicon-minus-sign"></span>
        <span class="hidden-xs"> Unfollow</span>
        {% else %}
        <span class="glyphicon glyphicon-plus-sign"></span>
        <span class="hidden-xs"> Follow</span>
        {% endif %}
      </button>
    </form>
    {% endif %}
    <form action="{% url 'threads:list_all_threads' %}" style="display:inline">
      <button class="btn btn-info header_button" type="submit">
        <span class="glyphicon glyphicon-comment"></span>
        <span class="hidden-xs"> All Threads</span>
      </button>
    </form>
  </div>
  <h1 class="w_title">View Thread</h1>
  <hr class="w_line" />
  {% if not thread %}
  <div class="field_wrapper text-warning">
    Thread not found.
  </div>
  {% else %}
  <div class="thread_table bordered_div">
    <div class="thread_messages">
      <div class="message_table">
        <div id="thread_name">
          <h3 class="thread_name">
            {{ thread.subject }}
            {% if edit_thread_form %}
            <small><a id="show_edit_thread_form"
               onclick="show_form('edit_thread_form', 'thread_name')">
              (edit)
            </a></small>
            {% endif %}
          </h3> <!-- .thread_name -->
        </div> <!-- #thread_name -->
        {% if edit_thread_form %}
        <form class="edit_thread_form" id="edit_thread_form" method="post">
          {% csrf_token %}
          {{ edit_thread_form|bootstrap }}
          <div class="text-center">
            <div class="btn-group">
              <button type="submit" class="btn btn-success" name="edit_thread">
                <span class="glyphicon glyphicon-comment"></span> Edit Subject
              </button>
              <button type="button" class="btn btn-default"
                      onclick="hide_form('edit_thread_form', 'thread_name')">
                <span class="glyphicon glyphicon-collapse-up"></span> Hide
              </button>
            </div> <!-- .btn-group -->
          </div> <!-- .text-center -->
        </form> <!-- #edit_thread_form -->
        {% endif %}

        {% for message, edit_form, delete_form in messages_list %}
        {% if forloop.counter > 1 %}
        <hr class="main_divider" />
        {% endif %}
        <div class="message_row">
          <div class="message_owner">
            <a class="page_link" title="View Profile" href="{% url 'member_profile' targetUsername=message.owner.user.username %}" >
              {{ message.owner|display_user:user }}
            </a>
            {% if edit_form %}(<a onclick="show_form('edit_message_form-{{ message.pk }}', 'show_edit_form-{{ message.pk }}')">edit</a>{% if delete_form %},
              <a onclick="show_form('delete_message_form-{{ message.pk }}', 'show_delete_form-{{ message.pk }}')"
                >delete</a>{% endif %}){% elif delete_form %}(<a onclick="show_form('delete_message_form-{{ message.pk }}', 'show_delete_form-{{ message.pk }}')"
                >delete</a>){% endif %}
            ({{ message.post_date }}):
          </div>
          <div class="message_body">
            {{ message.body|safe }}
            {% if message.edited %}
            <p class="help-block">
              This message has been modified from its original content.
            </p>
            {% endif %}
          </div>
        </div> <!-- message_row -->

<<<<<<< HEAD
		{% if edit_form %}
		<form class="edit_message_form" id="edit_message_form-{{ message.pk }}" method="post">
		  {% csrf_token %}
		  {{ edit_form|bootstrap }}
		  <div class="text-center">
			<div class="btn-group">
			  <button type="submit" class="btn btn-success" name="edit_message-{{ message.pk }}">
				<span class="glyphicon glyphicon-comment"></span> Edit
			  </button>
			  <button type="button" class="btn btn-default" name="cancel_edit"
					  onclick="hide_form('edit_message_form-{{ message.pk }}', 'show_edit_form-{{ message.pk }}')">
				<span class="glyphicon glyphicon-collapse-up"></span> Hide
			  </button>
			</div>
		  </div>
		</form>
		{% endif %}
		{% if delete_form %}
		<form class="delete_message_form" id="delete_message_form-{{ message.pk }}" method="post">
		  {% csrf_token %}
		  {{ delete_form|bootstrap }}
		  <div class="text-center">
			<div class="btn-group">
			  <button type="submit" class="btn btn-danger" name="delete_message-{{ mesage.pk }}">
				<span class="glyphicon glyphicon-fire"></span> Yes, delete this message!
			  </button>
			  <button type="button" class="btn btn-default" name="cancel_delete"
					  onclick="hide_form('delete_message_form-{{ message.pk }}', 'show_delete_form-{{ message.pk }}')">
				<span class="glyphicon glyphicon-collapse-up"></span> Hide
			  </button>
			</div>
		  </div>
		</form>
		{% endif %}
		{% endfor %}
=======
        {% if edit_form %}
        <form class="edit_message_form" id="edit_message_form-{{ message.pk }}" method="post">
          {% csrf_token %}
          {{ edit_form|bootstrap }}
          <div class="text-center">
            <div class="btn-group">
              <button type="submit" class="btn btn-success" name="edit_message-{{ mesage.pk }}">
                <span class="glyphicon glyphicon-comment"></span> Edit
              </button>
              <button type="button" class="btn btn-default" name="cancel_edit"
                      onclick="hide_form('edit_message_form-{{ message.pk }}', 'show_edit_form-{{ message.pk }}')">
                <span class="glyphicon glyphicon-collapse-up"></span> Hide
              </button>
            </div>
          </div>
        </form>
        {% endif %}
        {% if delete_form %}
        <form class="delete_message_form" id="delete_message_form-{{ message.pk }}" method="post">
          {% csrf_token %}
          {{ delete_form|bootstrap }}
          <div class="text-center">
            <div class="btn-group">
              <button type="submit" class="btn btn-danger" name="delete_message-{{ mesage.pk }}">
                <span class="glyphicon glyphicon-fire"></span> Yes, delete this message!
              </button>
              <button type="button" class="btn btn-default" name="cancel_delete"
                      onclick="hide_form('delete_message_form-{{ message.pk }}', 'show_delete_form-{{ message.pk }}')">
                <span class="glyphicon glyphicon-collapse-up"></span> Hide
              </button>
            </div>
          </div>
        </form>
        {% endif %}
        {% endfor %}
>>>>>>> b5ed9cf4

        {% if add_message_form %}
        <div class="text-center">
          <button class="btn btn-primary" type="button" id="show_add_form"
                  onclick="show_form('add_message_form', 'show_add_form')">
            <span class="glyphicon glyphicon-paperclip"></span> Add Message
          </button>
        </div>

        <form class="new_message_form" id="add_message_form" method="post">
          {% csrf_token %}
          {{ add_message_form|bootstrap }}
          <div class="text-center">
            <div class="btn-group">
              <button type="submit" class="btn btn-success" name="add_message">
                <span class="glyphicon glyphicon-comment"></span> Post
              </button>
              <button type="button" class="btn btn-default" name="cancel_message_form"
                    onclick="hide_form('add_message_form', 'show_add_form')">
                <span class="glyphicon glyphicon-collapse-up"></span> Hide
              </button>
            </div> <!-- .btn-group -->
          </div> <!-- .text-center -->
        </form>
        {% endif %}
      </div> <!-- message_table -->
    </div> <!-- thread_messages -->
  </div> <!-- thread_table -->
  {% endif %}
</div>
<div class="text-center text-info" style="margin-top: 10px;">
  Showing {{ messages_list|length }} message{{ messages_list|length|pluralize }}.
  Viewed {{ thread.views }} time{{ thread.views|pluralize }}.
  {% if thread.followers.count %}Followed by {{ thread.followers.count }} members{{ thread.followers.count|pluralize }}.{% endif %}
</div>
{% endblock %}

{% block endscripts %}
<script>
  function show_form(message_form_id, button_id) {
    document.getElementById(message_form_id).style.display="inline";
    document.getElementById(button_id).style.display="none";
  }
  function hide_form(message_form_id, button_id) {
    document.getElementById(message_form_id).style.display="none";
    document.getElementById(button_id).style.display="inline";
  }
</script>
{% endblock %}<|MERGE_RESOLUTION|>--- conflicted
+++ resolved
@@ -105,50 +105,13 @@
           </div>
         </div> <!-- message_row -->
 
-<<<<<<< HEAD
-		{% if edit_form %}
-		<form class="edit_message_form" id="edit_message_form-{{ message.pk }}" method="post">
-		  {% csrf_token %}
-		  {{ edit_form|bootstrap }}
-		  <div class="text-center">
-			<div class="btn-group">
-			  <button type="submit" class="btn btn-success" name="edit_message-{{ message.pk }}">
-				<span class="glyphicon glyphicon-comment"></span> Edit
-			  </button>
-			  <button type="button" class="btn btn-default" name="cancel_edit"
-					  onclick="hide_form('edit_message_form-{{ message.pk }}', 'show_edit_form-{{ message.pk }}')">
-				<span class="glyphicon glyphicon-collapse-up"></span> Hide
-			  </button>
-			</div>
-		  </div>
-		</form>
-		{% endif %}
-		{% if delete_form %}
-		<form class="delete_message_form" id="delete_message_form-{{ message.pk }}" method="post">
-		  {% csrf_token %}
-		  {{ delete_form|bootstrap }}
-		  <div class="text-center">
-			<div class="btn-group">
-			  <button type="submit" class="btn btn-danger" name="delete_message-{{ mesage.pk }}">
-				<span class="glyphicon glyphicon-fire"></span> Yes, delete this message!
-			  </button>
-			  <button type="button" class="btn btn-default" name="cancel_delete"
-					  onclick="hide_form('delete_message_form-{{ message.pk }}', 'show_delete_form-{{ message.pk }}')">
-				<span class="glyphicon glyphicon-collapse-up"></span> Hide
-			  </button>
-			</div>
-		  </div>
-		</form>
-		{% endif %}
-		{% endfor %}
-=======
         {% if edit_form %}
         <form class="edit_message_form" id="edit_message_form-{{ message.pk }}" method="post">
           {% csrf_token %}
           {{ edit_form|bootstrap }}
           <div class="text-center">
             <div class="btn-group">
-              <button type="submit" class="btn btn-success" name="edit_message-{{ mesage.pk }}">
+              <button type="submit" class="btn btn-success" name="edit_message-{{ message.pk }}">
                 <span class="glyphicon glyphicon-comment"></span> Edit
               </button>
               <button type="button" class="btn btn-default" name="cancel_edit"
@@ -165,7 +128,7 @@
           {{ delete_form|bootstrap }}
           <div class="text-center">
             <div class="btn-group">
-              <button type="submit" class="btn btn-danger" name="delete_message-{{ mesage.pk }}">
+              <button type="submit" class="btn btn-danger" name="delete_message-{{ message.pk }}">
                 <span class="glyphicon glyphicon-fire"></span> Yes, delete this message!
               </button>
               <button type="button" class="btn btn-default" name="cancel_delete"
@@ -177,7 +140,6 @@
         </form>
         {% endif %}
         {% endfor %}
->>>>>>> b5ed9cf4
 
         {% if add_message_form %}
         <div class="text-center">
