'''
Project: Farnsworth

Author: Karandeep Singh Nagra
'''

from django.shortcuts import render_to_response, render
from django.http import HttpResponseRedirect
from django import forms
from django.core.urlresolvers import reverse
from django.template import RequestContext
from django.contrib.auth import logout, login, authenticate, hashers
from django.contrib.auth.models import User
from django.contrib.auth.decorators import login_required
from datetime import datetime, timedelta
from django.utils.timezone import utc
from django.contrib import messages

from farnsworth.settings import house, ADMINS, max_threads, max_messages, \
    home_max_announcements, home_max_threads
from utils.variables import ANONYMOUS_USERNAME, MESSAGES
from threads.models import UserProfile, Thread, Message
from threads.forms import *
from threads.redirects import red_ext, red_home
from threads.decorators import profile_required
from managers.models import RequestType, Manager, Request, Response, Announcement
from managers.forms import AnnouncementForm, ManagerResponseForm, VoteForm, UnpinForm
from events.models import Event
from events.forms import RsvpForm

def landing_view(request):
	''' The external landing.'''
	return render_to_response('external.html', {
			'page_name': "Landing",
			}, context_instance=RequestContext(request))

@profile_required(redirect_user='external', redirect_profile=red_ext)
def homepage_view(request, message=None):
	''' The view of the homepage. '''
	userProfile = UserProfile.objects.get(user=request.user)
	request_types = RequestType.objects.filter(enabled=True)
	manager_request_types = list() # List of request types for which the user is a relevant manager
	for request_type in request_types:
		for position in request_type.managers.all():
			if userProfile == position.incumbent:
				manager_request_types.append(request_type)
				break
	requests_dict = list() # Pseudo-dictionary, list with items of form (request_type, (request, [list_of_request_responses], response_form))
	# Generate a dict of unfilled, unclosed requests for each request_type for which the user is a relevant manager:
	if manager_request_types:
		for request_type in manager_request_types:
			requests_list = list() # Items of form (request, [list_of_request_responses], response_form, upvote, downvote, vote_form)
			# Select only unclosed, unfilled requests of type request_type:
			type_requests = Request.objects.filter(request_type=request_type, filled=False, closed=False)
			for req in type_requests:
				response_list = Response.objects.filter(request=req)
				form = ManagerResponseForm(initial={'request_pk': req.pk})
				upvote = userProfile in req.upvotes.all()
				downvote = userProfile in req.downvotes.all()
				vote_form = VoteForm(initial={'request_pk': req.pk})
				requests_list.append((req, response_list, form, upvote, downvote, vote_form))
			requests_dict.append((request_type, requests_list))
	announcement_form = None
	manager_positions = Manager.objects.filter(incumbent=userProfile)
	if manager_positions:
		announcement_form = AnnouncementForm(manager_positions)
	announcements_dict = list() # Pseudo-dictionary, list with items of form (announcement, announcement_unpin_form)
	announcements = Announcement.objects.filter(pinned=True)
	x = 0 # Number of announcements loaded
	for a in announcements:
		unpin_form = None
		if (a.manager.incumbent == userProfile) or request.user.is_superuser:
			unpin_form = UnpinForm(initial={'announcement_pk': a.pk})
		announcements_dict.append((a, unpin_form))
		x += 1
		if x >= home_max_announcements:
			break
	now = datetime.utcnow().replace(tzinfo=utc)
	tomorrow = now + timedelta(hours=24)
	# Get only next 24 hours of events:
	events_list = Event.objects.all().exclude(start_time__gte=tomorrow).exclude(end_time__lte=now)
	events_dict = list() # Pseudo-dictionary, list with items of form (event, ongoing, rsvpd, rsvp_form)
	for event in events_list:
		form = RsvpForm(initial={'event_pk': event.pk})
		ongoing = ((event.start_time <= now) and (event.end_time >= now))
		rsvpd = (userProfile in event.rsvps.all())
		events_dict.append((event, ongoing, rsvpd, form))
	thread_form = ThreadForm()
	threads = list() # List of recent threads
	x = 0
	for thread in Thread.objects.all():
		threads.append(thread)
		x += 1
		if x >= home_max_threads:
			break
	if request.method == 'POST':
		if 'add_response' in request.POST:
			response_form = ManagerResponseForm(request.POST)
			if response_form.is_valid():
				request_pk = response_form.cleaned_data['request_pk']
				body = response_form.cleaned_data['body']
				relevant_request = Request.objects.get(pk=request_pk)
				new_response = Response(owner=userProfile, body=body, request=relevant_request)
				relevant_request.closed = response_form.cleaned_data['mark_closed']
				relevant_request.filled = response_form.cleaned_data['mark_filled']
				new_response.manager = True
				relevant_request.change_date = datetime.utcnow().replace(tzinfo=utc)
				relevant_request.save()
				new_response.save()
				if relevant_request.closed:
					messages.add_message(request, messages.SUCCESS, MESSAGES['REQ_CLOSED'])
				if relevant_request.filled:
					messages.add_message(request, messages.SUCCESS, MESSAGES['REQ_FILLED'])
				return HttpResponseRedirect(reverse('homepage'))
			else:
				messages.add_message(request, messages.ERROR, MESSAGES['INVALID_FORM'])
		elif 'post_announcement' in request.POST:
			announcement_form = AnnouncementForm(manager_positions, post=request.POST)
			if announcement_form.is_valid():
				body = announcement_form.cleaned_data['body']
				manager = announcement_form.cleaned_data['as_manager']
				new_announcement = Announcement(manager=manager, body=body, incumbent=userProfile, pinned=True)
				new_announcement.save()
				return HttpResponseRedirect(reverse('homepage'))
			else:
				messages.add_message(request, messages.ERROR, MESSAGES['INVALID_FORM'])
		elif 'unpin' in request.POST:
			unpin_form = UnpinForm(request.POST)
			if unpin_form.is_valid():
				announcement_pk = unpin_form.cleaned_data['announcement_pk']
				relevant_announcement = Announcement.objects.get(pk=announcement_pk)
				relevant_announcement.pinned = False
				relevant_announcement.save()
				return HttpResponseRedirect(reverse('homepage'))
			else:
				messages.add_message(request, messages.ERROR, MESSAGES['INVALID_FORM'])
		elif 'rsvp' in request.POST:
			rsvp_form = RsvpForm(request.POST)
			if rsvp_form.is_valid():
				event_pk = rsvp_form.cleaned_data['event_pk']
				relevant_event = Event.objects.get(pk=event_pk)
				if userProfile in relevant_event.rsvps.all():
					relevant_event.rsvps.remove(userProfile)
					message = MESSAGES['RSVP_REMOVE'].format(event=relevant_event.title)
					messages.add_message(request, messages.SUCCESS, message)
				else:
					relevant_event.rsvps.add(userProfile)
					message = MESSAGES['RSVP_ADD'].format(event=relevant_event.title)
					messages.add_message(request, messages.SUCCESS, message)
				relevant_event.save()
				return HttpResponseRedirect(reverse('homepage'))
			else:
				messages.add_message(request, messages.ERROR, MESSAGES['INVALID_FORM'])
		elif 'submit_thread_form' in request.POST:
			thread_form = ThreadForm(request.POST)
			if thread_form.is_valid():
				subject = thread_form.cleaned_data['subject']
				body = thread_form.cleaned_data['body']
				thread = Thread(owner=userProfile, subject=subject, number_of_messages=1, active=True)
				thread.save()
				message = Message(body=body, owner=userProfile, thread=thread)
				message.save()
				return HttpResponseRedirect(reverse('homepage'))
			else:
				messages.add_message(request, messages.ERROR, MESSAGES['THREAD_ERROR'])
		elif 'upvote' in request.POST:
			vote_form = VoteForm(request.POST)
			if vote_form.is_valid():
				request_pk = vote_form.cleaned_data['request_pk']
				relevant_request = Request.objects.get(pk=request_pk)
				if userProfile in relevant_request.upvotes.all():
					relevant_request.upvotes.remove(userProfile)
				else:
					relevant_request.upvotes.add(userProfile)
					relevant_request.downvotes.remove(userProfile)
				relevant_request.save()
				return HttpResponseRedirect(reverse('homepage'))
			else:
				messages.add_message(request, messages.ERROR, MESSAGES['INVALID_FORM'])
		elif 'downvote' in request.POST:
			vote_form = VoteForm(request.POST)
			if vote_form.is_valid():
				request_pk = vote_form.cleaned_data['request_pk']
				relevant_request = Request.objects.get(pk=request_pk)
				if userProfile in relevant_request.downvotes.all():
					relevant_request.downvotes.remove(userProfile)
				else:
					relevant_request.downvotes.add(userProfile)
					relevant_request.upvotes.remove(userProfile)
				relevant_request.save()
				return HttpResponseRedirect(reverse('homepage'))
			else:
				messages.add_message(request, messages.ERROR, MESSAGES['INVALID_FORM'])
		else:
			messages.add_message(request, messages.ERROR, MESSAGES['UNKNOWN_FORM'])
	return render_to_response('homepage.html', {
			'page_name': "Home",
			'requests_dict': requests_dict,
			'announcements_dict': announcements_dict,
			'announcement_form': announcement_form,
			'events_dict': events_dict, 
			'threads': threads,
			'thread_form': thread_form,
			}, context_instance=RequestContext(request))
	
def help_view(request):
	''' The view of the helppage. '''
	return render_to_response('helppage.html', {
			'page_name': "Help Page",
			},  context_instance=RequestContext(request))

def site_map_view(request):
	''' The view of the site map. '''
	page_name = "Site Map"
	return render_to_response('site_map.html', {
			'page_name': page_name,
			}, context_instance=RequestContext(request))

@profile_required
def my_profile_view(request):
	''' The view of the profile page. '''
	page_name = "Profile Page"
	if request.user.username == ANONYMOUS_USERNAME:
		return red_home(request, MESSAGES['SPINELESS'])
	user = request.user
	userProfile = UserProfile.objects.get(user=request.user)
	change_password_form = ChangePasswordForm()
	update_profile_form = UpdateProfileForm(initial={'current_room': userProfile.current_room, 'former_rooms': userProfile.former_rooms, 'former_houses': userProfile.former_houses, 'email': user.email, 'email_visible_to_others': userProfile.email_visible, 'phone_number': userProfile.phone_number, 'phone_visible_to_others': userProfile.phone_visible})
	if request.method == 'POST':
		if 'submit_password_form' in request.POST:
			change_password_form = ChangePasswordForm(request.POST)
			if change_password_form.is_valid():
				current_password = change_password_form.cleaned_data['current_password']
				new_password = change_password_form.cleaned_data['new_password']
				confirm_password = change_password_form.cleaned_data['confirm_password']
				if hashers.check_password(current_password, user.password):
					hashed_password = hashers.make_password(new_password)
					if hashers.is_password_usable(hashed_password):
						user.password = hashed_password
						user.save()
						messages.add_message(request, messages.SUCCESS, "Your password was successfully changed.")
						return HttpResponseRedirect(reverse('my_profile'))
					else:
						password_non_field_error = "Password didn't hash properly.  Please try again."
						change_password_form.errors['__all__'] = change_password_form.error_class([password_non_field_error])
						return render_to_response('my_profile.html', {'page_name': page_name, 'update_profile_form': update_profile_form, 'change_password_form': change_password_form}, context_instance=RequestContext(request))
				else:
					change_password_form._errors['current_password'] = forms.util.ErrorList([u"Wrong password."])
		elif 'submit_profile_form' in request.POST:
			update_profile_form = UpdateProfileForm(request.POST)
			if update_profile_form.is_valid():
				current_room = update_profile_form.cleaned_data['current_room']
				former_rooms = update_profile_form.cleaned_data['former_rooms']
				former_houses = update_profile_form.cleaned_data['former_houses']
				email = update_profile_form.cleaned_data['email']
				email_visible_to_others = update_profile_form.cleaned_data['email_visible_to_others']
				phone_number = update_profile_form.cleaned_data['phone_number']
				phone_visible_to_others = update_profile_form.cleaned_data['phone_visible_to_others']
				enter_password = update_profile_form.cleaned_data['enter_password']
				if hashers.check_password(enter_password, user.password):
					userProfile.current_room = current_room
					userProfile.former_rooms = former_rooms
					userProfile.former_houses = former_houses
					user.email = email
					userProfile.email_visible = email_visible_to_others
					userProfile.phone_number = phone_number
					userProfile.phone_visible = phone_visible_to_others
					userProfile.save()
					messages.add_message(request, messages.SUCCESS, "Your profile has been successfully updated.")
					return HttpResponseRedirect(reverse('my_profile'))
				else:
					update_profile_form._errors['enter_password'] = forms.util.ErrorList([u"Wrong password"])
		else:
			return red_home(request, MESSAGES['UNKNOWN_FORM'])
	return render_to_response('my_profile.html', {
			'page_name': page_name,
			'update_profile_form': update_profile_form,
			'change_password_form': change_password_form,
			}, context_instance=RequestContext(request))

def login_view(request):
	''' The view of the login page. '''
	ANONYMOUS_SESSION = request.session.get('ANONYMOUS_SESSION', False)
	page_name = "Login Page"
	if (request.user.is_authenticated() and not ANONYMOUS_SESSION) or (ANONYMOUS_SESSION and request.user.username != ANONYMOUS_USERNAME):
		return HttpResponseRedirect(reverse('homepage'))
	form = LoginForm(request.POST or None)
	if request.method == 'POST' and form.is_valid():
		username = form.cleaned_data['username']
		password = form.cleaned_data['password']
		if username == ANONYMOUS_USERNAME:
			return red_ext(request, MESSAGES['ANONYMOUS_DENIED'])
		try:
			temp_user = User.objects.get(username=username)
			if temp_user is not None:
				if temp_user.is_active:
					user = authenticate(username=username, password=password)
					if user is not None:
						login(request, user)
						if ANONYMOUS_SESSION:
							request.session['ANONYMOUS_SESSION'] = True
						next_url = request.REQUEST.get('next', reverse('homepage'))
						return HttpResponseRedirect(next_url)
					else:
						form.errors['__all__'] = form.error_class(["Invalid username/password combination.  Please try again."])
				else:
					form.errors['__all__'] = form.error_class(["Your account is not active.  Please contact the site administrator to activate your account."])
		except User.DoesNotExist:
			form.errors['__all__'] = form.error_class(["User not found"])
	return render_to_response('login.html', {
			'page_name': page_name,
			'form': form,
			}, context_instance=RequestContext(request))

def logout_view(request):
	''' Log the user out. '''
	ANONYMOUS_SESSION = request.session.get('ANONYMOUS_SESSION', False)
	if ANONYMOUS_SESSION:
		if request.user.username != ANONYMOUS_USERNAME:
			logout(request)
			try:
				spineless = User.objects.get(username=ANONYMOUS_USERNAME)
			except User.DoesNotExist:
				random_password = User.objects.make_random_password()
				spineless = User.objects.create_user(username=ANONYMOUS_USERNAME, first_name="Anonymous", last_name="Coward", password=random_password)
				spineless.is_active = False
				spineless.save()
				spineless_profile = UserProfile.objects.get(user=spineless)
				spineless_profile.status = UserProfile.ALUMNUS
				spineless_profile.save()
			spineless.backend = 'django.contrib.auth.backends.ModelBackend'
			login(request, spineless)
			request.session['ANONYMOUS_SESSION'] = True
		else:
			messages.add_message(request, messages.ERROR, MESSAGES['ANONYMOUS_DENIED'])
	else:
		logout(request)
	return HttpResponseRedirect(reverse('homepage'))

@profile_required
def member_forums_view(request):
	''' Forums for current members. '''
	page_name = "Member Forums"
	userProfile = UserProfile.objects.get(user=request.user)
	thread_form = ThreadForm()
	if request.method == 'POST':
		if 'submit_thread_form' in request.POST:
			thread_form = ThreadForm(request.POST)
			if thread_form.is_valid():
				subject = thread_form.cleaned_data['subject']
				body = thread_form.cleaned_data['body']
				thread = Thread(owner=userProfile, subject=subject, number_of_messages=1, active=True)
				thread.save()
				message = Message(body=body, owner=userProfile, thread=thread)
				message.save()
				return HttpResponseRedirect(reverse('member_forums'))
			else:
				messages.add_message(request, messages.ERROR, MESSAGES['THREAD_ERROR'])
		elif 'submit_message_form' in request.POST:
			message_form = MessageForm(request.POST)
			if message_form.is_valid():
				thread_pk = message_form.cleaned_data['thread_pk']
				body = message_form.cleaned_data['body']
				thread = Thread.objects.get(pk=thread_pk)
				message = Message(body=body, owner=userProfile, thread=thread)
				message.save()
				thread.number_of_messages += 1
				thread.change_date = datetime.utcnow().replace(tzinfo=utc)
				thread.save()
				return HttpResponseRedirect(reverse('member_forums'))
			else:
				messages.add_message(request, messages.ERROR, MESSAGES['MESSAGE_ERROR'])
		else:
			messages.add_message(request, messages.ERROR, MESSAGES['UNKNOWN_FORM'])
	x = 0 # number of threads loaded
	threads_dict = list() # A pseudo-dictionary, actually a list with items of form (thread.subject, [thread_messages_list], thread.pk, number_of_more_messages)
	for thread in Thread.objects.all():
		y = 0 # number of messages loaded
		thread_messages = list()
		for message in Message.objects.filter(thread=thread).reverse():
			thread_messages.append(message)
			y += 1
			if y >= max_messages:
				break
		more_messages = thread.number_of_messages - max_messages
		if more_messages < 0:
			more_messages = 0
		thread_messages.reverse()
		threads_dict.append((thread.subject, thread_messages, thread.pk, more_messages))
		x += 1
		if x >= max_threads:
			break
	return render_to_response('threads.html', {
			'page_name': page_name,
			'thread_title': 'Active Threads', 
			'threads_dict': threads_dict,
			'thread_form': thread_form,
			}, context_instance=RequestContext(request))

@profile_required
def all_threads_view(request):
	''' View of all threads. '''
	page_name = "Archives - All Threads"
	userProfile = UserProfile.objects.get(user=request.user)
	thread_form = ThreadForm()
	if request.method == 'POST':
		if 'submit_thread_form' in request.POST:
			thread_form = ThreadForm(request.POST)
			if thread_form.is_valid():
				subject = thread_form.cleaned_data['subject']
				body = thread_form.cleaned_data['body']
				thread = Thread(owner=userProfile, subject=subject, number_of_messages=1, active=True)
				thread.save()
				message = Message(body=body, owner=userProfile, thread=thread)
				message.save()
				return HttpResponseRedirect(reverse('all_threads'))
			else:
				messages.add_message(request, messages.ERROR, MESSAGES['THREAD_ERROR'])
		elif 'submit_message_form' in request.POST:
			message_form = MessageForm(request.POST)
			if message_form.is_valid():
				thread_pk = message_form.cleaned_data['thread_pk']
				body = message_form.cleaned_data['body']
				thread = Thread.objects.get(pk=thread_pk)
				message = Message(body=body, owner=userProfile, thread=thread)
				message.save()
				thread.number_of_messages += 1
				thread.change_date = datetime.utcnow().replace(tzinfo=utc)
				thread.save()
				return HttpResponseRedirect(reverse('all_threads'))
			else:
				messages.add_message(request, messages.ERROR, MESSAGES['MESSAGE_ERROR'])
		else:
			messages.add_message(request, messages.ERROR, MESSAGES['UNKNOWN_FORM'])
	threads_dict = list() # A pseudo-dictionary, actually a list with items of form (thread.subject, [thread_messages_list], thread.pk, number_of_more_messages)
	for thread in Thread.objects.all():
		y = 0 # number of messages loaded
		thread_messages = list()
		for message in Message.objects.filter(thread=thread).reverse():
			thread_messages.append(message)
			y += 1
			if y >= max_messages:
				break
		more_messages = thread.number_of_messages - max_messages
		if more_messages < 0:
			more_messages = 0
		thread_messages.reverse()
		threads_dict.append((thread.subject, thread_messages, thread.pk, more_messages))
	return render_to_response('threads.html', {
			'page_name': page_name,
			'thread_title': 'Archives - All Threads',
			'threads_dict': threads_dict,
			'thread_form': thread_form,
			}, context_instance=RequestContext(request))

@profile_required
def my_threads_view(request):
	''' View of my threads. '''
	page_name = "My Threads"
	userProfile = UserProfile.objects.get(user=request.user)
	thread_form = ThreadForm()
	if request.method == 'POST':
		if 'submit_thread_form' in request.POST:
			thread_form = ThreadForm(request.POST)
			if thread_form.is_valid():
				subject = thread_form.cleaned_data['subject']
				body = thread_form.cleaned_data['body']
				thread = Thread(owner=userProfile, subject=subject, number_of_messages=1, active=True)
				thread.save()
				message = Message(body=body, owner=userProfile, thread=thread)
				message.save()
				return HttpResponseRedirect(reverse('my_threads'))
			else:
				messages.add_message(request, messages.ERROR, MESSAGES['THREAD_ERROR'])
		elif 'submit_message_form' in request.POST:
			message_form = MessageForm(request.POST)
			if message_form.is_valid():
				thread_pk = message_form.cleaned_data['thread_pk']
				body = message_form.cleaned_data['body']
				thread = Thread.objects.get(pk=thread_pk)
				message = Message(body=body, owner=userProfile, thread=thread)
				message.save()
				thread.number_of_messages += 1
				thread.change_date = datetime.utcnow().replace(tzinfo=utc)
				thread.save()
				return HttpResponseRedirect(reverse('my_threads'))
			else:
				messages.add_message(request, messages.ERROR, MESSAGES['MESSAGE_ERROR'])
		else:
			messages.add_message(request, messages.ERROR, MESSAGES['UNKNOWN_FORM'])
	x = 0 # number of threads loaded
	threads_dict = list() # A pseudo-dictionary, actually a list with items of form (thread.subject, [thread_messages_list], thread.pk, number_of_more_messages)
	for thread in Thread.objects.filter(owner=userProfile):
		y = 0 # number of messages loaded
		thread_messages = list()
		for message in Message.objects.filter(thread=thread).reverse():
			thread_messages.append(message)
			y += 1
			if y >= max_messages:
				break
		more_messages = thread.number_of_messages - max_messages
		if more_messages < 0:
			more_messages = 0
		thread_messages.reverse()
		threads_dict.append((thread.subject, thread_messages, thread.pk, more_messages))
		x += 1
		if x >= max_threads:
			break
	return render_to_response('threads.html', {
			'page_name': page_name,
			'thread_title': 'My Threads',
			'threads_dict': threads_dict,
			'thread_form': thread_form,
			}, context_instance=RequestContext(request))

@profile_required
def list_my_threads_view(request):
	''' View of my threads. '''
	userProfile = UserProfile.objects.get(user=request.user)
	threads = Thread.objects.filter(owner=userProfile)
	return render_to_response('list_threads.html', {
			'page_name': "My Threads", 
			'threads': threads,
			}, context_instance=RequestContext(request))

@profile_required
def list_user_threads_view(request, targetUsername):
	''' View of my threads. '''
	if targetUsername == request.user.username:
		return list_my_threads_view(request)
	try:
		targetUser = User.objects.get(username=targetUsername)
		targetProfile = UserProfile.objects.get(user=targetUser)
	except User.DoesNotExist:
		return render_to_response('list_threads.html', {'page_name': "User Not Found"}, context_instance=RequestContext(request))
	threads = Thread.objects.filter(owner=targetProfile)
	page_name = "%s's Threads" % targetUsername
	return render_to_response('list_threads.html', {
			'page_name': page_name,
			'threads': threads, 
			'targetUsername': targetUsername,
			}, context_instance=RequestContext(request))

@profile_required
def list_all_threads_view(request):
	''' View of my threads. '''
	userProfile = UserProfile.objects.get(user=request.user)
	if not userProfile:
		return red_ext(request, MESSAGES['NO_PROFILE'])
	threads = Thread.objects.all()
	return render_to_response('list_threads.html', {
			'page_name': "Archives - All Threads",
			'threads': threads,
			}, context_instance=RequestContext(request))

@profile_required
def member_directory_view(request):
	''' View of member directory. '''
	page_name = "Member Directory"
	residents = UserProfile.objects.filter(status=UserProfile.RESIDENT)
	boarders = UserProfile.objects.filter(status=UserProfile.BOARDER)
	alumni = UserProfile.objects.filter(status=UserProfile.ALUMNUS)
	return render_to_response('member_directory.html', {
			'page_name': page_name,
			'residents': residents, 
			'boarders': boarders,
			'alumni': alumni,
			}, context_instance=RequestContext(request))

@profile_required
def member_profile_view(request, targetUsername):
	''' View a member's Profile. '''
	if targetUsername == request.user.username and targetUsername != ANONYMOUS_USERNAME:
		return HttpResponseRedirect(reverse('my_profile'))
	page_name = "%s's Profile" % targetUsername
	userProfile = UserProfile.objects.get(user=request.user)
	try:
		targetUser = User.objects.get(username=targetUsername)
	except User.DoesNotExist:
		page_name = "User Not Found"
		message = "User %s does not exist or could not be found." % targetUsername
		return render_to_response('member_profile.html', {'page_name': page_name, 'message': message}, context_instance=RequestContext(request))
	try:
		targetProfile = UserProfile.objects.get(user=targetUser)
	except UserProfile.DoesNotExist:
		page_name = "Profile Not Found"
		message = "Profile for user %s could not be found." % targetUsername
		return render_to_response('member_profile.html', {'page_name': page_name, 'message': message}, context_instance=RequestContext(request))

	number_of_threads = Thread.objects.filter(owner=targetProfile).count()
	number_of_requests = Request.objects.filter(owner=targetProfile).count()
	return render_to_response('member_profile.html', {
			'page_name': page_name,
			'targetUser': targetUser, 
			'targetProfile': targetProfile, 
			'number_of_threads': number_of_threads,
			'number_of_requests': number_of_requests,
			}, context_instance=RequestContext(request))

@profile_required
def thread_view(request, thread_pk):
	''' View an individual thread. '''
	userProfile = UserProfile.objects.get(user=request.user)
	try:
		thread = Thread.objects.get(pk=thread_pk)
	except Thread.DoesNotExist:
		return render_to_response('view_thread.html', {'page_name': "Thread Not Found"}, context_instance=RequestContext(request))
	messages_list = Message.objects.filter(thread=thread)
	if request.method == 'POST':
		message_form = MessageForm(request.POST)
		if message_form.is_valid():
			thread_pk = message_form.cleaned_data['thread_pk']
			body = message_form.cleaned_data['body']
			thread = Thread.objects.get(pk=thread_pk)
			message = Message(body=body, owner=userProfile, thread=thread)
			message.save()
			thread.number_of_messages += 1
			thread.change_date = datetime.utcnow().replace(tzinfo=utc)
			thread.save()
			return HttpResponseRedirect(reverse('view_thread', kwargs={'thread_pk': thread_pk}))
		else:
			messages.add_message(request, messages.ERROR, MESSAGES['MESSAGE_ERROR'])
	else:
		message_form = MessageForm(initial={'thread_pk': thread.pk})
<<<<<<< HEAD
	return render_to_response('view_thread.html', {'thread': thread, 'page_name': "View Thread", 'messages_list': messages_list}, context_instance=RequestContext(request))

def house_map_view(request):
	''' Show the house map to a visitor. '''
	return render_to_response('house_map.html', {'page_name': "House Map"}, context_instance=RequestContext(request))
=======
	return render_to_response('view_thread.html', {
			'thread': thread, 
			'page_name': "View Thread", 
			'messages_list': messages_list,
			}, context_instance=RequestContext(request))
>>>>>>> 9132b14f
<|MERGE_RESOLUTION|>--- conflicted
+++ resolved
@@ -622,16 +622,12 @@
 			messages.add_message(request, messages.ERROR, MESSAGES['MESSAGE_ERROR'])
 	else:
 		message_form = MessageForm(initial={'thread_pk': thread.pk})
-<<<<<<< HEAD
-	return render_to_response('view_thread.html', {'thread': thread, 'page_name': "View Thread", 'messages_list': messages_list}, context_instance=RequestContext(request))
-
-def house_map_view(request):
-	''' Show the house map to a visitor. '''
-	return render_to_response('house_map.html', {'page_name': "House Map"}, context_instance=RequestContext(request))
-=======
 	return render_to_response('view_thread.html', {
 			'thread': thread, 
 			'page_name': "View Thread", 
 			'messages_list': messages_list,
 			}, context_instance=RequestContext(request))
->>>>>>> 9132b14f
+
+def house_map_view(request):
+	''' Show the house map to a visitor. '''
+	return render_to_response('house_map.html', {'page_name': "House Map"}, context_instance=RequestContext(request))