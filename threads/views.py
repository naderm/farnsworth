--- conflicted
+++ resolved
@@ -15,7 +15,6 @@
 from base.models import UserProfile
 from utils.variables import MESSAGES
 from base.decorators import profile_required
-from base.models import UserProfile
 from threads.models import Thread, Message
 from threads.forms import ThreadForm, MessageForm, EditMessageForm, \
      EditThreadForm, DeleteMessageForm
@@ -135,8 +134,6 @@
         'thread': thread,
         'page_name': thread.subject,
         'messages_list': zip(messages_list, forms),
-<<<<<<< HEAD
-=======
         "add_message_form": add_message_form,
         "edit_thread_form": edit_thread_form,
         }, context_instance=RequestContext(request))
@@ -167,5 +164,4 @@
         'page_name': page_name,
         'threads': threads,
         'targetUsername': targetUsername,
->>>>>>> d9a2975c
         }, context_instance=RequestContext(request))